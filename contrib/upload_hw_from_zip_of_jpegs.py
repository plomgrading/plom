#!/usr/bin/env python3
# SPDX-License-Identifier: AGPL-3.0-or-later
# Copyright (C) 2020-2021 Colin B. Macdonald

"""
Crawl a directory of zip files and upload contents to Plom.

Instructions: define PLOM_SERVER and PLOM_SCANNER_PASSWORD environment
variables.  Run this script in directory of zip files that come from
Canvas.

Needs access to a Canvas-exported classlist in order to map canvas user
id's onto student numbers.  See `df` below.

For each zip:
  * discard useless things like `__MACOSX` folders
  * upload jpg/jpeg/png files to the appropriate student number
  * warn on any PDF files and extract them for processing by
    `plom-hwscan` or `plom-scan`
  * move the zip file to a "done" folder.

Currently the bitmaps are treated as HW pages as we don't check for QR
codes but this could be changed.
"""

import os
import shutil
from pathlib import Path
import zipfile
import hashlib
import tempfile
from stdiomask import getpass

import pandas as pd

from plom.messenger import ScanMessenger
<<<<<<< HEAD
from plom.misc_utils import working_directory
from plom.scan import bundle_name_and_md5
=======
from plom.scan.bundle_utils import bundle_name_and_md5_from_file
>>>>>>> 9b0efd30


where_csv = Path("../../")
in_csv = where_csv / "classlist_section_sorted_noblank.csv"
df = pd.read_csv(in_csv)


def sid_name_from_cid(df, cid):
    """Get the name and Student ID associated with a Canvas User ID.

    TODO: for now, this needs the spreadsheet passed in."""
    L = df[df["ID"] == int(cid)].index.tolist()
    assert len(L) == 1
    (i,) = L
    name = df["Student"].iloc[i]
    sid = df["Student Number"].iloc[i]
    sid = int(sid)  # json grumpy about numpy.int64
    return (sid, name)


def cid_name_from_canvas_submitted_filename(f):
    """Extract the canvas user ID and part of name from a filename.

    The filename typically comes from Canvas which writes
    user-uploaded files with names like:
      - `lastfirst_LATE_123456_1234567_What They Called It.zip`
      - `lastfirst_123456_1234567_What They Called It.zip`

    Here we want the number "123456" called the Canvas User ID.

    Args:
        f (str/pathlib.Path): filename, possibly a path.

    Returns:
        tuple: `(name, cid)` for the name and Canvas User ID.
    """
    f = Path(f)
    L = f.stem.split("_")
    try:
        L.remove("LATE")
    except ValueError:
        pass
    if len(L) < 2 or not L[1].isdigit():
        raise ValueError('file "{}" not from Canvas?'.format(f))
    cid = L[1]
    assert cid.isdigit()
    # assert len(cid) == 6  # not always?
    name = L[0]
    assert name.isalnum()
    return (cid, name)


def get_and_start_scan_msgr(server=None, password=None):
    """Get a scanner messenger.

    Args:
        server (str): "server:port" or localhost default if omitted.
        password (str): prompts on the command line if omitted.

    Returns:
        ScanMessenger: authenticated connection to the server.  When you
            are done with this you should call `.closeUser()` and then
            `.stop()`.

    Raises:
        PlomExistingLoginException: scanner is logged in somewhere else.
            TODO: xref the force logout function once it exists.
            TODO: for now use command line tool `plom-scan clear`.
    """
    if server and ":" in server:
        s, p = server.split(":")
        msgr = ScanMessenger(s, port=p)
    else:
        msgr = ScanMessenger(server)
    msgr.start()

    if password is None:
        password = getpass("Please enter the 'scanner' password: ")

    msgr.requestAndSaveToken("scanner", password)
    return msgr


if __name__ == "__main__":
    q = [1, 2]
    print('TODO: Question hardcoded to "{}"'.format(q))

    try:
        server = os.environ["PLOM_SERVER"]
    except KeyError:
        server = None
    scan_pw = os.environ["PLOM_SCAN_PASSWORD"]
    msgr = get_and_start_scan_msgr(server=server, password=scan_pw)

    done = Path("done")
    os.makedirs(done, exist_ok=True)

    for f in Path(".").glob("*.zip"):
        print("=" * 80)
        print("=" * 80)
        print(f)
        cid, name_from_file = cid_name_from_canvas_submitted_filename(f)
        sid, name = sid_name_from_cid(df, cid)
        print("Canvas ID number: {}\tStudent ID: {}".format(cid, sid))
        if not name[0].lower() in name_from_file.lower():
            print(
                'sanity failure: name "{}" matches "{}"?'.format(name, name_from_file)
            )
            input("Press <enter> to continue or <ctrl>-c to stop ")

        # TODO: maybe can support bz2 gzip lzma too?
        assert zipfile.is_zipfile(f)
        with zipfile.ZipFile(f) as z:
            stuff = z.infolist()
            # stuff = z.namelist()
            # shovel up the mac droppings
            stuff = [x for x in stuff if not "__macosx" in x.filename.lower()]
            print("\n  ".join([str(x) for x in stuff]))
            bundle_name, md5 = bundle_name_and_md5_from_file(f)
            bundle_success = msgr.createNewBundle(bundle_name, md5)
            if not bundle_success[0]:
                print(bundle_success)
                raise RuntimeError("bundle making failed?")
            input("Press <enter> to continue or <ctrl>-c to stop ")
            # TODO: could refactor to use plom.scan.sendPagesToServer.upload_HW_pages
            for n, x in enumerate(stuff):
                print("-" * 80)
                if (
                    x.filename.lower().endswith(".jpg")
                    or x.filename.lower().endswith(".jpeg")
                    or x.filename.lower().endswith(".png")
                ):
                    print('we get got jpeg/png in "{}"'.format(x.filename))
                elif x.filename.lower().endswith(".pdf"):
                    print("*** Oh no, a pdf---please deal with this manually.")
                    print('we are extracting "{}" for you'.format(x))
                    z.extract(x)
                    input("skip and keep going? (enter or ctrl-c) ")
                    continue
                else:
                    print('zip contents "{}" are being skipped'.format(x.filename))
                    continue
                with z.open(x, "r") as thefile:
                    md5 = hashlib.md5(thefile.read()).hexdigest()
                    input("keep going?")
                d = tempfile.TemporaryDirectory()
                with working_directory(d):
                    print(d)
                    # TODO: use it in memory instead, as in the md5 calc above
                    # TODO: check for QRs?  we always use HW pages currently
                    z.extract(x)
                    args = (sid, q, n, x, md5, bundle_name, n)
                    print(f"debug: args for upload: {args}")
                    rmsg = msgr.uploadHWPage(*args)
                    if not rmsg[0]:
<<<<<<< HEAD
                        print(rmsg)
                        raise ValueError("stopping")
=======
                        raise RuntimeError(
                            f"Unsuccessful HW upload, server returned:\n{rmsg[1:]}"
                        )
                    os.chdir(cwd)
>>>>>>> 9b0efd30
            updates = msgr.triggerUpdateAfterHWUpload()
            print(updates)
        shutil.move(f, done / f)
    msgr.closeUser()
    msgr.stop()<|MERGE_RESOLUTION|>--- conflicted
+++ resolved
@@ -34,12 +34,8 @@
 import pandas as pd
 
 from plom.messenger import ScanMessenger
-<<<<<<< HEAD
 from plom.misc_utils import working_directory
-from plom.scan import bundle_name_and_md5
-=======
 from plom.scan.bundle_utils import bundle_name_and_md5_from_file
->>>>>>> 9b0efd30
 
 
 where_csv = Path("../../")
@@ -195,15 +191,9 @@
                     print(f"debug: args for upload: {args}")
                     rmsg = msgr.uploadHWPage(*args)
                     if not rmsg[0]:
-<<<<<<< HEAD
-                        print(rmsg)
-                        raise ValueError("stopping")
-=======
                         raise RuntimeError(
                             f"Unsuccessful HW upload, server returned:\n{rmsg[1:]}"
                         )
-                    os.chdir(cwd)
->>>>>>> 9b0efd30
             updates = msgr.triggerUpdateAfterHWUpload()
             print(updates)
         shutil.move(f, done / f)

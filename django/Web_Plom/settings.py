--- conflicted
+++ resolved
@@ -69,11 +69,7 @@
     "Progress",
     "Rubrics",
     "Demo",
-<<<<<<< HEAD
-    "MarkingInformation",
-=======
     "Finish",
->>>>>>> 9e94eb62
 ]
 
 MIDDLEWARE = [

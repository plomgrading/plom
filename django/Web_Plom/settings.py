--- conflicted
+++ resolved
@@ -193,21 +193,18 @@
     },
 }
 
-<<<<<<< HEAD
-# Media and user-uploaded files
-# MEDIA_ROOT = BASE_DIR / "media"
-
-# Configurable variables for Web Plom
-# ----------------------------------------------
-
-# Max file size for bundle uploads (1 GB for now)
-MAX_BUNDLE_SIZE = 1e9
-=======
-
 # DRF authentication
 REST_FRAMEWORK = {
     "DEFAULT_AUTHENTICATION_CLASSES": [
         "rest_framework.authentication.TokenAuthentication",
     ],
 }
->>>>>>> 76b7ef86
+
+# Media and user-uploaded files
+# MEDIA_ROOT = BASE_DIR / "media"
+
+# Configurable variables for Web Plom
+# ----------------------------------------------
+
+# Max file size for bundle uploads (1 GB for now)
+MAX_BUNDLE_SIZE = 1e9
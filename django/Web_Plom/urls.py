--- conflicted
+++ resolved
@@ -39,10 +39,6 @@
     path("progress/", include("Progress.urls")),
     path("rubrics/", include("Rubrics.urls")),
     path("paper_tags/", include("Tags.urls")),
-<<<<<<< HEAD
-    path("student_marks/", include("StudentMarks.urls")),
+    path("finish/", include("Finish.urls")),
     path("visualization/", include("Visualization.urls")),
-=======
-    path("finish/", include("Finish.urls")),
->>>>>>> ab9de182
 ]
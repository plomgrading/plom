# SPDX-License-Identifier: AGPL-3.0-or-later
# Copyright (C) 2022-2023 Edith Coates
# Copyright (C) 2022 Brennen Chiu
# Copyright (C) 2023 Colin B. Macdonald
# Copyright (C) 2023 Julian Lapenna

"""Web_Plom URL Configuration

The `urlpatterns` list routes URLs to views. For more information please see:
    https://docs.djangoproject.com/en/4.0/topics/http/urls/
Examples:
Function views
    1. Add an import:  from my_app import views
    2. Add a URL to urlpatterns:  path('', views.home, name='home')
Class-based views
    1. Add an import:  from other_app.views import Home
    2. Add a URL to urlpatterns:  path('', Home.as_view(), name='home')
Including another URLconf
    1. Import the include() function: from django.urls import include, path
    2. Add a URL to urlpatterns:  path('blog/', include('blog.urls'))
"""

from django.contrib import admin
from django.urls import path, include


urlpatterns = [
    path("admin/", admin.site.urls),
    # contains all the url path from Authentication App
    path("", include("Authentication.urls")),
    path("", include("UserManagement.urls")),
    path("", include("Profile.urls")),
    path("", include("API.urls")),
    path("create/", include("Preparation.urls")),
    path("create/spec/", include("SpecCreator.urls")),
    path("create/paperpdfs/", include("BuildPaperPDF.urls")),
    path("papers/", include("Papers.urls")),
    path("scan/", include("Scan.urls")),
    path("progress/", include("Progress.urls")),
    path("rubrics/", include("Rubrics.urls")),
<<<<<<< HEAD
=======
    path("paper_tags/", include("Tags.urls")),
>>>>>>> b980d577
]<|MERGE_RESOLUTION|>--- conflicted
+++ resolved
@@ -38,8 +38,5 @@
     path("scan/", include("Scan.urls")),
     path("progress/", include("Progress.urls")),
     path("rubrics/", include("Rubrics.urls")),
-<<<<<<< HEAD
-=======
     path("paper_tags/", include("Tags.urls")),
->>>>>>> b980d577
 ]
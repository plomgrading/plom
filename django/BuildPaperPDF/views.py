--- conflicted
+++ resolved
@@ -191,11 +191,7 @@
 
     def post(self, request):
         bps = BuildPapersService()
-<<<<<<< HEAD
-        shortname = StagingSpecificationService.get_short_name_slug()
-=======
         shortname = StagingSpecificationService().get_short_name_slug()
->>>>>>> 61ac515c
         save_path = bps.get_pdf_zipfile(filename=f"{shortname}.zip")
         zip_file = save_path.open("rb")
         zf = SimpleUploadedFile(

# SPDX-License-Identifier: AGPL-3.0-or-later
# Copyright (C) 2022-2023 Edith Coates
# Copyright (C) 2022-2023 Brennen Chiu

from django.urls import path

from Progress.views import (
    ScanOverview,
    ScanTestPaperProgress,
    ScanGetPageImage,
    ScanTestPageModal,
    ScanBundles,
    ScanUnknown,
    ScanError,
    ErrorPagesModal,
    ErrorPageImage,
    ScanExtra,
    ScanDiscarded,
    DiscardedPageImage,
    DiscardedPageModal,
    DeleteDiscardedPage,
    RestoreDiscardedPage,
    ProgressIdentifyHome,
    ProgressMarkHome,
    ProgressUserInfoHome,
    IDImageView,
<<<<<<< HEAD
    ClearID,
=======
    IDImageWrapView,
>>>>>>> bb371bdd
)


urlpatterns = [
    path("scan/overview/", ScanOverview.as_view(), name="progress_scan_overview"),
    path(
        "scan/overview/<filter_by>",
        ScanTestPaperProgress.as_view(),
        name="progress_scan_tptable",
    ),
    path(
        "scan/overview/<int:test_paper>/<int:index>/img/",
        ScanGetPageImage.as_view(),
        name="progress_scan_page_image",
    ),
    path(
        "scan/overview/<int:test_paper>/<int:index>/",
        ScanTestPageModal.as_view(),
        name="progress_scan_page_modal",
    ),
    path("scan/bundles/", ScanBundles.as_view(), name="progress_scan_bundles"),
    path("scan/unknown/", ScanUnknown.as_view(), name="progress_scan_unknown"),
    path("scan/error/", ScanError.as_view(), name="progress_scan_error"),
    path(
        "scan/error/<int:test_paper>/<int:page_number>/<hash>/",
        ErrorPagesModal.as_view(),
        name="progress_error_modal",
    ),
    path(
        "scan/error/get/<hash>",
        ErrorPageImage.as_view(),
        name="progress_error_image",
    ),
    path("scan/extra/", ScanExtra.as_view(), name="progress_scan_extra"),
    path("scan/discarded/", ScanDiscarded.as_view(), name="progress_scan_discarded"),
    path(
        "scan/discarded/get/<discarded_hash>/",
        DiscardedPageImage.as_view(),
        name="progress_scan_discarded_image",
    ),
    path(
        "scan/discarded/view/<discarded_hash>/",
        DiscardedPageModal.as_view(),
        name="progress_discarded_modal",
    ),
    path(
        "scan/discarded/delete/<discarded_hash>/",
        DeleteDiscardedPage.as_view(),
        name="progress_delete_discarded",
    ),
    path(
        "scan/discarded/restore/<discarded_hash>/",
        RestoreDiscardedPage.as_view(),
        name="progress_restore_discarded",
    ),
    path(
        "mark/overview/",
        ProgressMarkHome.as_view(),
        name="progress_mark_home",
    ),
    path(
        "identify/overview/",
        ProgressIdentifyHome.as_view(),
        name="progress_identify_home",
    ),
    path(
        "identify/overview/id_img/<int:image_pk>",
        IDImageView.as_view(),
        name="ID_img",
    ),
    path(
<<<<<<< HEAD
        "identify/overview/id_img/clear/<int:paper_pk>",
        ClearID.as_view(),
        name="clear_ID",
=======
        "identify/overview/id_img_wrap/<int:image_pk>",
        IDImageWrapView.as_view(),
        name="ID_img_wrap",
>>>>>>> bb371bdd
    ),
    path(
        "userinfo/overview/",
        ProgressUserInfoHome.as_view(),
        name="progress_user_info_home",
    ),
]<|MERGE_RESOLUTION|>--- conflicted
+++ resolved
@@ -24,11 +24,8 @@
     ProgressMarkHome,
     ProgressUserInfoHome,
     IDImageView,
-<<<<<<< HEAD
     ClearID,
-=======
     IDImageWrapView,
->>>>>>> bb371bdd
 )
 
 
@@ -100,15 +97,14 @@
         name="ID_img",
     ),
     path(
-<<<<<<< HEAD
         "identify/overview/id_img/clear/<int:paper_pk>",
         ClearID.as_view(),
         name="clear_ID",
-=======
+    ),
+    path(
         "identify/overview/id_img_wrap/<int:image_pk>",
         IDImageWrapView.as_view(),
         name="ID_img_wrap",
->>>>>>> bb371bdd
     ),
     path(
         "userinfo/overview/",

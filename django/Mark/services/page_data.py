--- conflicted
+++ resolved
@@ -1,10 +1,10 @@
 # SPDX-License-Identifier: AGPL-3.0-or-later
 # Copyright (C) 2022 Edith Coates
 # Copyright (C) 2023 Andrew Rechnitzer
+# Copyright (C) 2023 Colin B. Macdonald
 
 from django.db import transaction
 
-<<<<<<< HEAD
 from Papers.models import (
     Paper,
     FixedPage,
@@ -14,12 +14,6 @@
     Image,
     MobilePage,
 )
-
-import logging
-=======
-from Papers.models import Paper, FixedPage, Image
-from Papers.models import DNMPage, IDPage, QuestionPage
->>>>>>> 2f979554
 
 
 class PageDataService:
@@ -95,29 +89,19 @@
         return page_list
 
     @transaction.atomic
-<<<<<<< HEAD
     def get_question_pages_metadata(
-        self, paper, question, *, include_idpage=False, include_dnmpages=True
+        self, paper, *, question=None, include_idpage=False, include_dnmpages=True
     ):
         """
         Return a list of metadata for all pages in a particular paper - excluding the ID page.
 
         Args:
             paper (int): test-paper number
-            question (int): question number
+            question (int/None): question number, if not None.
             include_idpage (bool): whether to include ID pages in this request (default = no)
             include_dnpages (bool): whether to include any dnm pages in this request (default = yes)
-=======
-    def get_question_pages_metadata(self, paper, question=None):
-        """
-        Return a list of metadata for all pages in a particular paper, optionally highlighting a question.
-
-        Args:
-            paper (int): test-paper number
-            question (int/None): question number, if not None.
 
         The ``included`` key is not meaningful if ``question`` was not passed.
->>>>>>> 2f979554
 
         Returns:
             list, e.g. [
@@ -134,7 +118,6 @@
         """
 
         test_paper = Paper.objects.get(paper_number=paper)
-<<<<<<< HEAD
         pages_metadata = []
 
         # get all the fixed pages of the test that have images - prefetch the related image
@@ -147,42 +130,6 @@
         if not include_dnmpages:
             fixed = fixed.not_instance_of(DNMPage)
         for page in fixed:
-            dat = {
-                "pagename": f"t{page.page_number}",
-                "md5": page.image.hash,
-                "included": False,  # false by default, unless this is a question-page of the right question
-                "order": page.page_number,
-                "id": page.image.pk,
-                "orientation": page.image.rotation,
-                "server_path": str(page.image.image_file.path),
-            }
-            # update 'included' if it is a question page of the right question.
-            if isinstance(page, QuestionPage):
-                if page.question_number == question:
-                    dat["included"] = True
-            pages_metadata.append(dat)
-
-        # add mobile-pages in pk order (is creation order)
-        for page in (
-            MobilePage.objects.filter(paper=test_paper)
-            .order_by("pk")
-            .prefetch_related("image")
-        ):
-            pages_metadata.append(
-                {
-                    "pagename": f"t{page.question_number}",
-                    "md5": page.image.hash,
-                    "included": page.question_number == question,
-                    # WARNING - HACKERY HERE
-                    "order": len(pages_metadata) + 1,
-                    # WARNING HACKERY HERE
-=======
-        paper_pages = FixedPage.objects.filter(paper=test_paper)
-
-        pages_metadata = []
-        for page in paper_pages:
-            if not page.image:
-                continue
             if question is None:
                 # TODO: or is it better to not include this key?  That's likely
                 # what the legacy server does...
@@ -206,16 +153,33 @@
                     "md5": page.image.hash,
                     "included": included,
                     "order": page.page_number,
->>>>>>> 2f979554
                     "id": page.image.pk,
                     "orientation": page.image.rotation,
                     "server_path": str(page.image.image_file.path),
                 }
             )
-<<<<<<< HEAD
-=======
-            # TODO: handle extra + homework pages
->>>>>>> 2f979554
+
+        # add mobile-pages in pk order (is creation order)
+        for page in (
+            MobilePage.objects.filter(paper=test_paper)
+            .order_by("pk")
+            .prefetch_related("image")
+        ):
+            pages_metadata.append(
+                {
+                    "pagename": f"t{page.question_number}",
+                    "md5": page.image.hash,
+                    "included": page.question_number == question,
+                    # WARNING - HACKERY HERE vvvvvvvv
+                    "order": len(pages_metadata) + 1,
+                    # WARNING - HACKERY HERE ^^^^^^^^
+                    "id": page.image.pk,
+                    "orientation": page.image.rotation,
+                    "server_path": str(page.image.image_file.path),
+                }
+            )
+
+        pages_metadata = []
 
         return pages_metadata
 

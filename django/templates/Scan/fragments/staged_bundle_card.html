<<<<<<< HEAD
<!-- Copyright (C) 2023 Andrew Rechnitzer -->
=======
<!--
    SPDX-License-Identifier: AGPL-3.0-or-later
    Copyright (C) 2023 Andrew Rechnitzer
    Copyright (C) 2023 Colin B. Macdonald
-->
>>>>>>> 95f9d6d6
{% load static %}
<div class="card"
     style="min-width: fit-content;
            max-width: 90%;
            height:100%">
    <div class="card-body d-flex flex-row p-0">
        {% if has_been_processed %}
<<<<<<< HEAD
            <img src="{% url 'scan_get_thumbnail' timestamp 1 %}"
                 class="border rounded-start"
                 style="max-height: 16em;
                        transform:rotate(calc(-1 * {{ cover_angle }}deg))">
=======
            <img src="{% url 'scan_get_image' timestamp 1 %}"
                 class="border rounded-start"
                 style="max-height: 16em">
>>>>>>> 95f9d6d6
        {% else %}
            <!-- display an animating loading thingy and refresh after a few seconds -->
            <img class="shadow-sm p-3 border rounded-start"
                 src="{% static 'ball_triangle.svg' %}"
                 style="max-height: 14em"
                 hx-get="{% url 'scan_get_staged_bundle_fragment' timestamp %}"
                 hw-swap="innerHTML"
                 hx-trigger="load delay:2s"
                 hx-target="#bundle{{ slug }}">
        {% endif %}
        <div class="p-2">
            <h5 class="card-title">{{ slug }}.pdf</h5>
            <p class="card-subtitle">Uploaded {{ when }}</p>
            <ul class="list-unstyled">
                <li>
                    Total pages: {{ number_of_pages }}
                    {% if has_been_processed %}
                    {% else %}
                        Processing pages:
                        <div class="progress" role="progressbar">
                            <div class="progress-bar progress-bar-striped bg-success"
                                 style="width: {{ percent_split }}%">{{ number_of_split_pages }}</div>
                        </div>
                    {% endif %}
                </li>
                {% if has_been_processed %}
                    {% if has_qr_codes %}
                        {% if n_known == number_of_pages %}
                            <li>
                                Known pages: <i class="bi bi-check-circle text-success"> all</i>
                            </li>
                        {% else %}
                            <li>Known pages: {{ n_known }}</li>
                            <li>
                                Extra pages:
                                {% if n_extra %}
                                    {% if n_extra == n_extra_w_data %}
                                        {{ n_extra }} - all processed <i class="bi bi-check-circle text-success"></i>
                                    {% else %}
                                        <i class="bi bi-dash-circle-fill text-warning"></i> {{ n_extra_w_data }} of {{ n_extra }} processed
                                    {% endif %}
                                {% else %}
                                    none
                                {% endif %}
                            </li>
                            <li>
                                Unknown pages:
                                {% if n_unknown %}
                                    {{ n_unknown }} <i class="bi bi-question-circle-fill text-warning"></i>
                                {% else %}
                                    <i class="bi bi-check-circle text-success"> none</i>
                                {% endif %}
                            </li>
                            <li>
                                Discard pages:
                                {% if n_discard %}
                                    {{ n_discard }}
                                {% else %}
                                    none
                                {% endif %}
                            </li>
                            <li>
                                Error pages:
                                {% if n_errors == 0 %}
                                    none  <i class="bi bi-check-circle text-success"></i>
                                {% else %}
                                    {{ n_errors }} <i class="bi bi-exclamation-diamond-fill text-danger"></i>
                                {% endif %}
                            </li>
                        {% endif %}
                    {% else %}
                        {% if is_mid_qr_read %}
                            <li>
                                Reading qr-codes:
                                <div class="progress" role="progressbar">
                                    <div class="progress-bar progress-bar-striped bg-success"
                                         style="width: {{ percent_read }}%">{{ number_of_read_pages }}</div>
                                </div>
                                <img class="shadow-sm p-3 border rounded-start"
                                     src="{% static 'ball_triangle.svg' %}"
                                     style="max-height: 4em"
                                     hx-get="{% url 'scan_get_staged_bundle_fragment' timestamp %}"
                                     hw-swap="innerHTML"
                                     hx-trigger="load delay:2s"
                                     hx-target="#bundle{{ slug }}">
                            </li>
                        {% else %}
                            <li>QR codes not yet scanned</li>
                        {% endif %}
                    {% endif %}
                {% endif %}
            </ul>
            <footer>
                {% if has_been_processed %}
                    <a class="btn"
<<<<<<< HEAD
                       href="{% url 'scan_bundle_thumbnails' timestamp %}"
=======
                       href="{% url 'scan_manage_bundle' timestamp 1 %}"
>>>>>>> 95f9d6d6
                       style="background-color: #0F984F;
                              color: white">View</a>
                    {% if has_qr_codes %}
                        {% if is_perfect %}
                            <button hx-post="push/{{ timestamp }}/all/" class="btn btn-warning">Push!</button>
                        {% else %}
                            <span data-bs-toggle="tooltip"
                                  data-bs-placement="top"
                                  data-bs-title="Cannot push bundle if it contains errors, unknowns, or unprocessed extra-pages">
                                <button class="btn btn-warning" disabled>Push</button>
                            </span>
                        {% endif %}
                    {% elif is_mid_qr_read %}
                    {% else %}
                        <button class="btn btn-info"
                                hx-post="{% url 'scan_get_staged_bundle_fragment' timestamp %}">Read QR</button>
                    {% endif %}
                {% endif %}
                <a class="btn btn-secondary"
                   target="_"
                   href="{% url 'scan_get_bundle' timestamp %}">Download</a>
                <a class="btn btn-danger {% if bundle.disable_delete %}disabled{% endif %}"
                   hx-delete="{% url 'scan_get_staged_bundle_fragment' timestamp %}"
                   hx-confirm="Are you sure?">Remove</a>
            </footer>
        </div>
    </div>
</div>
<script>
    var tooltipTriggerList = [].slice.call(document.querySelectorAll('[data-bs-toggle="tooltip"]'))
    var tooltipList = tooltipTriggerList.map(function (tooltipTriggerEl) {
        return new bootstrap.Tooltip(tooltipTriggerEl)
    })
</script><|MERGE_RESOLUTION|>--- conflicted
+++ resolved
@@ -1,12 +1,8 @@
-<<<<<<< HEAD
-<!-- Copyright (C) 2023 Andrew Rechnitzer -->
-=======
 <!--
     SPDX-License-Identifier: AGPL-3.0-or-later
     Copyright (C) 2023 Andrew Rechnitzer
     Copyright (C) 2023 Colin B. Macdonald
 -->
->>>>>>> 95f9d6d6
 {% load static %}
 <div class="card"
      style="min-width: fit-content;
@@ -14,16 +10,10 @@
             height:100%">
     <div class="card-body d-flex flex-row p-0">
         {% if has_been_processed %}
-<<<<<<< HEAD
             <img src="{% url 'scan_get_thumbnail' timestamp 1 %}"
                  class="border rounded-start"
                  style="max-height: 16em;
                         transform:rotate(calc(-1 * {{ cover_angle }}deg))">
-=======
-            <img src="{% url 'scan_get_image' timestamp 1 %}"
-                 class="border rounded-start"
-                 style="max-height: 16em">
->>>>>>> 95f9d6d6
         {% else %}
             <!-- display an animating loading thingy and refresh after a few seconds -->
             <img class="shadow-sm p-3 border rounded-start"
@@ -119,11 +109,7 @@
             <footer>
                 {% if has_been_processed %}
                     <a class="btn"
-<<<<<<< HEAD
                        href="{% url 'scan_bundle_thumbnails' timestamp %}"
-=======
-                       href="{% url 'scan_manage_bundle' timestamp 1 %}"
->>>>>>> 95f9d6d6
                        style="background-color: #0F984F;
                               color: white">View</a>
                     {% if has_qr_codes %}

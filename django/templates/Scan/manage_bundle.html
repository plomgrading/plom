{% extends "base/base.html" %}
{% block title %}Web Plom - Scan{% endblock %}
{% block page_heading %}Scan bundles{% endblock %}

{% block main_content %}
<<<<<<< HEAD
<form method="post" action="{% url 'scan_read_qr' slug timestamp %}">
    {% csrf_token %}
    <input type="submit" value="Read QR" class="btn btn-primary">
</form>
<div class="d-grid gap-2">
    {% for idx in images %}
    <div class="card w-50">
        <img 
            src="{% url 'scan_get_image' slug timestamp idx %}"
            class="card-img"
        >
=======
<style>
    .pdfs { grid-area: left;}
    .right_navbar { 
        grid-area: right;
        margin-left: 80px;
    }
    .grid-container {
        display: grid;
        grid-template-areas:
        "left left left left right right"
    }
    div.sticky {
        position: -webkit-sticky;
        position: sticky;
        top: 0;
        background-color: {{ navbar_colour }};
        text-align: center;
        padding: 15px 0px;
    }
</style>
<div class="grid-container">
    <div class="d-grid gap-2 pdfs">
        {% for idx in images %}
        <div class="card w-100">
            <img 
                src="{% url 'scan_get_image' slug timestamp idx %}"
                class="card-img"
            >
        </div>
        {% endfor %}
    </div>
    <div class="right_navbar">
        <div class="sticky" height="200px" width="100%">
            <a class="btn" href="#" style="background-color: green; color: white;">Check QR code</a>
            <br>
            <br>
            <a class="btn" href="{% url 'scan_home' %}" style="background-color: grey; color: white;">Return to upload</a>
        </div>
>>>>>>> d5372f7e
    </div>
</div>
{% endblock %}<|MERGE_RESOLUTION|>--- conflicted
+++ resolved
@@ -3,19 +3,6 @@
 {% block page_heading %}Scan bundles{% endblock %}
 
 {% block main_content %}
-<<<<<<< HEAD
-<form method="post" action="{% url 'scan_read_qr' slug timestamp %}">
-    {% csrf_token %}
-    <input type="submit" value="Read QR" class="btn btn-primary">
-</form>
-<div class="d-grid gap-2">
-    {% for idx in images %}
-    <div class="card w-50">
-        <img 
-            src="{% url 'scan_get_image' slug timestamp idx %}"
-            class="card-img"
-        >
-=======
 <style>
     .pdfs { grid-area: left;}
     .right_navbar { 
@@ -49,12 +36,14 @@
     </div>
     <div class="right_navbar">
         <div class="sticky" height="200px" width="100%">
-            <a class="btn" href="#" style="background-color: green; color: white;">Check QR code</a>
+            <form method="post" action="{% url 'scan_read_qr' slug timestamp %}">
+                {% csrf_token %}
+                <input type="submit" value="Read QR" class="btn btn-primary">
+            </form>
             <br>
             <br>
             <a class="btn" href="{% url 'scan_home' %}" style="background-color: grey; color: white;">Return to upload</a>
         </div>
->>>>>>> d5372f7e
     </div>
 </div>
 {% endblock %}
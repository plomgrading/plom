<!-- Copyright (C) 2022-2023 Brennen Chiu -->
<!-- Copyright (C) 2023 Andrew Rechnitzer -->

{% extends "base/base.html" %}
{% block title %}Web Plom - Scan{% endblock %}
{% block page_heading %}Manage bundle{% endblock %}

{% block main_content %}
<div style="margin: 0px 0px 16px 2.5px">
    <div class="card w-75">
        <div class="card-body">
            <div class="row">
                <div class="col-4">
                  <h5>Bundle <q>{{ slug }}</q> summary</h5>
		  <ul>
		    <li>{{ known_pages }} / {{ total_pages }} known pages</li>
		    {% if known_pages != total_pages %}
		    <li>{{ unknown_pages }} unknown pages</li>
		    <li>{{ extra_pages }} extra pages</li>
		    <li>{{ discard_pages }} discard pages</li>
		    <li>{{ error_pages }} error pages</li>
		    {% endif %}
		  </ul>
                </div>
                <div class="col-8">
                  <h5>Bundle Contains:</h5> 
		    {% for paper,pages in papers_pages_list %}
		    {% with pg=pages|dictsort:"order"|first %}
		      <button class="btn m-1 btn-outline-success" type="button"
			      onclick="this.blur();"
			      hx-get="{% url 'scan_nav_bundle' timestamp pg.order %}"
			      hx-swap="outerHTML"
			      hx-target="#navFragment"
			      hx-replace-url="{% url 'scan_manage_bundle' timestamp pg.order %}"
			      >		      
			paper {{paper}}
		      </button>
		    {% endwith %}
		    {% endfor %}
                </div>
            </div>
        </div>
    </div>
</div>

<<<<<<< HEAD
=======
{% if replace_image_success_message %}
<div class="card w-75 bg-success mb-3" style="color: white;">
    <p style="margin: 3px 15px">{{ replace_image_success_message }}</p>
</div>
{% elif replace_image_error_message %}
<div class="card w-75 bg-danger mb-3" style="color: white;">
    <p style="margin: 3px 15px">{{ replace_image_error_message }}</p>
</div>
{% endif %}
>>>>>>> 7030f221
<div style="margin: 0px 0px 16px 2.5px">
  <a class="btn btn-success" href="{% url 'scan_home' %}">
    <i class="bi bi-chevron-left"></i>
    Return to upload
  </a>
</div>

<div id="accord">
      <button class="btn btn-secondary" type="button" data-bs-toggle="collapse" data-bs-target="#collapseOne" aria-expanded="true" aria-controls="collapseOne">
        View pages <i class="bi bi-chevron-down"></i>
      </button>
      <button class="btn btn-secondary" type="button" data-bs-toggle="collapse" data-bs-target="#collapseTwo" aria-expanded="true" aria-controls="collapseTwo">
        View valid pages <i class="bi bi-chevron-down"></i>
      </button>
      {% if unknown_pages or error_pages %}
      <button class="btn btn-secondary" type="button" data-bs-toggle="collapse" data-bs-target="#collapseThree" aria-expanded="true" aria-controls="collapseThree">	
        View unknowns and errors <i class="bi bi-chevron-down"></i>
      </button>
      {% else %}
      <button class="btn btn-secondary" disabled type="button" data-bs-toggle="collapse" data-bs-target="#collapseThree" aria-expanded="true" aria-controls="collapseThree">	
        No errors or unknowns
      </button>
      {% endif %}
      <button class="btn btn-secondary" type="button" data-bs-toggle="collapse" data-bs-target="#collapseFour" aria-expanded="true" aria-controls="collapseFour">
        View pages in paper order <i class="bi bi-chevron-down"></i>
      </button>

      <div id="collapseOne" class="accordion-collapse collapse" data-bs-parent="#accord">
	<div class="card" style="width: 66%;">
          <div class="container text-center">
	    <div class="row">
	      <div class="col-12 text-start">
              {% for pg in pages %}
		{% if pg.status == 'known' %}
		<button class="btn m-1 btn-outline-success"
			onclick="this.blur();"
			hx-get="{% url 'scan_nav_bundle' timestamp forloop.counter0 %}"
			hx-swap="outerHTML"
			hx-target="#navFragment"
			hx-replace-url="{% url 'scan_manage_bundle' timestamp forloop.counter0 %}"
			data-bs-toggle="tooltip" data-bs-placement="top" data-bs-title="paper-{{pg.info.paper_number}}.{{pg.info.page_number}}"
			> p{{pg.order}}</button>
		{% elif pg.status == 'extra' %}
		<button
		  {% if pg.info.question_list %}
		  class="btn m-1 btn-outline-info"
		  {% else %}
		  class="btn m-1 btn-info"
		  {% endif %}
		  onclick="this.blur();"
		  hx-get="{% url 'scan_nav_bundle' timestamp forloop.counter0 %}"
		  hx-swap="outerHTML"
		  hx-target="#navFragment"
		  hx-replace-url="{% url 'scan_manage_bundle' timestamp forloop.counter0 %}"
		  data-bs-toggle="tooltip" data-bs-placement="top"
		  {% if pg.info.question_list %}
		  data-bs-title="Extra page - {{pg.info.paper_number}}.{{ pg.info.question_list }}"
		  {% else %}
		  data-bs-title="Extra page - no data"
		  {% endif %}
		  > p{{pg.order}}</button>
		{% elif pg.status == 'unread' %}
		<button class="btn m-1 btn-outline-dark"
			onclick="this.blur();"
			hx-get="{% url 'scan_nav_bundle' timestamp forloop.counter0 %}"
			hx-swap="outerHTML"
			hx-target="#navFragment"
			hx-replace-url="{% url 'scan_manage_bundle' timestamp forloop.counter0 %}"
			data-bs-toggle="tooltip" data-bs-placement="top" data-bs-title="qr-unread"
			> p{{pg.order}}</button>
		{% elif pg.status == 'unknown' %}
		<button class="btn m-1 btn-warning"
			onclick="this.blur();"
			hx-get="{% url 'scan_nav_bundle' timestamp forloop.counter0 %}"
			hx-swap="outerHTML"
			hx-target="#navFragment"
			hx-replace-url="{% url 'scan_manage_bundle' timestamp forloop.counter0 %}"
			data-bs-toggle="tooltip" data-bs-placement="top" data-bs-title="Unknown page"
			> p{{pg.order}}</button>
		{% elif pg.status == 'error' %}
		<button class="btn m-1 btn-danger"
			onclick="this.blur();"
			hx-get="{% url 'scan_nav_bundle' timestamp forloop.counter0 %}"
			hx-swap="outerHTML"
			hx-target="#navFragment"
			hx-replace-url="{% url 'scan_manage_bundle' timestamp forloop.counter0 %}"
			data-bs-toggle="tooltip" data-bs-placement="top" data-bs-title="error: {{pg.info.reason}}"
			> p{{pg.order}}</button>
		{% elif pg.status == 'discard' %}
		<button class="btn m-1 btn-outline-dark"
			onclick="this.blur();"
			hx-get="{% url 'scan_nav_bundle' timestamp forloop.counter0 %}"
			hx-swap="outerHTML"
			hx-target="#navFragment"
			hx-replace-url="{% url 'scan_manage_bundle' timestamp forloop.counter0 %}"
			data-bs-toggle="tooltip" data-bs-placement="top" data-bs-title="error: {{pg.info.reason}}"
			> p{{pg.order}}</button>
		{% endif %}
	      {% endfor %}
	      </div>
	    </div>
	  </div>
	</div>
      </div>

      <div id="collapseTwo" class="accordion-collapse collapse" data-bs-parent="#accord">
        <div class="card" style="width: 66%;">
          <div class="container text-center">
	    <div class="row">
	      <div class="col-12 text-start">
              {% for pg in pages %}
		{% if pg.status == 'known' %}
		<button class="btn m-1 btn-outline-success"
			onclick="this.blur();"
			hx-get="{% url 'scan_nav_bundle' timestamp forloop.counter0 %}"
			  hx-swap="outerHTML"
			  hx-target="#navFragment"
			hx-replace-url="{% url 'scan_manage_bundle' timestamp forloop.counter0 %}"
		   data-bs-toggle="tooltip" data-bs-placement="top" data-bs-title="paper-{{pg.info.paper_number}}.{{pg.info.page_number}}"
		   >
		  p{{pg.order}}
		</button>
	      {% elif pg.status == 'extra' %}
		<button
		  {% if pg.info.question_list %}
		  class="btn m-1 btn-outline-info"
		  {% else %}
		  class="btn m-1 btn-info"
		  {% endif %}
		  hx-get="{% url 'scan_nav_bundle' timestamp forloop.counter0 %}"
		  hx-swap="outerHTML"
		  hx-target="#navFragment"
		  hx-replace-url="{% url 'scan_manage_bundle' timestamp forloop.counter0 %}"
		  data-bs-toggle="tooltip" data-bs-placement="top"
		  {% if pg.info.question_list %}
		  data-bs-title="Extra page - {{pg.info.paper_number}}.{{ pg.info.question_list }}"
		  {% else %}
		  data-bs-title="Extra page - no data"
		  {% endif %}
		  >
		  p{{pg.order}}
		</button>
		  {% endif %}
	      {% endfor %}
	      </div>
	    </div>
	  </div>
	</div>
	
      </div>
      <div id="collapseThree" class="accordion-collapse collapse" data-bs-parent="#accord">
        <div class="card" style="width: 66%;">
          <div class="container text-center">
	    <div class="row">
	      <div class="col-12 text-start">
              {% for pg in pages %}
	      {% if pg.status == 'unknown' %}
		<button class="btn m-1 btn-warning"
		  onclick="this.blur();"
			hx-get="{% url 'scan_nav_bundle' timestamp forloop.counter0 %}"
			hx-swap="outerHTML"
			hx-target="#navFragment"
			hx-replace-url="{% url 'scan_manage_bundle' timestamp forloop.counter0 %}"
			data-bs-toggle="tooltip" data-bs-placement="top" data-bs-title="Unknown page"
			>
		  p{{pg.order}}
		</button>
	      {% elif pg.status == 'error' %}
		<button class="btn m-1 btn-danger"
		  onclick="this.blur();"
			hx-get="{% url 'scan_nav_bundle' timestamp forloop.counter0 %}"
			hx-swap="outerHTML"
			hx-target="#navFragment"
			hx-replace-url="{% url 'scan_manage_bundle' timestamp forloop.counter0 %}"
			data-bs-toggle="tooltip" data-bs-placement="top" data-bs-title="error: {{pg.info.reason}}"
			>
		  p{{pg.order}}
		</button>
	      {% endif %}
		{% endfor %}
	      </div>
	    </div>
	  </div>
	</div>
      </div>
      <div id="collapseFour" class="accordion-collapse collapse" data-bs-parent="#accord">
        <div class="card" style="width: 66%;">
          <div class="container">
	    <p>Note that this only shows known and extra pages
	    <ul>
	      {% for paper,pages in papers_pages_list %}
	      <li>
		Paper {{paper}}:
		<!-- put known pages page-order first  -->
		{% for pg in pages|dictsort:"page" %}
		{% if pg.type == "known" %}
		  <button class="btn m-1 btn-outline-success"
		  onclick="this.blur();"
			  hx-get="{% url 'scan_nav_bundle' timestamp pg.order %}"
			  hx-swap="outerHTML"
			  hx-target="#navFragment"
			  hx-replace-url="{% url 'scan_manage_bundle' timestamp pg.order %}"
			  >
		    {{ pg.page }}
		  </button>
		{% endif %}
		{% endfor %}
		<!-- then extra page in bundle-order  -->
		{% for pg in pages|dictsort:"order" %}
		{% if pg.type == "extra" %}
		  <button class="btn m-1 btn-outline-info"
		  onclick="this.blur();"
			  hx-get="{% url 'scan_nav_bundle' timestamp pg.order %}"
			  hx-swap="outerHTML"
			  hx-target="#navFragment"
			  hx-replace-url="{% url 'scan_manage_bundle' timestamp pg.order %}"
			  >
		    q{{ pg.question_list }}
		  </button>
		  {% endif %}
		{% endfor %}
	      </li>
	      {% endfor %}
	    </ul>
	    </p>
	  </div>
	</div>
      </div>
</div>

<div class="container w-100 p-0 m-3" id="navFragment"
     hx-get="{% url 'scan_nav_bundle' timestamp index %}"
     hx-swap="outerHTML"
     hx-trigger="load"     
     >
</div>

<script>
    var tooltipTriggerList = [].slice.call(document.querySelectorAll('[data-bs-toggle="tooltip"]'))
    var tooltipList = tooltipTriggerList.map(function (tooltipTriggerEl) {
        return new bootstrap.Tooltip(tooltipTriggerEl)
    })
</script>
{% endblock %}<|MERGE_RESOLUTION|>--- conflicted
+++ resolved
@@ -43,18 +43,6 @@
     </div>
 </div>
 
-<<<<<<< HEAD
-=======
-{% if replace_image_success_message %}
-<div class="card w-75 bg-success mb-3" style="color: white;">
-    <p style="margin: 3px 15px">{{ replace_image_success_message }}</p>
-</div>
-{% elif replace_image_error_message %}
-<div class="card w-75 bg-danger mb-3" style="color: white;">
-    <p style="margin: 3px 15px">{{ replace_image_error_message }}</p>
-</div>
-{% endif %}
->>>>>>> 7030f221
 <div style="margin: 0px 0px 16px 2.5px">
   <a class="btn btn-success" href="{% url 'scan_home' %}">
     <i class="bi bi-chevron-left"></i>

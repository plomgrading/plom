--- conflicted
+++ resolved
@@ -1,21 +1,13 @@
 # SPDX-License-Identifier: AGPL-3.0-or-later
 # Copyright (C) 2023 Edith Coates
-<<<<<<< HEAD
 # Copyright (C) 2023 Julian Lapenna
-=======
 # Copyright (C) 2023 Divy Patel
->>>>>>> b980d577
 
 from django.shortcuts import render, redirect
 
 from Base.base_group_views import ManagerRequiredView
 from Rubrics.services import RubricService
-<<<<<<< HEAD
-from Rubrics.forms import RubricForm
-from Rubrics.models import Rubric
-=======
 from Rubrics.forms import RubricFilterForm, RubricEditForm
->>>>>>> b980d577
 
 
 class RubricLandingPageView(ManagerRequiredView):
@@ -23,18 +15,11 @@
 
     template_name = "Rubrics/rubrics_landing.html"
     rs = RubricService()
-<<<<<<< HEAD
-=======
     rubric_filter_form = RubricFilterForm
->>>>>>> b980d577
 
     def get(self, request):
         context = self.build_context()
 
-<<<<<<< HEAD
-
-        return render(request, self.template_name, context=context)
-=======
         filter_form = self.rubric_filter_form(request.GET)
         rubrics = self.rs.get_all_rubrics()
 
@@ -88,5 +73,4 @@
             for key, value in form.cleaned_data.items():
                 rubric.__setattr__(key, value)
             rubric.save()
-        return redirect("rubric_item", rubric_key=rubric_key)
->>>>>>> b980d577
+        return redirect("rubric_item", rubric_key=rubric_key)
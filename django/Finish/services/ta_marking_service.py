# SPDX-License-Identifier: AGPL-3.0-or-later
# Copyright (C) 2023 Julian Lapenna

import arrow
import datetime as dt

from django.db.models import Sum, Avg, StdDev
from django.utils import timezone

from Finish.services import StudentMarkService
from Mark.models import MarkingTask, Annotation
from Mark.services import MarkingTaskService


class TaMarkingService:
    """Service for the TA marking information."""

    def get_all_ta_annotations(self):
        """Return all annotations."""
        return Annotation.objects.all()

    def get_annotations_from_user(self, user):
        """Return all annotations from a user.

        Args:
            user: (User) The user to get the annotations from.

        Returns:
            QuerySet: The annotations from the user.

        Raises:
            No exceptions anticipated.
        """
        return Annotation.objects.filter(user=user)

    def get_annotations_from_user_and_paper(self, user, paper):
        """Return all annotations from a user.

        Args:
            user: (User) The user to get the annotations from.
            paper: (Paper) The paper to get the annotations from.

        Returns:
            QuerySet: The annotations from the user on that paper.

        Raises:
            No exceptions anticipated.
        """
        return Annotation.objects.filter(user=user, task__paper=paper)

    def get_csv_header(self) -> list:
        """Get the header for the csv file.

        Returns:
            list: The header for the csv file. Contains TA marking information,
            paper, question and version info, timestamps and warnings.
        """
        keys = [
            "user",
            "paper_number",
            "question_number",
            "question_version",
            "score_given",
            "max_score",
            "seconds_spent_marking",
            "last_update_time",
            "csv_write_time",
            "warnings",
        ]

        return keys

    def build_csv_data(self) -> list:
        """Get the info for all students in a list for building a csv file to download.

        Returns:
            list: each element is a dictionary containing the marking information for an annotation.
        """
        annotations = Annotation.objects.all()
        csv_data = []
        for annotation in annotations:
            csv_data.append(self.get_annotation_info_download(annotation))

        return csv_data

    def get_annotation_info_download(self, annotation: Annotation) -> dict:
        """Get the marking information for an annotation.

        Args:
            annotation: (Annotation) The annotation to get the marking information from.

        Returns:
            dict: keyed by string information about the annotation (i.e. "score": 2, "question_number" : 3).

        Raises:
            No exceptions anticipated.
        """
        annotation_info = {
            "user": annotation.user.username,
            "paper_number": annotation.task.paper.paper_number,
            "question_number": annotation.task.question_number,
            "question_version": annotation.task.question_version,
            "score_given": annotation.score,
            "max_score": annotation.annotation_data["maxMark"],
            "seconds_spent_marking": annotation.marking_time,
            "last_update_time": arrow.get(annotation.time_of_last_update).isoformat(
                " ", "seconds"
            ),
            "csv_write_time": arrow.now().isoformat(" ", "seconds"),
        }
        return annotation_info

    def get_total_time_spent_on_question(
        self, question: int, *, version: int = 0
    ) -> float | None:
        """Get the total time spent on a question by all markers.

        Args:
            question: (int) The question number to get the total time spent on.

        Keyword Args:
            version: (int) The version of the question to get the total time spent on.
                Defaults to 0 which ignores version, otherwise the version is used.

        Returns:
<<<<<<< HEAD
            None: If there are no annotations for the question.
            float: The total time spent on a question by all markers in seconds.
=======
            The total time spent on a question by all markers in seconds.

        Raises:
            No exceptions anticipated.
>>>>>>> 4d6a56d0
        """
        service = MarkingTaskService()
        return service.get_tasks_from_question_with_annotation(
            question=question, version=version
        ).aggregate(Sum("latest_annotation__marking_time"))[
            "latest_annotation__marking_time__sum"
        ]

    def get_average_time_spent_on_question(
        self, question: int, *, version: int = 0
    ) -> float | None:
        """Get the average time spent on a question by all markers.

        Args:
            question: (int) The question number to get the average time spent on.

        Keyword Args:
            version: (int) The version of the question to get the average time spent on.
                Defaults to 0 which ignores version, otherwise the version is used.

        Returns:
<<<<<<< HEAD
            None: If there are no annotations for the question.
            float: The average time spent on a question by all markers in seconds.
=======
            The average time spent on a question by all markers in seconds.

        Raises:
            No exceptions anticipated.
>>>>>>> 4d6a56d0
        """
        service = MarkingTaskService()
        return service.get_tasks_from_question_with_annotation(
            question=question, version=version
        ).aggregate(Avg("latest_annotation__marking_time"))[
            "latest_annotation__marking_time__avg"
        ]

    def get_stdev_time_spent_on_question(
        self, question: int, *, version: int = 0
    ) -> float | None:
        """Get the standard deviation of time spent on a question by all markers.

        Args:
            question: (int) The question number to get the standard deviation time spent on.

        Keyword Args:
            version: (int) The version of the question to get the standard deviation time spent on.
                Defaults to 0 which ignores version, otherwise the version is used.

        Returns:
<<<<<<< HEAD
            None: If there are no annotations for the question.
            float: The standard deviation time spent on a question by all markers in seconds.
=======
            The standard deviation time spent on a question by all markers in seconds.

        Raises:
            No exceptions anticipated.
>>>>>>> 4d6a56d0
        """
        service = MarkingTaskService()
        return service.get_tasks_from_question_with_annotation(
            question=question, version=version
        ).aggregate(StdDev("latest_annotation__marking_time"))[
            "latest_annotation__marking_time__stddev"
        ]

    def all_marking_times_for_web(self, n_questions: int) -> tuple:
        """Get the total, average and standard deviation of time spent on each question.

        Args:
            n_questions: (int) The number of questions in the paper.

        Returns:
            tuple: 3 lists that contain the total, average and standard deviation times respectively
                for marking each question held in a humanized format.

        Raises:
            No exceptions anticipated.
        """
        service = TaMarkingService()
        present = arrow.utcnow()

        total_seconds = [
            service.get_total_time_spent_on_question(question=q)
            for q in range(1, n_questions + 1)
        ]
        average_seconds = [
            service.get_average_time_spent_on_question(question=q)
            for q in range(1, n_questions + 1)
        ]
        std_seconds = [
            service.get_stdev_time_spent_on_question(question=q)
            for q in range(1, n_questions + 1)
        ]

        total_times_spent = [None] * n_questions
        average_times_spent = [None] * n_questions
        std_times_spent = [None] * n_questions

<<<<<<< HEAD
        for i, s in enumerate(total_seconds):
            if s:
                total_times_spent[i] = present.shift(seconds=s).humanize(
                    present, only_distance=True, granularity=["hour", "minute"]
                )
        for i, s in enumerate(average_seconds):
            if s:
                average_times_spent[i] = present.shift(seconds=s).humanize(
                    present, only_distance=True, granularity=["minute", "second"]
                )
        for i, s in enumerate(std_seconds):
            if s:
                std_times_spent[i] = present.shift(seconds=s).humanize(
                    present, only_distance=True, granularity=["minute", "second"]
                )
=======
        if not None in total_seconds:
            total_times_spent = [
                present.shift(
                    seconds=service.get_total_time_spent_on_question(question=q)
                ).humanize(present, only_distance=True, granularity=["hour", "minute"])
                for q in range(1, n_questions + 1)
            ]
        if not None in average_seconds:
            average_times_spent = [
                present.shift(
                    seconds=service.get_average_time_spent_on_question(question=q)
                ).humanize(
                    present, only_distance=True, granularity=["minute", "second"]
                )
                for q in range(1, n_questions + 1)
            ]
        if not None in std_seconds:
            std_times_spent = [
                present.shift(
                    seconds=service.get_stdev_time_spent_on_question(question=q)
                ).humanize(
                    present, only_distance=True, granularity=["minute", "second"]
                )
                for q in range(1, n_questions + 1)
            ]
>>>>>>> 4d6a56d0

        return total_times_spent, average_times_spent, std_times_spent

    def get_avg_n_of_questions_marked_per_day(self, question: int) -> float:
        """Get the average number of questions marked per day for a given question.

        Args:
            question: (int) The question number to get the average number of questions marked per day for.

        Returns:
            float: The average number of questions marked per day for a given question.

        Raises:
            No exceptions anticipated.
        """
        service = StudentMarkService()
<<<<<<< HEAD
        num_questions_marked = service.get_n_of_question_marked(question)

        marking_task = (
            MarkingTask.objects.filter(question_number=question)
=======
        num_questions_marked = service.get_n_of_question_marked(question=question)
        num_days = (
            timezone.now()
            - MarkingTask.objects.filter(question_number=question)
            .values_list("time")
>>>>>>> 4d6a56d0
            .order_by("time")
            .first()
        )

        if not marking_task:  # No marking tasks in the database
            return 0.0

        num_days = max(
            self.round_days(timezone.now() - marking_task.time),
            1,
        )  # Ensure at least 1 day is returned to prevent division by 0

        return num_questions_marked / num_days

    def get_estimate_days_remaining(self, question: int) -> float | None:
        """Get the estimated number of days remaining to mark a given question.

        Args:
            question: (int) The question number to get the estimated number of days remaining to mark.

        Returns:
            None: if no questions have been marked yet; otherwise,
            float: The estimated number of days remaining to mark a given question.

        Raises:
            No exceptions anticipated.
        """
        num_questions_remaining = MarkingTask.objects.filter(
            question_number=question, latest_annotation__isnull=True
        ).count()
<<<<<<< HEAD

        avg_per_day = self.get_avg_n_of_questions_marked_per_day(question=question)
        assert avg_per_day >= 0
        if avg_per_day == 0:
            return None

        return round(num_questions_remaining / avg_per_day, 2)

    def get_estimate_hours_remaining(self, question: int) -> float | None:
=======
        num_days_remaining = (
            num_questions_remaining
            / self.get_avg_n_of_questions_marked_per_day(question=question)
        )

        return num_days_remaining

    def get_estimate_hours_remaining(self, question: int) -> float:
>>>>>>> 4d6a56d0
        """Get the estimated number of hours remaining to mark a given question.

        Args:
            question: (int) The question number to get the estimated number of hours remaining to mark.

        Returns:
            None: if no questions have been marked yet; otherwise,
            float: The estimated number of hours remaining to mark a given question.

        Raises:
            No exceptions anticipated.
        """
        avg_time_on_question = self.get_average_time_spent_on_question(
            question=question
        )
        num_questions_remaining = MarkingTask.objects.filter(
            question_number=question, latest_annotation__isnull=True
        ).count()
        if not avg_time_on_question:
            return None

        return round(num_questions_remaining * avg_time_on_question / 3600, 2)

    def round_days(self, obj: dt.timedelta) -> int:
        """Round a timedelta object to the nearest day.

        Args:
            obj: (dt.timedelta) The timedelta object to round.

        Returns:
            int: The timedelta object rounded to the nearest day.
        """
        return round(obj.total_seconds() / 86400)<|MERGE_RESOLUTION|>--- conflicted
+++ resolved
@@ -123,15 +123,11 @@
                 Defaults to 0 which ignores version, otherwise the version is used.
 
         Returns:
-<<<<<<< HEAD
             None: If there are no annotations for the question.
             float: The total time spent on a question by all markers in seconds.
-=======
-            The total time spent on a question by all markers in seconds.
-
-        Raises:
-            No exceptions anticipated.
->>>>>>> 4d6a56d0
+
+        Raises:
+            No exceptions anticipated.
         """
         service = MarkingTaskService()
         return service.get_tasks_from_question_with_annotation(
@@ -153,15 +149,11 @@
                 Defaults to 0 which ignores version, otherwise the version is used.
 
         Returns:
-<<<<<<< HEAD
             None: If there are no annotations for the question.
             float: The average time spent on a question by all markers in seconds.
-=======
-            The average time spent on a question by all markers in seconds.
-
-        Raises:
-            No exceptions anticipated.
->>>>>>> 4d6a56d0
+
+        Raises:
+            No exceptions anticipated.
         """
         service = MarkingTaskService()
         return service.get_tasks_from_question_with_annotation(
@@ -183,15 +175,11 @@
                 Defaults to 0 which ignores version, otherwise the version is used.
 
         Returns:
-<<<<<<< HEAD
             None: If there are no annotations for the question.
             float: The standard deviation time spent on a question by all markers in seconds.
-=======
-            The standard deviation time spent on a question by all markers in seconds.
-
-        Raises:
-            No exceptions anticipated.
->>>>>>> 4d6a56d0
+
+        Raises:
+            No exceptions anticipated.
         """
         service = MarkingTaskService()
         return service.get_tasks_from_question_with_annotation(
@@ -233,7 +221,6 @@
         average_times_spent = [None] * n_questions
         std_times_spent = [None] * n_questions
 
-<<<<<<< HEAD
         for i, s in enumerate(total_seconds):
             if s:
                 total_times_spent[i] = present.shift(seconds=s).humanize(
@@ -249,33 +236,6 @@
                 std_times_spent[i] = present.shift(seconds=s).humanize(
                     present, only_distance=True, granularity=["minute", "second"]
                 )
-=======
-        if not None in total_seconds:
-            total_times_spent = [
-                present.shift(
-                    seconds=service.get_total_time_spent_on_question(question=q)
-                ).humanize(present, only_distance=True, granularity=["hour", "minute"])
-                for q in range(1, n_questions + 1)
-            ]
-        if not None in average_seconds:
-            average_times_spent = [
-                present.shift(
-                    seconds=service.get_average_time_spent_on_question(question=q)
-                ).humanize(
-                    present, only_distance=True, granularity=["minute", "second"]
-                )
-                for q in range(1, n_questions + 1)
-            ]
-        if not None in std_seconds:
-            std_times_spent = [
-                present.shift(
-                    seconds=service.get_stdev_time_spent_on_question(question=q)
-                ).humanize(
-                    present, only_distance=True, granularity=["minute", "second"]
-                )
-                for q in range(1, n_questions + 1)
-            ]
->>>>>>> 4d6a56d0
 
         return total_times_spent, average_times_spent, std_times_spent
 
@@ -292,18 +252,10 @@
             No exceptions anticipated.
         """
         service = StudentMarkService()
-<<<<<<< HEAD
         num_questions_marked = service.get_n_of_question_marked(question)
 
         marking_task = (
             MarkingTask.objects.filter(question_number=question)
-=======
-        num_questions_marked = service.get_n_of_question_marked(question=question)
-        num_days = (
-            timezone.now()
-            - MarkingTask.objects.filter(question_number=question)
-            .values_list("time")
->>>>>>> 4d6a56d0
             .order_by("time")
             .first()
         )
@@ -334,7 +286,6 @@
         num_questions_remaining = MarkingTask.objects.filter(
             question_number=question, latest_annotation__isnull=True
         ).count()
-<<<<<<< HEAD
 
         avg_per_day = self.get_avg_n_of_questions_marked_per_day(question=question)
         assert avg_per_day >= 0
@@ -344,16 +295,6 @@
         return round(num_questions_remaining / avg_per_day, 2)
 
     def get_estimate_hours_remaining(self, question: int) -> float | None:
-=======
-        num_days_remaining = (
-            num_questions_remaining
-            / self.get_avg_n_of_questions_marked_per_day(question=question)
-        )
-
-        return num_days_remaining
-
-    def get_estimate_hours_remaining(self, question: int) -> float:
->>>>>>> 4d6a56d0
         """Get the estimated number of hours remaining to mark a given question.
 
         Args:

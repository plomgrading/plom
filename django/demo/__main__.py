--- conflicted
+++ resolved
@@ -11,27 +11,6 @@
 from demo import scribble_on_exams
 
 
-<<<<<<< HEAD
-def recreate_postgres_db():
-    import psycopg
-
-    with psycopg.connect(user="postgres", password="postgres", autocommit=True) as conn:
-        print("Removing old database.")
-        try:
-            with conn.cursor() as curs:
-                curs.execute("DROP DATABASE plom_db;")
-        except psycopg.errors.InvalidCatalogName:
-            print("No database 'plom_db' - continuing")
-
-        print("Creating database 'plom_db'");
-        try:
-            with conn.cursor() as curs:
-                curs.execute("CREATE DATABASE plom_db;")
-        except psycopg.errors.DuplicateDatabase:
-            with conn.cursor() as curs:
-                print("We should not reach here.")
-                quit()
-=======
 def get_database_engine():
     from Web_Plom import settings
 
@@ -43,7 +22,6 @@
     else:
         return "unknown"
     # TODO = get this working with mysql too
->>>>>>> c07eef4a
 
 
 def remove_old_migration_files():
@@ -210,9 +188,6 @@
         cmd = f"plom_staging_bundles upload demoScanner{1} fake_bundle{n}.pdf"
         py_man_cmd = f"python3 manage.py {cmd}"
         subprocess.check_call(split(py_man_cmd))
-<<<<<<< HEAD
-        sleep(5)
-=======
         print("For time being sleep between bundle uploads. TODO = fix this")
         sleep(2)
 
@@ -275,7 +250,6 @@
         else:
             print("All bundles pushed.")
             break
->>>>>>> c07eef4a
 
 
 def wait_for_exit():
@@ -297,7 +271,7 @@
 
     print("*" * 40)
     recreate_postgres_db()
-    
+
     print("*" * 40)
     remove_old_migration_files()
 

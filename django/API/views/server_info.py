--- conflicted
+++ resolved
@@ -8,13 +8,10 @@
 from rest_framework import status
 from django.core.exceptions import ObjectDoesNotExist
 
-<<<<<<< HEAD
-from Mark.services import MarkingTaskService
-=======
 from plom import __version__
 from plom import Plom_API_Version
 
->>>>>>> a49bd947
+from Mark.services import MarkingTaskService
 from Papers.services import SpecificationService
 
 

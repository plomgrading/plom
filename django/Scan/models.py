--- conflicted
+++ resolved
@@ -35,14 +35,11 @@
     parsed_qr = models.JSONField(default=dict, null=True)
     rotation = models.IntegerField(default=0)
     pushed = models.BooleanField(default=False)
-<<<<<<< HEAD
+    colliding = models.BooleanField(default=False)
     unknown = models.BooleanField(default=False)
     error = models.BooleanField(default=False)
     flagged = models.BooleanField(default=False)
     comment = models.TextField(default="", null=True)
-=======
-    colliding = models.BooleanField(default=False)
->>>>>>> c048fe63
 
 
 class PageToImage(HueyTask):

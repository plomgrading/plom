--- conflicted
+++ resolved
@@ -8,11 +8,8 @@
 from django.core.files.uploadedfile import SimpleUploadedFile
 
 from Base.base_group_views import ScannerRequiredView
-<<<<<<< HEAD
 from Scan.services import ScanService
 from Progress.services import ManageScanService
-=======
->>>>>>> 7030f221
 
 
 class ScannerSummaryView(ScannerRequiredView):
@@ -21,7 +18,6 @@
     """
 
     def get(self, request):
-<<<<<<< HEAD
         context = super().build_context()
         mss = ManageScanService()
         total_papers = mss.get_total_test_papers()
@@ -61,8 +57,4 @@
                 f.read(),
                 content_type="image/png",
             )
-        return FileResponse(uploaded_file)
-=======
-
-        return HttpResponse("I am Summary initial page")
->>>>>>> 7030f221
+        return FileResponse(uploaded_file)
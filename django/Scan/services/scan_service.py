--- conflicted
+++ resolved
@@ -385,32 +385,21 @@
         image_path = img.file_path
 
         scanner = ScanService()
-<<<<<<< HEAD
-=======
-        qr_error_checker = QRErrorService()
-
->>>>>>> dd8d16f2
+        # qr_error_checker = QRErrorService()
+
         code_dict = QRextract(image_path)
         page_data = scanner.parse_qr_code([code_dict])
 
         pipr = PageImageProcessor()
         has_had_rotation = pipr.rotate_page_image(image_path, page_data)
-
         # Re-read QR codes if the page image has been rotated
         if has_had_rotation != 0:
             code_dict = QRextract(image_path)
             page_data = scanner.parse_qr_code([code_dict])
-            qr_error_checker.check_qr_codes(page_data, image_path, bundle)
-
-<<<<<<< HEAD
-        return {"image_pk": image_pk, "parsed_qr": page_data, "rotation": rotated}
-=======
-        # Write the parsed QR codes and rotation done on image to database
-        img = StagingImage.objects.get(file_path=image_path)
-        img.parsed_qr = page_data
-        img.rotation = has_had_rotation
-        img.save()
->>>>>>> dd8d16f2
+            # qr_error_checker.check_qr_codes(page_data, image_path, bundle)
+
+        # Return the parsed QR codes and rotation done for parent process to store in db
+        return {"image_pk": image_pk, "parsed_qr": page_data, "rotation": has_had_rotation}
 
     @db_task(queue="tasks")
     def read_qr_codes_parent_task(bundle_pk):

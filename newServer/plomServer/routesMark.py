--- conflicted
+++ resolved
@@ -280,14 +280,13 @@
         if not self.server.validate(data["user"], data["token"]):
             return web.Response(status=401)
 
-<<<<<<< HEAD
         if self.server.MreviewQuestion(
             data["testNumber"], data["questionNumber"], data["version"]
         ):
             return web.Response(status=200)
         else:
             return web.Response(status=404)
-=======
+
     # @routes.patch("/MK/revert/{task}")
     async def MrevertTask(self, request):
         data = await request.json()
@@ -303,7 +302,6 @@
                 return web.Response(status=404)
         else:
             return web.Response(status=401)
->>>>>>> 4028f099
 
     def setUpRoutes(self, router):
         router.add_get("/MK/allMax", self.MgetAllMax)

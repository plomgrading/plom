# Plom Changelog

All notable changes to this project will be documented in this file.

The format is based on [Keep a Changelog](https://keepachangelog.com/en/1.0.0/),
and this project adheres to [Semantic Versioning](https://semver.org/spec/v2.0.0.html).

## [Unreleased]

### Added
<<<<<<< HEAD
* User-management can be performed by the manager client.

### Changed
* Greater fidelity to the original scan because JPEG files are (carefully) extracted and used directly.
* JPEG transformations are done without lossy re-encoding, when possible.
* PNG files should be a little smaller with fewer interpolation artifacts in the reassembled files.
=======
* Manager-client can now enable/disable users.

### Changed
* User credentials now handled by database rather than separate authentication object.
>>>>>>> a76c2884

### Fixed
* Various bug fixes.

## [0.4.1] - 2020-04-13

### Added
* Re-enabled the automatic IDing of papers using machine learning.
* Python package has improved dependency information.
* `plom-demo` checks if server is running and warns if directory isn't empty.
* Appdata metadata added for Plom Client.

### Changed
* Manager UI tool has better reporting of what users are doing.
* Manager and command line tools report papers that are marked "out"; this may be useful in case of client crashes, to identify (and reset) papers marking out for grading/IDing.
* Update for new plomgrading.org domain name.
* Remove testing tool dependencies on xvfb.

### Fixed
* Fixed toml dependency in Dockerfile.
* Various misc fixes.


## [0.4.0] - 2020-04-04

### Added
* Plom is now a python package.
* Annotator has a "no answer given" button which places crossed lines on page, leaves a comment, sets mark to 0.
* Client can log to a file (set under "More options").
* Client has expert option to disable background upload/download.
* Client can generate a log file for debugging.
* Server management UI.
* Command-line scripts for creating tests, managing server, scanning, and finishing.
* Simple toy test+server for demonstrating Plom.
* Test-specification now has "do-not-mark" pages for formula-sheets and instruction pages.

### Changed
* Server: improved database.
* Server: new upload procedure/tools.
* Reassembly tasks are now faster.
* Client: if there are annotations, confirm before closing/cancelling.

### Fixed
* Server: manager-related database locks fixed.
* In some regrade cases, delta-comments did not apply correctly.
* Client: fix `ctrl-=` zoom toggle.
* Various bug fixes.


## [0.3.0] - 2020-02-10

### Added
* saved comments are filtered per question and per test.
* Marker has a "view" button to look at any test number.

### Changed
* The manual-identifier now has a "discard" option for unneeded page images, such as blank extra pages.
* More robust networking by moving to https (rather than raw sockets). This is handled by the "requests" library on the client side and the "aiohttp" library on the server side.
* Client: config and saved comments now more human-readable in toml files.
* Client: can download test/server info before logging in.
* Client is more pessimistic about errors and will crash instead of trying to continue
in most cases.
* Client checks for double-logins and can force logout a previous session.
* Client: you must make at least one annotation on the page.

### Fixed
* Many fixes, especially related to client crashes due to networking.


## [0.2.2] - 2019-11-29

### Added
* Can now build papers with student Names/IDs pre-written on page 1.
* Client now has a "view" button to quickly view other questions.

### Changed
* Warning given for non-Latin names in classlist (may cause problems in PDFs).

### Fixed
* Annotator mark up/down and handedness preferences now saved between sessions.


## [0.2.1] - 2019-11-11

### Added
* preliminary support for a canned user list.
* autogenerate password suggestions for new users.
* 05 script now warns about potential extra pages.
* Annotator - spacebar pans through paper (down and right), shift-space pans back (up and left). Ctrl+space, Ctrl-shift-space does similarly but more slowly.
* Annotator - zoom-mode click-drag creates a (temp) rectangle to zoom into.

### Changed
* make 04 script less verbose.
* Increase timeout on server ping test.
* Annotator has more keybindings for grades of 0-10 (see "key help").
* resizing annotator persists between papers.
* zooming annotator persists between papers.
* docs: changes for uploading to the new Canvas gradebook.
* Annotator - can no longer click in region around score-box. This prevents accidentally pasting objects behind the scorebox.

### Fixed
* fixed race conditions when/uploading and downloading.
* certain file transfers are more robust at reporting errors.
* userManager was failing to start.
* return to greeter dialog on e.g., wrong server or pagegroup/version out of range.
* `mark_reverter` less fragile if files DNE.
* if you skip identifying a test, the client will defer it until the end.
* identifying has various other UI fixes.


## [0.2.0] - 2019-10-11

### Added

#### Client
* delete tool: right-mouse button drag sweeps out a rectangle and deletes its contents.
* improve zoom ("ctrl-=" cycles through zoom modes).
* shift-click and control-click should now emulate right-click and middle-click.
* middle-button in line/pen tools creates line/path with arrow-heads at both ends.
* annotations are now saved in ".plom" files, supports continuing previously marked papers.
* marker now uploads/downloads papers in the background.

#### Server
* Handle upload/download of .plom files.
* New `12_archive` script makes a minimal zip file for archiving.
* Support for Docker.
* New templates for making your own tests.

### Changed

#### Client
* client not backward compatible with v0.1.0 servers.
* mark-total mode is removed.
* comment-delta is now its own grouped object, with many changes to encourage comment-reuse.
* comment-add and edit is now via a pop-up window.
* user can now make 0-point comments (for which the zero is pasted).
* user can also make no-point comments which are pasted as just text.
* general GUI improvements.

#### Server
* Server not backward compatible with v0.1.0 clients.
* More general support for student names.
* Returned PDF files have better sizes for printing hardcopies.

### Fixed

* Many many bugfixes.


## 0.1.0 - 2019-06-26

This is the first release of Plom, PaperLess Open Marking.

[Unreleased]: https://gitlab.math.ubc.ca/andrewr/MLP/compare/v0.4.1...master
[0.4.1]: https://gitlab.math.ubc.ca/andrewr/MLP/compare/v0.4.0...v0.4.1
[0.4.0]: https://gitlab.math.ubc.ca/andrewr/MLP/compare/v0.3.0...v0.4.0
[0.3.0]: https://gitlab.math.ubc.ca/andrewr/MLP/compare/v0.2.2...v0.3.0
[0.2.2]: https://gitlab.math.ubc.ca/andrewr/MLP/compare/v0.2.1...v0.2.2
[0.2.1]: https://gitlab.math.ubc.ca/andrewr/MLP/compare/v0.2.0...v0.2.1
[0.2.0]: https://gitlab.math.ubc.ca/andrewr/MLP/compare/v0.1.0...v0.2.0<|MERGE_RESOLUTION|>--- conflicted
+++ resolved
@@ -8,22 +8,17 @@
 ## [Unreleased]
 
 ### Added
-<<<<<<< HEAD
 * User-management can be performed by the manager client.
 
 ### Changed
 * Greater fidelity to the original scan because JPEG files are (carefully) extracted and used directly.
 * JPEG transformations are done without lossy re-encoding, when possible.
-* PNG files should be a little smaller with fewer interpolation artifacts in the reassembled files.
-=======
-* Manager-client can now enable/disable users.
-
-### Changed
+* PNG files should be a little smaller with fewer interpolation artifacts in the reass
 * User credentials now handled by database rather than separate authentication object.
->>>>>>> a76c2884
 
 ### Fixed
 * Various bug fixes.
+
 
 ## [0.4.1] - 2020-04-13
 

# Plom Changelog

All notable changes to this project will be documented in this file.

The format is based on [Keep a Changelog](https://keepachangelog.com/en/1.0.0/),
and this project adheres to [Semantic Versioning](https://semver.org/spec/v2.0.0.html).


<<<<<<< HEAD
## [Unreleased]

### Added
* Instructors can enable 1/2 mark rubrics in the Rubrics screen.

### Changed
* Server can now be launched via script in `plom_server/Launcher/launch_scripts/launch_plom_server.py`
* Demo is now launched via script in `plom_server/Launcher/launch_scripts/launch_plom_demo_server.py`
* Managers can perform scanning actions directly, without a separate scanner account.
=======
## [0.15.7] - 2024-08-14
>>>>>>> 0fee1de9

### Fixed
* Client: erase the page cache on shutdown.
* Fixed crash on Windows pre-compiled binary.
* Fixed prename box positioning.
* Improved box-drag annotation rendering.
* Misc fixes and documentation updates.


## [0.15.6] - 2024-07-30

### Added
* Client: in experimental mode, add an on-page menu for manipulations such as rotating, reordered and removing.
* Client can spell check rubrics.
* Client can query for a list of other papers that used a particular rubric and display those annotations to the user.
* Tasks can be reassigned between users on the server.
* Questions can be tagged with, for example, learning objectives.
* The revision history of rubrics is stored and viewable.

### Changed
* Assessments with an odd number of pages now generate errors, which seems like a major change but has always been our best-practice.
* Client: improvements to the undo stack.
* Its easier to wipe the new server back to its initial empty state, at least before scanning begins.
* Minor tools in annotator are reordered to put tick first and box later.

### Fixed
* Client: line widths scale with annotation scale.
* Better classlist validation when prenaming.
* Continued implementation of the new server.
* Misc fixes and improvements.
* legacy-server: minor fixes to legacy workflow.


## [0.15.5] - 2024-06-12

### Added
* Users can change their own passwords.

### Changed
* Plom now allows sharing pages between questions.
* Client: parameterized rubrics are no longer considered experimental.

### Fixed
* For now, you must manually create system rubrics before marking begins; to enforce this the client will crash if the server has no rubrics.
* Misc fixes and documentation improvements.
* Spec verifier now checks that numberOfPages is even.


## [0.15.4] - 2024-05-21

### Added
* Scanning (on the new server) defaults to automatic image extraction (if its detected safe to do so).  Scanners can force "safe mode rendering" for the previous behaviour.

### Changed
* Plom is less aggressive about "font subsetting" when creating PDF files which might make generated PDFs a little bit safer.

### Fixed
* Workaround spurious characters appearing on generated pages when using certain versions of PyMuPDF.


## [0.15.3] - 2024-05-11

### Added
* Server can now show and in some cases customize the feedback rules that nag clients before they submit annotations.
* New feedback rule checks that each page is annotated.

### Changed
* Rubrics now keep more careful records about who modified them and when.

### Fixed
* Legacy workflow: `plom-scan upload ./foo.pdf` will now explicitly fail informing you to keep path info out of bundle names.
* Processing PDF scans: don't complain about rounding errors when instead some metadata mixup about width/height has occurred.
* Client: clicking "sync" to synchronous rubrics from server no longer resets selection.


## [0.15.2] - 2024-03-11

### Added
* Server - scanner can now bulk-discard unknown pages from a bundle, and bulk change discards back to unknowns.
* Server: supports tags in more places.

### Changed
* Client respects Question Labels in more places.
* Server container should automatically hotstart if a database exist.  Previously behaviour was to delete and start again.
* Experimental support for users to modify each others' rubrics.
* Server: new settings to control global create/modify rubric permissions.

### Fixed
* Legacy server: fix crash when client asks to view images from paper which exists but has no scans.
* Server: fix crash when client asks for non-existing Annotation images.
* Client: popup error message when viewing non-existent images rather than empty blue dialog.
* Client: fix a crash on sync when rubric's per-version was changed.


## [0.15.1] - 2024-02-16

### Added
* Django-based server container starts the canned demo if environment variable `PLOM_DEMO` is set to 1.

### Changed
* Web UI: displays version number.
* Web UI: various tweaks and improvements to building blank paper PDFs.
* `plom-manager` command is deprecated; use `plom-legacy-manager` to manage legacy servers.

### Fixed
* Web UI: improved error handling for unexpected errors when using asynchronous HTMX calls.


## [0.15.0] - 2024-02-13

### Added
* Django-based server is closer to being the default server.

### Changed
* switch client dependency from `appdirs` to `platformdirs`.

### Fixed
* `-1` as papernum wasn't worked for input classlists.


## [0.14.8] - 2024-01-04

### Added
* Identifier: UI includes explanation of why we confirm prenamed papers.

### Changed
* The "new" `idBox3.pdf` was giving warnings in LaTeX: new `idBox4.pdf` is now a 1.5 PDF.
* Client: experimental "view cat pic" feature removed; it was often offline and the content could be construed as endorsed by Plom.

### Fixed
* Client: temporary workaround for Qt bug resulting in overly-long error dialogs on macOS.
* Previous compiled clients `0.14.x` produced imperceptibly corrupted annotated images due to bugs in jpeg libraries, causing rare problems with some PDF viewers on the reassembled files.
* Client: crash when sorted columns in the rarely-used "filter/arrange" dialog.
* Dependency and documentation updates.


## [0.14.7] - 2023-12-03

### Added
* Support for Python 3.12.

### Changed
* Clients: more dialogs have "Don't ask me again" checkboxes.
* "Don't ask me again" settings are stored only in the current session (for now).
* Don't show default "1" paper and page when assigning unknown pages.

### Fixed
* Duplicated paper numbers in question-version map input will now be detected.
* Correctly handle solutions that encode to jpeg.
* Fix some version clashes between old pyOpenSSL and cryptography by forcing users to update both.
* Legacy server: increase json upload limit to 5MiB to accept larger question-version maps.


## [0.14.6] - 2023-11-02

### Changed
* Improved messages for push-to-canvas script.

### Fixed
* Fix crash in Manager viewing annotations in Review tab.
* Documentation and misc fixes.


## [0.14.5] - 2023-10-23

### Added
* New "idBox3.pdf" template moves the signature box up to avoid signatures hitting the bounding box (which was leading to additional manual IDing).
* Page Arrange: new "Invert selection" button is useful to quickly discard all but the highlighted pages.

### Changed
* Do more checks before uploading a custom version map, hopefully avoiding errors that are hard to recover from.
* Making self-signed certs no longer needs command-line `openssl`, instead uses the `cryptography` package.

### Fixed
* Wrong padding on the top paper number box on recent versions of PyMuPDF.
* Various fixes for Python 3.12 but full support may be waiting on a new release of AIOHttp library.
* Fix a crash in server manager when unpredicting a row without a prediction.
* Improved contrast in Identifier client when OS is in dark mode.
* Push-to-Canvas could fail when assessment shortname contained underscores.
* Documentation edits and fixes.


## [0.14.4] - 2023-10-10

### Changed
* Various edits to contrib scripts, especially pulling from Canvas.

### Fixed
* Fix a crash when users sync a changed rubric.
* Clearer error messages when auto-IDing an a student number has less than 8 digits.
* Filter leading/trailing whitespace from server address.
* Fixes in contrib scripts related to just-in-time prenaming and IDing.
* Typos and clarifications in docs.


## [0.14.3] - 2023-09-15

### Fixed
* Fix crash on start of the provided macOS client binaries.
* Manager can login to Client before the server has a spec.


## [0.14.2] - 2023-09-13

### Added
* Absolute rubrics are no longer considered experimental and can be created in the Add
  Rubric dialog by default.

### Changed
* The legacy `sidToTest` API call (rarely used) now reports whether the paper is IDed
  or prenamed.  This is documented in `msgr.sid_to_paper_number()`.
* Many next-gen server changes.

### Fixed
* Client: crash from invalid version restrictions specified in the Add Rubric dialog.
* Legacy server was not creating backup files on regrade since sometime in 2022.
* Fix regrading on next-gen servers.
* Client: rubric tabs now hide properly when all rubrics inside them are hidden.


## [0.14.1] - 2023-09-01

### Added
* The next-gen web-based Plom Server is ready for wider testing.  Production use should probably remain on the "Legacy Plom Server" for the time being.
* Plom Client can connect to both the next-gen server and the legacy server.
* Plom Client supports `http://` URLs, if specified explicitly, e.g., for development.  The default remains `https://`

### Changed
* On the next-gen server, papers can be graded in a random but predetermined order.
* On the next-gen server, the priority for papers to be graded can be changed.
* Plom now requires at least Python 3.8.

### Fixed
* Shared "group tabs" can now be re-ordered on a per-user basis.
* Crash fixes when multiple clients are tagging.


## [0.13.3] - 2023-04-25

### Changed
* Client: when a rubric group tab is selected, adding a new rubric defaults to that group.
* Manager: the Dangling Pages tab must be manually refreshed.

### Fixed
* Manager: no longer checks for "Dangling Pages" on start-up b/c this was very slow on large servers.


## [0.13.2] - 2023-04-03

### Changed
* Client: "sync" button doesn't pop up a dialog unless there are changes to rubrics.
* Client: "sync" button shows "diffs" of changes to rubrics.
* Non-user-facing changes to how images and image metadata is handled.

### Fixed
* Client: "sync" button was not indicating changes made to existing rubrics.
* Manager: partial fix (no more crash) when trying to create synthetic substitute ID pages.
* Client: clicking "cancel" in options dialog no longer applies the options anyway.
* Misc UI fixes.


## [0.13.1] - 2023-02-24

### Changed
* Cover pages of returned work now include the "long name" of the exam.

### Fixed
* Manager: assigning papers to "reviewer" was broken server-side (older clients should work with 0.13.1 server).
* Manager: re-assembling papers works again in distributed binaries on Windows and macOS platforms.
* Rubrics should render correctly in dialogs, even if they contain HTML.
* Misc UI fixes.


## [0.13.0] - 2023-02-13

### Fixed
* Ensure Client <= 0.12.2 cannot connect to servers, ensures client bug #2521 (fixed in 0.12.3) cannot mismatch IDs.
* Misc UI fixes.


## [0.12.3] - 2023-02-11

### Changed
* Rubrics: suggest new group name from existing, e.g., have (a), (b) then suggest (c).
* Client: prevent lots of new tabs, which fills the tab bar and could be confusing.

### Fixed
* Identifier client bug #2521: "Accept Prediction" button now saves the correct student ID.
* Group names must not have spaces, but client no longer crashes if you make one.
* Remove empty tab on removal of last rubric from group.
* Only "custom user tabs" can be renamed: fix context menus to reflect this.
* Misc fixes.


## [0.12.2] - 2023-02-05

### Changed
* Identifier displays more meaningful certainty values for the Assignment Problem predictions.

### Fixed
* Fixed a crash when explicitly syncing rubrics.
* "Experimental features" is now persistent during a single session.


## [0.12.1] - 2023-01-27

### Added
* `plom-create` command line tool can list and clear paper id prediction tables.
* Plom-Client has an "experimental" menu item: currently creates a bit of friction before using the new parameterized rubrics and absolute rubrics.

### Changed
* Revamp Chooser dialog, add "about" dialog.
* Add "about" dialog and version info to Manager tool.
* Possible (if somewhat ill-advised) to replace the prenaming after papers have been created.
* Sadly, the "cat break" feature is currently disabled as the external service is not currently reliable.

### Fixed
* Fix rendering of parameterized rubrics.
* Fix modifying group of initially non-grouped rubrics.
* Add notice to UI that macOS packaged binaries cannot reassemble, link to issue.
* Misc fixes.


## [0.12.0] - 2023-01-21

### Added
* "Tech preview" of a web-interface for configuring a Plom server.
* Users can create "absolute rubrics" of the form "2 of 3: comment".
* The "scope" of rubrics can be adjusted:
    - Rubrics can be version-specific.
    - Rubrics can be parameterized using per-version textual substitutions.
    - Rubrics can be organized into groups such as "(a)" which correspond to
      shared tabs.
    - Rubrics can be made "exclusive" within a group: at most one rubric can
      be used from each exclusive group.
* Manager can "bulk-forgive" missing do-not-mark pages.
* Support for external databases.

### Changed
* Server stores annotation data in the database instead of in `.plom` files.
* Client no longer has a "No Answer" button: instead use the "no answer given" rubric.
* Support for non-ascii names is much improved.
* Client: simulated slow network mode for testing/debugging.
* Manager sorts unknown pages by their position in the bundle.

### Fixed
* Client: fix potential UI crashes when grading is complete.
* Longer question labels are possible.
* Long names can fit on the prenamed pages by auto-shrinking font.
* Output of `plom-finish status` is easier to understand.
* Misc fixes.


## [0.11.1] - 2022-11-14

### Added
* Documentation improvements.

### Changed
* Client "Tips" screen has more information.
* Command line tools document the available environment variables.
* `plom-scan` and `plom-hwscan` now invisibly watermark PNG/JPEG files, making unique images from identical pages (#1573).

### Fixed
* Fix a client-side crash on unexpected identical images (same hash) within the same paper (#2331 and others).
* Fix a manager crash when reassembling and current working directory is not writable (#2335).
* Misc bug fixes and fixes for potential table sorting issues.


## [0.11.0] - 2022-09-24

### Changed
* classlist upload can be forced, allowing one to overwrite the server's classlist.

### Fixed
* Various other fixes.


## [0.10.1] - 2022-09-08

### Added
* manager: faster keyboard navigation of the Unknown Pages dialog.
* re-enable the "review" feature.

### Changed
* `plom-create newspec` replaces `plom-create new` (although both work).
* `plom-create validatespec` replaces the previously deprecated `plom-create parse`.
* manager: respects question labels in most places.

### Fixed
* Fix macOS and Windows compiled clients crashes due to missing keyboard maps.
* Fix errors about non-unique rubric keys during server init.
* Various other fixes around server init.


## [0.10.0] - 2022-08-22

### Added
* Annotator: help dialog shows diagrams for keyboard shortcuts.
* Annotator: help dialog shows some "getting started" info for click-drag.
* Marker: can prefer papers tagged `@user`.
* Marker: can start marking at a particular paper number.

### Changed
* Spec format has changed: `[[question]]` is now preferred to `[question.1]` (for now both are supported).
* QR format changed, future proofing for more papers, versions and pages.
* "Public Code" shortened from 6 digits to 5.
* Closing Annotator now resets the current tool.
* Annotator: some shortcut keys are now changeable in the help dialog, but this feature is still "beta".

### Fixed
* Some slow bottleneck API calls are faster, although more work is needed.
* Annotator: shortcut keys should display correctly on macOS.
* Annotator: keybindings are now saved between sessions (except for Custom mappings)
* Annotator: many small UI fixes.
* Various documentation fixes.


## [0.9.4] - 2022-08-04

### Fixed
* Fix various Manager UI paper creation functions when using precompiled binaries.
* Fix several Manager UI crashes.


## [0.9.3] - 2022-07-18

### Added
* `plom-create` can manipulate tags.
* Can tag while peeking at previously marked papers.

### Fixed
* Fixes on Python 3.7, and improved CI to ensure minimum Python is tested.
* Fix build of papers with DMN on higher pages such as page 16.
* Annotator: potentially less flaky PageScene due to many bug fixes.
* Fix duplicated LaTeX error dialog.
* LaTeX bounding box size fixes on modern systems.
* Code and dependency cleanups, removal of deprecated code.


## [0.9.2] - 2022-06-14

### Added
* Manager UI tool can add spec and build papers, and download the `marks.csv`.

### Fixed
* Client: creating and modifying tabs is more obvious with context menus and `+` button.
* Client Identifier zoom level is against persistent between papers (as in 0.8.x).
* UI and other fixes.


## [0.9.0] - 2022-05-25

### Added
* `plom-server` will autogenerate a manager password if it is started without one.
* `plom-create` can manage user accounts of a running server.
* Manager displays bundle name/page of unknown pages.
* `plom-scan status` now displays information about bundles and unknown pages.
* `plom-finish audit` produces a JSON file for post-grading checking/followup/etc
* Annotator now has a crop tool (in menu) that allows user to excluded unwanted parts of page.
* Annotator now has a "view previous" function that pops up a window that will show previously marked paper(s).
* Clients can use ctrl-mousewheel to zoom in and out.
* Manager: can tag questions and remove annotations, in bulk.
* Demos and testing: randoMarker now also tags random selection of tasks.

### Changed
* Plom now requires Python 3.7.
* Plom no longer supports older macOS 10.13 as we cannot reliably build binaries on that system.
* `plom-create` DB creation now done one test at a time which avoids timeouts and enables future flexibility.
* Manager: improvements to the prediction-related UI.
* Classlists that are not from Canvas must now include a `paper_number` column, which can be left blank.
* The Plom test-spec no longer uses `numberToName`, instead use the "paper_number" column in the classlist.
* Reassembled files are now time-stamped.
* It is easier to insert extra pages during marking and fewer annotations are wiped (only those in the question directly effected).
* Manager: improved interface around IDing and predictions.
* Manager: improved control of the automatic ID reader.
* Prenamed papers and machine ID reading are in flux: currently both need to be confirmed by a human in the Identifier client.  Expect further future changes.
* Many API changes and tweaks.

### Fixed
* Non-zero initial orientations should now work properly.
* Custom solutions had the wrong coverpage, showing instead the reassembled coverpage.
* Rapid use of the Ctrl-R dialog no longer needs to wait on the background downloader.
* Improved and hopefully less crashing in classlist validation.
* Timezones are now made explicit.
* Many UI fixes and tweaks.
* Ongoing documentation improvements.
* Many other fixes.


## [0.8.11] - 2022-04-12

### Fixed
* For now, only manager can change passwords.
* Slow client during Rearrange Page dialog use immediately on new page should be fixed.


## [0.8.10] - 2022-03-27

### Added
* plom-create subcommand "status" reports server status.

### Changed
* We cannot no longer reliably build for macOS 10.13, will do so on a "best effort" basis.  Users should upgrade to at least macOS 10.14.

### Fixed
* Don't pop up a spurious warning about duplicated pages when scanned data had duplicates.
* Shorten overly long page name lists in Rearrange Pages dialog.
* Build fixes on older macOS releases.
* Minor bug fixes.


## [0.8.8] - 2022-03-14

### Added
* Manager shows totals and highlights tabs that need attention.
* Add word "Test" to paper label: "Test 0123 Q1  p. 4".
* Version numbers to Canvas-related scripts.

### Fixed
* Manager tool was broken on Windows.
* Misc fixes and code cleanups.


## [0.8.7] - 2022-03-02

### Added
* ``plom-create get-ver-map`` command to extract the version map from a running server.
* Canvas utilities can now take student lists from Sections not just Courses.

### Fixed
* Fixed double-undoing during drag-box creation.
* Fixes in Canvas utilities.
* Various other fixes.


## [0.8.6] - 2022-02-13

### Fixed
* "UnID" feature of manager was broken.
* Other minor fixes.


## [0.8.5] - 2022-02-11

### Changed
* Increase read default read timeouts.
* Clean up demo scripts.


## [0.8.2] - 2022-02-07

### Fixed
* Fix broken Windows client binary.
* Fix few contrib scripts.
* Fixed mockplom LaTeX style (for mocking up Plom's QR codes) on recent systems (which sadly breaks it on TexLive 2019 and earlier).
* Misc fixes.


## [0.8.1] - 2022-02-03

### Changed
* Unknowns can be mapped to multiple HW Pages.

### Fixed
* Fix demos when used with invalid SSL certs.
* Misc fixes.


## [0.8.0] - 2022-02-01

### Added
* Manager can "unidentify" papers including prenamed papers.
* Solutions - can now optionally watermark solutions with the SID.
* SSL verification enabled by default for releases.
* Extra pages can optionally map onto more than one question.
* Client Marker window can request any paper number with a long press on "Get next".
* Mild warnings when user gives 0 but there are some ticks on page. Similar mild warnings when user gives full but there are crosses.
* Manager and plom-finish now has list of "dangling" pages - ones which are attached to not-completely-scanned groups. Manager can remove those pages.
* GNU/Linux binaries now using AppImage which should be more portable.
* More sanity checks especially around finishing and uploading.

### Changed
* Command line tool `plom-build` has been renamed to `plom-create` and/or `python3 -m plom.create`.
* Module `plom.produce` has been renamed to `plom.create`.
* Tags have been overhauled, with bug fixes and improved functionality
* Annotator can tag papers directly.
* Server can now optionally start without a spec file.
* Deprecated "LoosePages" have been removed.
* Tests have exactly one ID page (before they could have more than one).
* Spec files have more sanity checks and some keys are now optional.
   - Do not mark pages now specified directly as list "doNotMarkPages = [1,2,3]"
* Misc plom-manager improvements.
* API calls have a default 10s timeout (and 2 retries), so semi-inevitable failures fail faster.
* Top-middle "stamp" on pages now shows the group label (question number, DNM, etc)
   - and extra sheet templates have been updated to match.
* Work in progress on updating annotation styles.
* The history of connections between rubrics is tracked in their metadata.

### Fixed
* Potential memory leaks in Annotator, Manager, and dialogs.
* JPEG support is no longer restricted to sizes in multiples of 16, better rotation support.
* Improved disc-space usage due to JPEG use in more places.
* Removing or adding pages is more selective about which annotations are invalidated.
* A large number of modal dialog fixes.
* Other misc changes.


## [0.7.12] - 2022-01-30

### Fixed
* Minor fixes.


## [0.7.11] - 2021-12-22

### Changed
* Client warns if its version is older than the server.

### Fixed
* Classlist import was broken when using multiple name fields.
* MacOS continuous integration fixed.
* Fix a crash in autoIDing related to unhandled errors.


## [0.7.9] - 2021-12-06

### Added
* Manager can "unidentify" papers including prenamed papers.
* Horizontal position of the prenamed box can be tweaked from command line.

### Fixed
* Client: save user tabs on manual sync and on annotator close.
* Workarounds for high memory use during reassembly and solution assembly.
* Correctly stop background uploader thread on Marker close.
* Client: refreshing solution view updates image from server.


## [0.7.7] - 2021-11-15

### Changed
* Client: fit-to-width and fit-to-height pan to the top and left respectively.

### Fixed
* Tweaks and fixes about reassembly and solution assembly.
* Client: better dark theme support, other tweaks.
* Other minor fixes, including potential crashes caught by `pylint`.


## [0.7.5] - 2021-11-07

### Fixed
* Upload queue length was misreported, potentially losing the last upload on rapid quit.
* Cleanup of client shutdown, hopefully fewer crashes in corner cases.
* Some database cleanup when pages are added to already annotated papers.
* Other minor fixes about admissible usernames and passwords.


## [0.7.4] - 2021-10-28

### Added
* The question-version map can be passed into `plom-build` instead of building a random map.

### Changed
* Image download and reassembly is now interleaved instead of pre-downloading all images.
* Can reassemble just one paper or just one solution.

### Fixed
* Ensure the margin box surrounding the page cannot be deleted.


## [0.7.3] - 2021-10-23

### Changed
* Marker -> View is now allowed to view any question, any paper.

### Fixed
* Clients can tag unannotated questions.
* Various fixes to auto reading of student IDs.
* Various fixes in generating and posting solutions.


## [0.7.2] - 2021-10-13

### Added
* Solutions can be attached to each question/version.

    - client can view solution for the current question/version.
    - solutions for individual students can be returned along with marked test via webpage


### Changed
* plom-scan and plom-hwscan can now list bundles.
* Added a --no-scan option to plom-demo and plom-hwdemo so that fake-data created but not processed or uploaded.
* More import and module improvements: one can now do `python -m plom.client` and `python -m plom.server`, and similarly for most other modules.

### Fixed
* Various CI cleanups that should help external contributors.
* Fixed a crash in the page re-arranger dialog.
* Various other fixes.


## [0.7.1] - 2021-09-23

### Added
* Client binaries for macOS are now distributed as standard .app bundles (still unsigned unfortunately).
* `plom-build make` can now tweak the vertical position of the pre-printed name/ids.
* `plom-build make` can build single papers.
* The server manager UI is now accessible from PlomClient: just login with the manager account.

### Changed
* Classlists can contain additional columns.
* Classlist-related API updates.
* Ongoing improvements to scripting Plom via import and module improvements.

### Fixed
* Papers can be re-printed (without repopulating the database).
* Misc fixes.


## [0.7.0] - 2021-09-04

### Added
* `plom-server launch foo` starts a plom server in the directory `foo`.
* `plom-server` has new command line args to control logging.
* New `PlomServer`, `PlomDemoServer`, and `PlomLiteDemoServer` objects for interactively running servers, or otherwise running a server in a background process.
* `plom-hwscan` can now specify precise per-page mappings from the bundle to questions on the server.
* `plom-hwscan` can override the bundle name.
* LaTeX errors are now displayed to markers.
* `plom-build rubrics` now supports csv in addition to json and toml.

### Changed
* `plom-server launch --mastertoken aabbccdd...` replaces the old way (without the keyword argument).
* QR creation now uses `segno` instead of `pyqrcode`.
* `plom-hwscan` is more flexible about filenames: you do not need to put PDF files in a special directory.
* The `plomgrading/server` container (Docker image) is now based on Ubuntu 20.04.

### Fixed
* `plom-finish reassemble` not longer needs direct file access to the server (except when using the `--ided-only` option).
* Low-level API changes and improvements.
* Many bug fixes.


## [0.6.5] - 2021-07-19

### Changed
* The `jpegtran-cffi` package which is used for lossless jpeg rotations is not longer a hard dependency.  Jpeg is still only used rarely and improvements to the client means its not a serious problem if a few pages are rotated.

### Fixed
* Client: better handling of rare upload failures: warning dialog pops up if the queue is growing, and a single timeout will no longer block the entire queue.
* Misc bug fixes and doc updates.


## [0.6.4] - 2021-06-23

### Added
* Experimental support for writing graded papers and final marks to Canvas.

### Changed
* The `userListRaw.csv` file is no longer inside the serverConfiguration directory.
* Server saves its log to a file automatically (as well as echoing to stdout).

### Fixed
* Misc bug fixes.


## [0.6.3] - 2021-05-28

### Fixed
* Minor bug fix to stop user being able to create 0-point relative rubrics. Related server-side rubric sanity checking.
* Fix Flatpak and source packaging to include icons and cursors.
* Misc bug fixes.


## [0.6.2] - 2021-05-16

### Changed
* Packaging fixes including a revamp of `.../share/plom`.

### Fixed
* Workaround for blurry results from very tall scans.
* Misc bug and documentation fixes.


## [0.6.1] - 2021-04-16

### Changed
* Client now has two tabs for + and - deltas, which improves their shortcut key access.
* Minor tweaks and bug fixes.


## [0.6.0] - 2021-04-14

### Added
* Questions can be given custom labels in the spec file.  These will generally be used instead of "Q1", "Q2", etc.
* `plom-demo` now has `--port` option.
* New `plom-build rubric` subcommand can upload/download rubric lists from the server.

### Changed
* The left-hand-on-mouse option has been removed from annotator/marker - replaced with general key-binding options.
* Significant changes to rubrics: now shared between users and can be grouped into "tabs" within the user interface.
* Client: "Deltas" are now a special kind of rubric with their own tab.
* New client default keybindings involve a "spatial navigation" metaphor: left-right between tabs, up-down between rubrics.
* Rubrics are not longer saved on disc on client systems.
* Client: click-and-drag associates a rubric with a box on the page: no need for shift-modifier key as before.
* Client: The escape-key will now cancel an annotation mid-draw (box, ellipse, line, arrows, rubric)
* Client: There is no longer an explicit choice of "marking up/down mode" - it is determined by the rubrics used.
* Changed order of commands to start server: `plom-server init` now should be run before `plom-build parse`.


## [0.5.21] - 2021-03-18

### Changed
* Server has more flexibility in creating demo/auto users with `--auto` and new `--auto-named`.

### Fixed
* Misc fixes.


## [0.5.19] - 2021-03-09

### Changed
* Client rubrics list can no longer use drag-n-drop to reorder: this feature will return in 0.6.0, but for now its too buggy.

### Fixed
* Misc bug fixes and UI tweaks.
* LaTeX appears smoother on non-white backgrounds.
* Important dependency bumps including a aiohttp security fix.


## [0.5.18] - 2021-03-02

### Added
* Client shows path information in the Options dialog.
* Server: one can defer choosing number of papers until the classlist is uploaded by using "-1" for numberToName and/or numberToPrint.

### Changed
* Client background/uploader can operate in parallel.
* Client no longer looks for config file in the current folder.  The Options dialog shows config and log locations.


## [0.5.17] - 2021-02-10

### Added
* `plom-hwscan -q all` will upload a paper to all questions, a common operation for self-scanned work.

### Fixed
* Fix a crash with rearranger dialog revisiting a view with re-orientated pages.
* Rearranger dialog can load previously re-oriented pages.
* Misc fixes.


## [0.5.16] - 2021-01-29

### Changed
* Rotations in the adjust-pages dialog are now done in metadata.

### Fixed
* Client: fixed regression loading the default comment file.
* Improve testing of minimum versions of dependencies.


## [0.5.15] - 2021-01-25

### Added
* Annotation colour defaults to red but can be changed in the Annotator menu.

### Changed
* Untested scikit-learn used by default for digit recognition.  Tensorflow code still present and could return as default, after someone tests both on real data.
* Client: Ctrl-return forces LaTeX rendering of text annotations.
* Client: saves config file and comments in a central location.

### Fixed
* Flatpak client can save config and comment files.
* Fixed paper generation by working around a bug present in certain versions of `pymupdf` library.


## [0.5.13] - 2021-01-06

### Fixed
* Patched a memory leak when using the "adjust pages" dialog.
* Small fixes for various crashes.


## [0.5.11] - 2020-12-16

### Added
* `plom-hwscan` can now upload pages to multiple questions, for use with self-scanned work.

### Changed
* `plom-build make` now outputs a csv file showing the test numbers, question/page versions and student-info if named paper.
* `plom-build make --without-qr` builds pdf files without QR codes stamped on them.
* `plom-build make --no-pdf` builds everything but the PDF files are 0-length files.

### Fixed
* Adjust-Pages: fix deduping when shared page not included in current question.
* Fixed some times in manager tool.


## [0.5.10] - 2020-12-06

### Fixed
* Various fixes and minor refactoring.


## [0.5.9] - 2020-11-27

### Changed
* Adjust Pages dialog labels pages that are shared between questions.
* Minor UI tweaks.

### Fixed
* Fixed a platform-specific crash on start-up due to invalid chars in log filename.


## [0.5.8] - 2020-11-25

### Added
* Annotator: shift-drag with comment tool draws a highlighting box which is then connected to the rubric element.
* Annotator: page now has a margin to allow more space for annotations.  The additional space is cropped on submission.
* Finishing tools: support salted hashes for return codes on the command line.

### Changed
* Accept QR-coded pages that are landscape.
* Returned PDF files are often much smaller b/c reassembly now tries both png and jpeg.
* Server: more logging during authentication, including client version.
* Adjust Pages: dialog allows multiple selections for add/remove.
* Adjust Pages: you can have no pages transiently while re-arranging.
* Adjust Pages: icons resize automatically on dialog resize.
* Adjust Pages: middle bar can be dragged to resize top or bottom list.
* Client generates log files by default (disable under More Options).

### Fixed
* Misc fixes and refactoring of the `pagescene` code.
* API: refactoring for simpler image download code.
* Adjust Pages: re-entering dialog shows the current state instead of the original state.


## [0.5.7] - 2020-11-07

### Fixed
* Fix stale-pages from previous papers appearing in the Adjust Pages dialog.


## [0.5.6] - 2020-11-06

### Added
* Preliminary support for changing the overall scale of annotations; adjust using the menu/shortcut keys.

### Changed
* "Rearrange Pages" is now called "Adjust Pages" with a more prominent button.

### Fixed
* "Adjust Pages" dialog now opens faster, in some cases much faster.
* Other misc fixes and minor UI tweaks.


## [0.5.5] - 2020-10-23

### Changed
* Fix crash when drag-and-drop comments.


## [0.5.3] - 2020-10-22

### Added
* Scan now has command line arguments to enable/disable bitmap (jpeg) extraction.
* Server now logs failed token authentication events.

### Changed
* Opening the "Rearrange Pages" dialog displays a wait cursor as it may take some time.
* New command line arguments for `plom-finish` for digital return.
* Canvas-related return code handing reduced from 12 digits to 9 by default.
* Scan white balancing disabled by default (now matches `hwscan` behaviour).
* Scan bitmap extraction disabled by default (again to match `hwscan`).
* The database now creates Annotation entries upon client submission rather than task assignment.

### Fixed
* Fixed drag-and-drop reordering of the rubric/comment list.
* Fixed a bug where reannotating a reannotated paper from previous session doubled the underlying pages.
* Various bug fixes.


## [0.5.2] - 2020-10-06

### Added
* A collection of utility scripts now ships in `share/plom/contrib`.

### Changed
* Command-line utilities can load credentials from environment variables.

### Fixed
* There are now constraints on the returned image resolution preventing huge return images in some cases.
* Fixed crashes related to deleting comments.
* Various bug fixes.


## [0.5.1] - 2020-09-25

### Added
* Annotator: Ctrl-r shortcut key for Rearrange Pages tool.

### Changed
* `plom-hwscan` has command line arguments for gamma shift, off by default as it sometimes worsens already poor scans with large shadows.
* `plom-hwscan` does not extract jpeg's by default (it may in the future).
* `plom-hwscan` has new command line arguments for jpeg extraction.

### Fixed
* Workaround for bug in PyMuPDF 1.17.6.
* Various packaging improvements and fixes.
* "Rearrange Pages" dialog resizing improved.


## [0.5.0] - 2020-08-26

### Added
* Client now has a menu button for less-commonly used commands.
* Client can now insert small images, see "insert image" in menu.
* Client has experimental "Rearrange pages" dialog to fine-tune page selection and layout.
* We again offer prebuilt client binaries for some OSes.
* Server has new experimental "Homework mode" to deal with student-scanned images.
* Server can use Scikit-learn (instead of the default TensorFlow) for reading student numbers.

### Changed
* Command line utilities can report their version.
* Example demo data uses handwritten digits instead of fonts.
* Annotator remains open between papers.
* Totaller client was removed.
* ID-subclient - student name + id is entered in single field which auto-completes on both.
* Client sidebar can be set to the left or right (independent of mouse handedness).
* Grades output filename is now "marks.csv".
* Changes to various command-line tools to streamline uploading and other operations.
* Scanning is now based more strongly on concept of "bundles" of papers.
* Most tools now interact with the server via the API instead of using the file system.
* Server docker image uses pinned dependency information for reproducibility.
* Server, Manager and Client handling of "unknown" pages has improved.
* Client has visual feedback for ctrl-, shift- tool alternatives via mouse cursor.
* Various client UI tweaks.
* Various improvements to the manager UI tool.

### Fixed
* Fix left-hand mouse mode.
* Annotation font sizes no longer directly depend on UI font size (but some issues still remain).
* Pan mode no longer incorrectly moves objections.
* Many other bug fixes.


## [0.4.2] - 2020-04-21

### Added
* User-management can be performed by the manager client.

### Changed
* Greater fidelity to the original scan because JPEG files are (carefully) extracted and used directly.
* JPEG transformations are done without lossy re-encoding, when possible.
* PNG files should be a little smaller with fewer interpolation artifacts in the reass
* User credentials now handled by database rather than separate authentication object.
* Client can no longer revert; this feature may return later if needed.

### Fixed
* Various bug fixes.


## [0.4.1] - 2020-04-13

### Added
* Re-enabled the automatic IDing of papers using machine learning.
* Python package has improved dependency information.
* `plom-demo` checks if server is running and warns if directory isn't empty.
* Appdata metadata added for Plom Client.

### Changed
* Manager UI tool has better reporting of what users are doing.
* Manager and command line tools report papers that are marked "out"; this may be useful in case of client crashes, to identify (and reset) papers marking out for grading/IDing.
* Update for new plomgrading.org domain name.
* Remove testing tool dependencies on xvfb.

### Fixed
* Fixed toml dependency in Dockerfile.
* Various misc fixes.


## [0.4.0] - 2020-04-04

### Added
* Plom is now a python package.
* Annotator has a "no answer given" button which places crossed lines on page, leaves a comment, sets mark to 0.
* Client can log to a file (set under "More options").
* Client has expert option to disable background upload/download.
* Client can generate a log file for debugging.
* Server management UI.
* Command-line scripts for creating tests, managing server, scanning, and finishing.
* Simple toy test+server for demonstrating Plom.
* Test-specification now has "do-not-mark" pages for formula-sheets and instruction pages.

### Changed
* Server: improved database.
* Server: new upload procedure/tools.
* Reassembly tasks are now faster.
* Client: if there are annotations, confirm before closing/cancelling.

### Fixed
* Server: manager-related database locks fixed.
* In some regrade cases, delta-comments did not apply correctly.
* Client: fix `ctrl-=` zoom toggle.
* Various bug fixes.


## [0.3.0] - 2020-02-10

### Added
* saved comments are filtered per question and per test.
* Marker has a "view" button to look at any test number.

### Changed
* The manual-identifier now has a "discard" option for unneeded page images, such as blank extra pages.
* More robust networking by moving to https (rather than raw sockets). This is handled by the "requests" library on the client side and the "aiohttp" library on the server side.
* Client: config and saved comments now more human-readable in toml files.
* Client: can download test/server info before logging in.
* Client is more pessimistic about errors and will crash instead of trying to continue
in most cases.
* Client checks for double-logins and can force logout a previous session.
* Client: you must make at least one annotation on the page.

### Fixed
* Many fixes, especially related to client crashes due to networking.


## [0.2.2] - 2019-11-29

### Added
* Can now build papers with student Names/IDs pre-written on page 1.
* Client now has a "view" button to quickly view other questions.

### Changed
* Warning given for non-Latin names in classlist (may cause problems in PDFs).

### Fixed
* Annotator mark up/down and handedness preferences now saved between sessions.


## [0.2.1] - 2019-11-11

### Added
* preliminary support for a canned user list.
* autogenerate password suggestions for new users.
* 05 script now warns about potential extra pages.
* Annotator - spacebar pans through paper (down and right), shift-space pans back (up and left). Ctrl+space, Ctrl-shift-space does similarly but more slowly.
* Annotator - zoom-mode click-drag creates a (temp) rectangle to zoom into.

### Changed
* make 04 script less verbose.
* Increase timeout on server ping test.
* Annotator has more keybindings for grades of 0-10 (see "key help").
* resizing annotator persists between papers.
* zooming annotator persists between papers.
* docs: changes for uploading to the new Canvas gradebook.
* Annotator - can no longer click in region around score-box. This prevents accidentally pasting objects behind the scorebox.

### Fixed
* fixed race conditions when/uploading and downloading.
* certain file transfers are more robust at reporting errors.
* userManager was failing to start.
* return to greeter dialog on e.g., wrong server or pagegroup/version out of range.
* `mark_reverter` less fragile if files do not exist.
* if you skip identifying a test, the client will defer it until the end.
* identifying has various other UI fixes.


## [0.2.0] - 2019-10-11

### Added

#### Client
* delete tool: right-mouse button drag sweeps out a rectangle and deletes its contents.
* improve zoom ("ctrl-=" cycles through zoom modes).
* shift-click and control-click should now emulate right-click and middle-click.
* middle-button in line/pen tools creates line/path with arrow-heads at both ends.
* annotations are now saved in ".plom" files, supports continuing previously marked papers.
* marker now uploads/downloads papers in the background.

#### Server
* Handle upload/download of .plom files.
* New `12_archive` script makes a minimal zip file for archiving.
* Support for Docker.
* New templates for making your own tests.

### Changed

#### Client
* client not backward compatible with v0.1.0 servers.
* mark-total mode is removed.
* comment-delta is now its own grouped object, with many changes to encourage comment-reuse.
* comment-add and edit is now via a pop-up window.
* user can now make 0-point comments (for which the zero is pasted).
* user can also make no-point comments which are pasted as just text.
* general GUI improvements.

#### Server
* Server not backward compatible with v0.1.0 clients.
* More general support for student names.
* Returned PDF files have better sizes for printing hardcopies.

### Fixed

* Many many bugfixes.


## 0.1.0 - 2019-06-26

This is the first release of Plom, Paperless Open Marking.


[0.15.6]: https://gitlab.com/plom/plom/-/compare/v0.15.6...v0.15.7
[0.15.5]: https://gitlab.com/plom/plom/-/compare/v0.15.5...v0.15.6
[0.15.5]: https://gitlab.com/plom/plom/-/compare/v0.15.4...v0.15.5
[0.15.4]: https://gitlab.com/plom/plom/-/compare/v0.15.3...v0.15.4
[0.15.3]: https://gitlab.com/plom/plom/-/compare/v0.15.2...v0.15.3
[0.15.2]: https://gitlab.com/plom/plom/-/compare/v0.15.1...v0.15.2
[0.15.1]: https://gitlab.com/plom/plom/-/compare/v0.15.0...v0.15.1
[0.15.0]: https://gitlab.com/plom/plom/-/compare/v0.14.8...v0.15.0
[0.14.8]: https://gitlab.com/plom/plom/-/compare/v0.14.7...v0.14.8
[0.14.7]: https://gitlab.com/plom/plom/-/compare/v0.14.6...v0.14.7
[0.14.6]: https://gitlab.com/plom/plom/-/compare/v0.14.5...v0.14.6
[0.14.5]: https://gitlab.com/plom/plom/-/compare/v0.14.4...v0.14.5
[0.14.4]: https://gitlab.com/plom/plom/-/compare/v0.14.3...v0.14.4
[0.14.3]: https://gitlab.com/plom/plom/-/compare/v0.14.2...v0.14.3
[0.14.2]: https://gitlab.com/plom/plom/-/compare/v0.14.1...v0.14.2
[0.14.1]: https://gitlab.com/plom/plom/-/compare/v0.13.3...v0.14.1
[0.13.3]: https://gitlab.com/plom/plom/-/compare/v0.13.2...v0.13.3
[0.13.2]: https://gitlab.com/plom/plom/-/compare/v0.13.1...v0.13.2
[0.13.1]: https://gitlab.com/plom/plom/-/compare/v0.13.0...v0.13.1
[0.13.0]: https://gitlab.com/plom/plom/-/compare/v0.12.3...v0.13.0
[0.12.3]: https://gitlab.com/plom/plom/-/compare/v0.12.2...v0.12.3
[0.12.2]: https://gitlab.com/plom/plom/-/compare/v0.12.1...v0.12.2
[0.12.1]: https://gitlab.com/plom/plom/-/compare/v0.12.0...v0.12.1
[0.12.0]: https://gitlab.com/plom/plom/-/compare/v0.11.1...v0.12.0
[0.11.1]: https://gitlab.com/plom/plom/-/compare/v0.11.0...v0.11.1
[0.11.0]: https://gitlab.com/plom/plom/-/compare/v0.10.1...v0.11.0
[0.10.1]: https://gitlab.com/plom/plom/-/compare/v0.10.0...v0.10.1
[0.10.0]: https://gitlab.com/plom/plom/-/compare/v0.9.4...v0.10.0
[0.9.4]: https://gitlab.com/plom/plom/-/compare/v0.9.3...v0.9.4
[0.9.3]: https://gitlab.com/plom/plom/-/compare/v0.9.2...v0.9.3
[0.9.2]: https://gitlab.com/plom/plom/-/compare/v0.9.0...v0.9.2
[0.9.0]: https://gitlab.com/plom/plom/-/compare/v0.8.11...v0.9.0
[0.8.11]: https://gitlab.com/plom/plom/-/compare/v0.8.10...v0.8.11
[0.8.10]: https://gitlab.com/plom/plom/-/compare/v0.8.8...v0.8.10
[0.8.8]: https://gitlab.com/plom/plom/-/compare/v0.8.7...v0.8.8
[0.8.7]: https://gitlab.com/plom/plom/-/compare/v0.8.6...v0.8.7
[0.8.6]: https://gitlab.com/plom/plom/-/compare/v0.8.5...v0.8.6
[0.8.5]: https://gitlab.com/plom/plom/-/compare/v0.8.2...v0.8.5
[0.8.2]: https://gitlab.com/plom/plom/-/compare/v0.8.1...v0.8.2
[0.8.1]: https://gitlab.com/plom/plom/-/compare/v0.8.0...v0.8.1
[0.8.0]: https://gitlab.com/plom/plom/-/compare/v0.7.12...v0.8.0
[0.7.12]: https://gitlab.com/plom/plom/-/compare/v0.7.11...v0.7.12
[0.7.11]: https://gitlab.com/plom/plom/-/compare/v0.7.9...v0.7.11
[0.7.9]: https://gitlab.com/plom/plom/-/compare/v0.7.7...v0.7.9
[0.7.7]: https://gitlab.com/plom/plom/-/compare/v0.7.5...v0.7.7
[0.7.5]: https://gitlab.com/plom/plom/-/compare/v0.7.4...v0.7.5
[0.7.4]: https://gitlab.com/plom/plom/-/compare/v0.7.3...v0.7.4
[0.7.3]: https://gitlab.com/plom/plom/-/compare/v0.7.2...v0.7.3
[0.7.2]: https://gitlab.com/plom/plom/-/compare/v0.7.1...v0.7.2
[0.7.1]: https://gitlab.com/plom/plom/-/compare/v0.7.0...v0.7.1
[0.7.0]: https://gitlab.com/plom/plom/-/compare/v0.6.5...v0.7.0
[0.6.5]: https://gitlab.com/plom/plom/-/compare/v0.6.4...v0.6.5
[0.6.4]: https://gitlab.com/plom/plom/-/compare/v0.6.3...v0.6.4
[0.6.3]: https://gitlab.com/plom/plom/-/compare/v0.6.2...v0.6.3
[0.6.2]: https://gitlab.com/plom/plom/-/compare/v0.6.1...v0.6.2
[0.6.1]: https://gitlab.com/plom/plom/-/compare/v0.6.0...v0.6.1
[0.6.0]: https://gitlab.com/plom/plom/-/compare/v0.5.21...v0.6.0
[0.5.21]: https://gitlab.com/plom/plom/-/compare/v0.5.19...v0.5.21
[0.5.19]: https://gitlab.com/plom/plom/-/compare/v0.5.18...v0.5.19
[0.5.18]: https://gitlab.com/plom/plom/-/compare/v0.5.17...v0.5.18
[0.5.17]: https://gitlab.com/plom/plom/-/compare/v0.5.16...v0.5.17
[0.5.16]: https://gitlab.com/plom/plom/-/compare/v0.5.15...v0.5.16
[0.5.15]: https://gitlab.com/plom/plom/-/compare/v0.5.13...v0.5.15
[0.5.13]: https://gitlab.com/plom/plom/-/compare/v0.5.11...v0.5.13
[0.5.11]: https://gitlab.com/plom/plom/-/compare/v0.5.10...v0.5.11
[0.5.10]: https://gitlab.com/plom/plom/-/compare/v0.5.9...v0.5.10
[0.5.9]: https://gitlab.com/plom/plom/-/compare/v0.5.8...v0.5.9
[0.5.8]: https://gitlab.com/plom/plom/-/compare/v0.5.7...v0.5.8
[0.5.7]: https://gitlab.com/plom/plom/-/compare/v0.5.6...v0.5.7
[0.5.6]: https://gitlab.com/plom/plom/-/compare/v0.5.5...v0.5.6
[0.5.5]: https://gitlab.com/plom/plom/-/compare/v0.5.3...v0.5.5
[0.5.3]: https://gitlab.com/plom/plom/-/compare/v0.5.2...v0.5.3
[0.5.2]: https://gitlab.com/plom/plom/-/compare/v0.5.1...v0.5.2
[0.5.1]: https://gitlab.com/plom/plom/-/compare/v0.5.0...v0.5.1
[0.5.0]: https://gitlab.com/plom/plom/-/compare/v0.4.2...v0.5.0
[0.4.2]: https://gitlab.com/plom/plom/-/compare/v0.4.1...v0.4.2
[0.4.1]: https://gitlab.com/plom/plom/-/compare/v0.4.0...v0.4.1
[0.4.0]: https://gitlab.com/plom/plom/-/compare/v0.3.0...v0.4.0
[0.3.0]: https://gitlab.com/plom/plom/-/compare/v0.2.2...v0.3.0
[0.2.2]: https://gitlab.com/plom/plom/-/compare/v0.2.1...v0.2.2
[0.2.1]: https://gitlab.com/plom/plom/-/compare/v0.2.0...v0.2.1
[0.2.0]: https://gitlab.com/plom/plom/-/compare/v0.1.0...v0.2.0<|MERGE_RESOLUTION|>--- conflicted
+++ resolved
@@ -6,7 +6,6 @@
 and this project adheres to [Semantic Versioning](https://semver.org/spec/v2.0.0.html).
 
 
-<<<<<<< HEAD
 ## [Unreleased]
 
 ### Added
@@ -16,16 +15,19 @@
 * Server can now be launched via script in `plom_server/Launcher/launch_scripts/launch_plom_server.py`
 * Demo is now launched via script in `plom_server/Launcher/launch_scripts/launch_plom_demo_server.py`
 * Managers can perform scanning actions directly, without a separate scanner account.
-=======
+
+### Fixed
+* Client: erase the page cache on shutdown.
+* Improved box-drag annotation rendering.
+* Misc fixes and documentation updates.
+
+
+
 ## [0.15.7] - 2024-08-14
->>>>>>> 0fee1de9
-
-### Fixed
-* Client: erase the page cache on shutdown.
+
+### Fixed
 * Fixed crash on Windows pre-compiled binary.
 * Fixed prename box positioning.
-* Improved box-drag annotation rendering.
-* Misc fixes and documentation updates.
 
 
 ## [0.15.6] - 2024-07-30

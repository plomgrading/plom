# Plom Changelog

All notable changes to this project will be documented in this file.

The format is based on [Keep a Changelog](https://keepachangelog.com/en/1.0.0/),
and this project adheres to [Semantic Versioning](https://semver.org/spec/v2.0.0.html).


## [Unreleased]

### Added
* Server can now be run using the "Django-Silk" profiler, if enabled in `settings.py`.

### Changed

### Fixed
<<<<<<< HEAD
* Many performance improvements to services that were using too manyi or inefficient database queries, based on real-life experiences at scale, and from using the "Django-Silk" profiler.
=======
* Client: fixed a crash when editing a copy of someone else's rubric.
>>>>>>> 9850ab83



## [0.16.8] - 2024-10-15

### Added
* Respect the `WEB_CONCURRENCY` environment variable: it chooses how many `gunicorn` workers we use (but only if it is defined).
* The `PLOM_GUNICORN_TIMEOUT` environment variable can be used to set the timeout of `gunicorn` workers.

### Fixed
* Temporarily increasing `gunicorn` timeouts, and decreasing default number of workers to 2.

### Removed
* Temporarily remove report building: it will return soon but is too slow in production for now.


## [0.16.7] - 2024-10-14

### Fixed
* Fixed a crash when reassembling papers when non-unit starting or non-contiguous paper numbers are used.
* Server now uses 4 workers in production mode by default.  This can be tuned live using SIGTTIN and SIGTTOU, search the gunicorn docs for more info.
* Some paper views showed pages in the order they were scanned rather than their paper order.


## [0.16.6] - 2024-10-10

### Fixed
* Temporary fix to hopefully reduce timeouts during client image gets in client background downloader threads.


## [0.16.5] - 2024-10-08

### Added
* Using backend commandline its possible to retroactively add new rows to the paper database, to recover from various mistakes.

### Changed
* Client: the intention is that only lead markers can ID papers but this is, for now, just a warning.

### Fixed
* Server was recording rubric usage incorrectly: info about which tasks used which rubrics is likely incorrect in previous versions, even after server upgrade.  Nothing student-visible.
* Server was rendering some rubric table headers incorrectly.
* Improved client refresh, especially when other users tag your tasks.
* Client: don't crash on URLs with trailing slash.
* Client: can now ID paper number zero.
* Misc bug fixes.
* Documentation updates


## [0.16.4] - 2024-10-02

### Fixed
* Misc bugs. Mostly minor annoying things. See gitlab milestone.


## [0.16.3] - 2024-09-24

### Added
* A new page tells markers what to do next when they login the web site.

### Changed
* Collisions in a bundle with papers already pushed are reported in the thumbnail view.

### Fixed
* Certain push failures could leave the bundle locked, preventing any other bundles from being pushed.
* Fix error reporting when collisions occurring during push.
* All manager accounts are now members of the scanner group.
* Fix reassembly when using older versions of the Weasyprint library.
* Misc fixes and documentations updates.

### Removed
* Temporarily disabled the create rubrics button in the web UI, due to confusion around system rubrics.


## [0.16.2] - 2024-09-17

### Fixed
* Fixed static collection on hotstart.


## [0.16.0] - 2024-09-12

### Added
* Instructors can enable 1/2 mark rubrics in the Rubrics screen.
* Instructors can set a quota, limiting the number of papers that can be marked by certain markers, for use in marker training, quality control, or team-creation of a consistent set of rubrics.
* Client: tagged tasks have a notification banner highlighting their tags to markers.

### Changed
* Server can now be launched via script in `plom_server/Launcher/launch_scripts/launch_plom_server.py`
* Demo is now launched via script in `plom_server/Launcher/launch_scripts/launch_plom_demo_server.py`
* Managers can perform scanning actions directly, without a separate scanner account.

### Fixed
* Client: erase the page cache on shutdown.
* Client: improved box-drag annotation rendering.
* Misc fixes and documentation updates.

### Removed
* Support for macOS 12.  This is because GitLab.com no longer provides runners for macOS 12.  Note the EOL for macOS 12 is Nov 2024.


## [0.15.7] - 2024-08-14

### Fixed
* Fixed crash on Windows pre-compiled binary.
* Fixed prename box positioning.


## [0.15.6] - 2024-07-30

### Added
* Client: in experimental mode, add an on-page menu for manipulations such as rotating, reordered and removing.
* Client can spell check rubrics.
* Client can query for a list of other papers that used a particular rubric and display those annotations to the user.
* Tasks can be reassigned between users on the server.
* Questions can be tagged with, for example, learning objectives.
* The revision history of rubrics is stored and viewable.

### Changed
* Assessments with an odd number of pages now generate errors, which seems like a major change but has always been our best-practice.
* Client: improvements to the undo stack.
* Its easier to wipe the new server back to its initial empty state, at least before scanning begins.
* Minor tools in annotator are reordered to put tick first and box later.

### Fixed
* Client: line widths scale with annotation scale.
* Better classlist validation when prenaming.
* Continued implementation of the new server.
* Misc fixes and improvements.
* legacy-server: minor fixes to legacy workflow.


## [0.15.5] - 2024-06-12

### Added
* Users can change their own passwords.

### Changed
* Plom now allows sharing pages between questions.
* Client: parameterized rubrics are no longer considered experimental.

### Fixed
* For now, you must manually create system rubrics before marking begins; to enforce this the client will crash if the server has no rubrics.
* Misc fixes and documentation improvements.
* Spec verifier now checks that numberOfPages is even.


## [0.15.4] - 2024-05-21

### Added
* Scanning (on the new server) defaults to automatic image extraction (if its detected safe to do so).  Scanners can force "safe mode rendering" for the previous behaviour.

### Changed
* Plom is less aggressive about "font subsetting" when creating PDF files which might make generated PDFs a little bit safer.

### Fixed
* Workaround spurious characters appearing on generated pages when using certain versions of PyMuPDF.


## [0.15.3] - 2024-05-11

### Added
* Server can now show and in some cases customize the feedback rules that nag clients before they submit annotations.
* New feedback rule checks that each page is annotated.

### Changed
* Rubrics now keep more careful records about who modified them and when.

### Fixed
* Legacy workflow: `plom-scan upload ./foo.pdf` will now explicitly fail informing you to keep path info out of bundle names.
* Processing PDF scans: don't complain about rounding errors when instead some metadata mixup about width/height has occurred.
* Client: clicking "sync" to synchronous rubrics from server no longer resets selection.


## [0.15.2] - 2024-03-11

### Added
* Server - scanner can now bulk-discard unknown pages from a bundle, and bulk change discards back to unknowns.
* Server: supports tags in more places.

### Changed
* Client respects Question Labels in more places.
* Server container should automatically hotstart if a database exist.  Previously behaviour was to delete and start again.
* Experimental support for users to modify each others' rubrics.
* Server: new settings to control global create/modify rubric permissions.

### Fixed
* Legacy server: fix crash when client asks to view images from paper which exists but has no scans.
* Server: fix crash when client asks for non-existing Annotation images.
* Client: popup error message when viewing non-existent images rather than empty blue dialog.
* Client: fix a crash on sync when rubric's per-version was changed.


## [0.15.1] - 2024-02-16

### Added
* Django-based server container starts the canned demo if environment variable `PLOM_DEMO` is set to 1.

### Changed
* Web UI: displays version number.
* Web UI: various tweaks and improvements to building blank paper PDFs.
* `plom-manager` command is deprecated; use `plom-legacy-manager` to manage legacy servers.

### Fixed
* Web UI: improved error handling for unexpected errors when using asynchronous HTMX calls.


## [0.15.0] - 2024-02-13

### Added
* Django-based server is closer to being the default server.

### Changed
* switch client dependency from `appdirs` to `platformdirs`.

### Fixed
* `-1` as papernum wasn't worked for input classlists.


## [0.14.8] - 2024-01-04

### Added
* Identifier: UI includes explanation of why we confirm prenamed papers.

### Changed
* The "new" `idBox3.pdf` was giving warnings in LaTeX: new `idBox4.pdf` is now a 1.5 PDF.
* Client: experimental "view cat pic" feature removed; it was often offline and the content could be construed as endorsed by Plom.

### Fixed
* Client: temporary workaround for Qt bug resulting in overly-long error dialogs on macOS.
* Previous compiled clients `0.14.x` produced imperceptibly corrupted annotated images due to bugs in jpeg libraries, causing rare problems with some PDF viewers on the reassembled files.
* Client: crash when sorted columns in the rarely-used "filter/arrange" dialog.
* Dependency and documentation updates.


## [0.14.7] - 2023-12-03

### Added
* Support for Python 3.12.

### Changed
* Clients: more dialogs have "Don't ask me again" checkboxes.
* "Don't ask me again" settings are stored only in the current session (for now).
* Don't show default "1" paper and page when assigning unknown pages.

### Fixed
* Duplicated paper numbers in question-version map input will now be detected.
* Correctly handle solutions that encode to jpeg.
* Fix some version clashes between old pyOpenSSL and cryptography by forcing users to update both.
* Legacy server: increase json upload limit to 5MiB to accept larger question-version maps.


## [0.14.6] - 2023-11-02

### Changed
* Improved messages for push-to-canvas script.

### Fixed
* Fix crash in Manager viewing annotations in Review tab.
* Documentation and misc fixes.


## [0.14.5] - 2023-10-23

### Added
* New "idBox3.pdf" template moves the signature box up to avoid signatures hitting the bounding box (which was leading to additional manual IDing).
* Page Arrange: new "Invert selection" button is useful to quickly discard all but the highlighted pages.

### Changed
* Do more checks before uploading a custom version map, hopefully avoiding errors that are hard to recover from.
* Making self-signed certs no longer needs command-line `openssl`, instead uses the `cryptography` package.

### Fixed
* Wrong padding on the top paper number box on recent versions of PyMuPDF.
* Various fixes for Python 3.12 but full support may be waiting on a new release of AIOHttp library.
* Fix a crash in server manager when unpredicting a row without a prediction.
* Improved contrast in Identifier client when OS is in dark mode.
* Push-to-Canvas could fail when assessment shortname contained underscores.
* Documentation edits and fixes.


## [0.14.4] - 2023-10-10

### Changed
* Various edits to contrib scripts, especially pulling from Canvas.

### Fixed
* Fix a crash when users sync a changed rubric.
* Clearer error messages when auto-IDing an a student number has less than 8 digits.
* Filter leading/trailing whitespace from server address.
* Fixes in contrib scripts related to just-in-time prenaming and IDing.
* Typos and clarifications in docs.


## [0.14.3] - 2023-09-15

### Fixed
* Fix crash on start of the provided macOS client binaries.
* Manager can login to Client before the server has a spec.


## [0.14.2] - 2023-09-13

### Added
* Absolute rubrics are no longer considered experimental and can be created in the Add
  Rubric dialog by default.

### Changed
* The legacy `sidToTest` API call (rarely used) now reports whether the paper is IDed
  or prenamed.  This is documented in `msgr.sid_to_paper_number()`.
* Many next-gen server changes.

### Fixed
* Client: crash from invalid version restrictions specified in the Add Rubric dialog.
* Legacy server was not creating backup files on regrade since sometime in 2022.
* Fix regrading on next-gen servers.
* Client: rubric tabs now hide properly when all rubrics inside them are hidden.


## [0.14.1] - 2023-09-01

### Added
* The next-gen web-based Plom Server is ready for wider testing.  Production use should probably remain on the "Legacy Plom Server" for the time being.
* Plom Client can connect to both the next-gen server and the legacy server.
* Plom Client supports `http://` URLs, if specified explicitly, e.g., for development.  The default remains `https://`

### Changed
* On the next-gen server, papers can be graded in a random but predetermined order.
* On the next-gen server, the priority for papers to be graded can be changed.
* Plom now requires at least Python 3.8.

### Fixed
* Shared "group tabs" can now be re-ordered on a per-user basis.
* Crash fixes when multiple clients are tagging.


## [0.13.3] - 2023-04-25

### Changed
* Client: when a rubric group tab is selected, adding a new rubric defaults to that group.
* Manager: the Dangling Pages tab must be manually refreshed.

### Fixed
* Manager: no longer checks for "Dangling Pages" on start-up b/c this was very slow on large servers.


## [0.13.2] - 2023-04-03

### Changed
* Client: "sync" button doesn't pop up a dialog unless there are changes to rubrics.
* Client: "sync" button shows "diffs" of changes to rubrics.
* Non-user-facing changes to how images and image metadata is handled.

### Fixed
* Client: "sync" button was not indicating changes made to existing rubrics.
* Manager: partial fix (no more crash) when trying to create synthetic substitute ID pages.
* Client: clicking "cancel" in options dialog no longer applies the options anyway.
* Misc UI fixes.


## [0.13.1] - 2023-02-24

### Changed
* Cover pages of returned work now include the "long name" of the exam.

### Fixed
* Manager: assigning papers to "reviewer" was broken server-side (older clients should work with 0.13.1 server).
* Manager: re-assembling papers works again in distributed binaries on Windows and macOS platforms.
* Rubrics should render correctly in dialogs, even if they contain HTML.
* Misc UI fixes.


## [0.13.0] - 2023-02-13

### Fixed
* Ensure Client <= 0.12.2 cannot connect to servers, ensures client bug #2521 (fixed in 0.12.3) cannot mismatch IDs.
* Misc UI fixes.


## [0.12.3] - 2023-02-11

### Changed
* Rubrics: suggest new group name from existing, e.g., have (a), (b) then suggest (c).
* Client: prevent lots of new tabs, which fills the tab bar and could be confusing.

### Fixed
* Identifier client bug #2521: "Accept Prediction" button now saves the correct student ID.
* Group names must not have spaces, but client no longer crashes if you make one.
* Remove empty tab on removal of last rubric from group.
* Only "custom user tabs" can be renamed: fix context menus to reflect this.
* Misc fixes.


## [0.12.2] - 2023-02-05

### Changed
* Identifier displays more meaningful certainty values for the Assignment Problem predictions.

### Fixed
* Fixed a crash when explicitly syncing rubrics.
* "Experimental features" is now persistent during a single session.


## [0.12.1] - 2023-01-27

### Added
* `plom-create` command line tool can list and clear paper id prediction tables.
* Plom-Client has an "experimental" menu item: currently creates a bit of friction before using the new parameterized rubrics and absolute rubrics.

### Changed
* Revamp Chooser dialog, add "about" dialog.
* Add "about" dialog and version info to Manager tool.
* Possible (if somewhat ill-advised) to replace the prenaming after papers have been created.
* Sadly, the "cat break" feature is currently disabled as the external service is not currently reliable.

### Fixed
* Fix rendering of parameterized rubrics.
* Fix modifying group of initially non-grouped rubrics.
* Add notice to UI that macOS packaged binaries cannot reassemble, link to issue.
* Misc fixes.


## [0.12.0] - 2023-01-21

### Added
* "Tech preview" of a web-interface for configuring a Plom server.
* Users can create "absolute rubrics" of the form "2 of 3: comment".
* The "scope" of rubrics can be adjusted:
    - Rubrics can be version-specific.
    - Rubrics can be parameterized using per-version textual substitutions.
    - Rubrics can be organized into groups such as "(a)" which correspond to
      shared tabs.
    - Rubrics can be made "exclusive" within a group: at most one rubric can
      be used from each exclusive group.
* Manager can "bulk-forgive" missing do-not-mark pages.
* Support for external databases.

### Changed
* Server stores annotation data in the database instead of in `.plom` files.
* Client no longer has a "No Answer" button: instead use the "no answer given" rubric.
* Support for non-ascii names is much improved.
* Client: simulated slow network mode for testing/debugging.
* Manager sorts unknown pages by their position in the bundle.

### Fixed
* Client: fix potential UI crashes when grading is complete.
* Longer question labels are possible.
* Long names can fit on the prenamed pages by auto-shrinking font.
* Output of `plom-finish status` is easier to understand.
* Misc fixes.


## [0.11.1] - 2022-11-14

### Added
* Documentation improvements.

### Changed
* Client "Tips" screen has more information.
* Command line tools document the available environment variables.
* `plom-scan` and `plom-hwscan` now invisibly watermark PNG/JPEG files, making unique images from identical pages (#1573).

### Fixed
* Fix a client-side crash on unexpected identical images (same hash) within the same paper (#2331 and others).
* Fix a manager crash when reassembling and current working directory is not writable (#2335).
* Misc bug fixes and fixes for potential table sorting issues.


## [0.11.0] - 2022-09-24

### Changed
* classlist upload can be forced, allowing one to overwrite the server's classlist.

### Fixed
* Various other fixes.


## [0.10.1] - 2022-09-08

### Added
* manager: faster keyboard navigation of the Unknown Pages dialog.
* re-enable the "review" feature.

### Changed
* `plom-create newspec` replaces `plom-create new` (although both work).
* `plom-create validatespec` replaces the previously deprecated `plom-create parse`.
* manager: respects question labels in most places.

### Fixed
* Fix macOS and Windows compiled clients crashes due to missing keyboard maps.
* Fix errors about non-unique rubric keys during server init.
* Various other fixes around server init.


## [0.10.0] - 2022-08-22

### Added
* Annotator: help dialog shows diagrams for keyboard shortcuts.
* Annotator: help dialog shows some "getting started" info for click-drag.
* Marker: can prefer papers tagged `@user`.
* Marker: can start marking at a particular paper number.

### Changed
* Spec format has changed: `[[question]]` is now preferred to `[question.1]` (for now both are supported).
* QR format changed, future proofing for more papers, versions and pages.
* "Public Code" shortened from 6 digits to 5.
* Closing Annotator now resets the current tool.
* Annotator: some shortcut keys are now changeable in the help dialog, but this feature is still "beta".

### Fixed
* Some slow bottleneck API calls are faster, although more work is needed.
* Annotator: shortcut keys should display correctly on macOS.
* Annotator: keybindings are now saved between sessions (except for Custom mappings)
* Annotator: many small UI fixes.
* Various documentation fixes.


## [0.9.4] - 2022-08-04

### Fixed
* Fix various Manager UI paper creation functions when using precompiled binaries.
* Fix several Manager UI crashes.


## [0.9.3] - 2022-07-18

### Added
* `plom-create` can manipulate tags.
* Can tag while peeking at previously marked papers.

### Fixed
* Fixes on Python 3.7, and improved CI to ensure minimum Python is tested.
* Fix build of papers with DMN on higher pages such as page 16.
* Annotator: potentially less flaky PageScene due to many bug fixes.
* Fix duplicated LaTeX error dialog.
* LaTeX bounding box size fixes on modern systems.
* Code and dependency cleanups, removal of deprecated code.


## [0.9.2] - 2022-06-14

### Added
* Manager UI tool can add spec and build papers, and download the `marks.csv`.

### Fixed
* Client: creating and modifying tabs is more obvious with context menus and `+` button.
* Client Identifier zoom level is against persistent between papers (as in 0.8.x).
* UI and other fixes.


## [0.9.0] - 2022-05-25

### Added
* `plom-server` will autogenerate a manager password if it is started without one.
* `plom-create` can manage user accounts of a running server.
* Manager displays bundle name/page of unknown pages.
* `plom-scan status` now displays information about bundles and unknown pages.
* `plom-finish audit` produces a JSON file for post-grading checking/followup/etc
* Annotator now has a crop tool (in menu) that allows user to excluded unwanted parts of page.
* Annotator now has a "view previous" function that pops up a window that will show previously marked paper(s).
* Clients can use ctrl-mousewheel to zoom in and out.
* Manager: can tag questions and remove annotations, in bulk.
* Demos and testing: randoMarker now also tags random selection of tasks.

### Changed
* Plom now requires Python 3.7.
* Plom no longer supports older macOS 10.13 as we cannot reliably build binaries on that system.
* `plom-create` DB creation now done one test at a time which avoids timeouts and enables future flexibility.
* Manager: improvements to the prediction-related UI.
* Classlists that are not from Canvas must now include a `paper_number` column, which can be left blank.
* The Plom test-spec no longer uses `numberToName`, instead use the "paper_number" column in the classlist.
* Reassembled files are now time-stamped.
* It is easier to insert extra pages during marking and fewer annotations are wiped (only those in the question directly effected).
* Manager: improved interface around IDing and predictions.
* Manager: improved control of the automatic ID reader.
* Prenamed papers and machine ID reading are in flux: currently both need to be confirmed by a human in the Identifier client.  Expect further future changes.
* Many API changes and tweaks.

### Fixed
* Non-zero initial orientations should now work properly.
* Custom solutions had the wrong coverpage, showing instead the reassembled coverpage.
* Rapid use of the Ctrl-R dialog no longer needs to wait on the background downloader.
* Improved and hopefully less crashing in classlist validation.
* Timezones are now made explicit.
* Many UI fixes and tweaks.
* Ongoing documentation improvements.
* Many other fixes.


## [0.8.11] - 2022-04-12

### Fixed
* For now, only manager can change passwords.
* Slow client during Rearrange Page dialog use immediately on new page should be fixed.


## [0.8.10] - 2022-03-27

### Added
* plom-create subcommand "status" reports server status.

### Changed
* We cannot no longer reliably build for macOS 10.13, will do so on a "best effort" basis.  Users should upgrade to at least macOS 10.14.

### Fixed
* Don't pop up a spurious warning about duplicated pages when scanned data had duplicates.
* Shorten overly long page name lists in Rearrange Pages dialog.
* Build fixes on older macOS releases.
* Minor bug fixes.


## [0.8.8] - 2022-03-14

### Added
* Manager shows totals and highlights tabs that need attention.
* Add word "Test" to paper label: "Test 0123 Q1  p. 4".
* Version numbers to Canvas-related scripts.

### Fixed
* Manager tool was broken on Windows.
* Misc fixes and code cleanups.


## [0.8.7] - 2022-03-02

### Added
* ``plom-create get-ver-map`` command to extract the version map from a running server.
* Canvas utilities can now take student lists from Sections not just Courses.

### Fixed
* Fixed double-undoing during drag-box creation.
* Fixes in Canvas utilities.
* Various other fixes.


## [0.8.6] - 2022-02-13

### Fixed
* "UnID" feature of manager was broken.
* Other minor fixes.


## [0.8.5] - 2022-02-11

### Changed
* Increase read default read timeouts.
* Clean up demo scripts.


## [0.8.2] - 2022-02-07

### Fixed
* Fix broken Windows client binary.
* Fix few contrib scripts.
* Fixed mockplom LaTeX style (for mocking up Plom's QR codes) on recent systems (which sadly breaks it on TexLive 2019 and earlier).
* Misc fixes.


## [0.8.1] - 2022-02-03

### Changed
* Unknowns can be mapped to multiple HW Pages.

### Fixed
* Fix demos when used with invalid SSL certs.
* Misc fixes.


## [0.8.0] - 2022-02-01

### Added
* Manager can "unidentify" papers including prenamed papers.
* Solutions - can now optionally watermark solutions with the SID.
* SSL verification enabled by default for releases.
* Extra pages can optionally map onto more than one question.
* Client Marker window can request any paper number with a long press on "Get next".
* Mild warnings when user gives 0 but there are some ticks on page. Similar mild warnings when user gives full but there are crosses.
* Manager and plom-finish now has list of "dangling" pages - ones which are attached to not-completely-scanned groups. Manager can remove those pages.
* GNU/Linux binaries now using AppImage which should be more portable.
* More checks especially around finishing and uploading.

### Changed
* Command line tool `plom-build` has been renamed to `plom-create` and/or `python3 -m plom.create`.
* Module `plom.produce` has been renamed to `plom.create`.
* Tags have been overhauled, with bug fixes and improved functionality
* Annotator can tag papers directly.
* Server can now optionally start without a spec file.
* Deprecated "LoosePages" have been removed.
* Tests have exactly one ID page (before they could have more than one).
* Spec files have more checks and some keys are now optional.
   - Do not mark pages now specified directly as list "doNotMarkPages = [1,2,3]"
* Misc plom-manager improvements.
* API calls have a default 10s timeout (and 2 retries), so semi-inevitable failures fail faster.
* Top-middle "stamp" on pages now shows the group label (question number, DNM, etc)
   - and extra sheet templates have been updated to match.
* Work in progress on updating annotation styles.
* The history of connections between rubrics is tracked in their metadata.

### Fixed
* Potential memory leaks in Annotator, Manager, and dialogs.
* JPEG support is no longer restricted to sizes in multiples of 16, better rotation support.
* Improved disc-space usage due to JPEG use in more places.
* Removing or adding pages is more selective about which annotations are invalidated.
* A large number of modal dialog fixes.
* Other misc changes.


## [0.7.12] - 2022-01-30

### Fixed
* Minor fixes.


## [0.7.11] - 2021-12-22

### Changed
* Client warns if its version is older than the server.

### Fixed
* Classlist import was broken when using multiple name fields.
* MacOS continuous integration fixed.
* Fix a crash in autoIDing related to unhandled errors.


## [0.7.9] - 2021-12-06

### Added
* Manager can "unidentify" papers including prenamed papers.
* Horizontal position of the prenamed box can be tweaked from command line.

### Fixed
* Client: save user tabs on manual sync and on annotator close.
* Workarounds for high memory use during reassembly and solution assembly.
* Correctly stop background uploader thread on Marker close.
* Client: refreshing solution view updates image from server.


## [0.7.7] - 2021-11-15

### Changed
* Client: fit-to-width and fit-to-height pan to the top and left respectively.

### Fixed
* Tweaks and fixes about reassembly and solution assembly.
* Client: better dark theme support, other tweaks.
* Other minor fixes, including potential crashes caught by `pylint`.


## [0.7.5] - 2021-11-07

### Fixed
* Upload queue length was misreported, potentially losing the last upload on rapid quit.
* Cleanup of client shutdown, hopefully fewer crashes in corner cases.
* Some database cleanup when pages are added to already annotated papers.
* Other minor fixes about admissible usernames and passwords.


## [0.7.4] - 2021-10-28

### Added
* The question-version map can be passed into `plom-build` instead of building a random map.

### Changed
* Image download and reassembly is now interleaved instead of pre-downloading all images.
* Can reassemble just one paper or just one solution.

### Fixed
* Ensure the margin box surrounding the page cannot be deleted.


## [0.7.3] - 2021-10-23

### Changed
* Marker -> View is now allowed to view any question, any paper.

### Fixed
* Clients can tag unannotated questions.
* Various fixes to auto reading of student IDs.
* Various fixes in generating and posting solutions.


## [0.7.2] - 2021-10-13

### Added
* Solutions can be attached to each question/version.

    - client can view solution for the current question/version.
    - solutions for individual students can be returned along with marked test via webpage


### Changed
* plom-scan and plom-hwscan can now list bundles.
* Added a --no-scan option to plom-demo and plom-hwdemo so that fake-data created but not processed or uploaded.
* More import and module improvements: one can now do `python -m plom.client` and `python -m plom.server`, and similarly for most other modules.

### Fixed
* Various CI cleanups that should help external contributors.
* Fixed a crash in the page re-arranger dialog.
* Various other fixes.


## [0.7.1] - 2021-09-23

### Added
* Client binaries for macOS are now distributed as standard .app bundles (still unsigned unfortunately).
* `plom-build make` can now tweak the vertical position of the pre-printed name/ids.
* `plom-build make` can build single papers.
* The server manager UI is now accessible from PlomClient: just login with the manager account.

### Changed
* Classlists can contain additional columns.
* Classlist-related API updates.
* Ongoing improvements to scripting Plom via import and module improvements.

### Fixed
* Papers can be re-printed (without repopulating the database).
* Misc fixes.


## [0.7.0] - 2021-09-04

### Added
* `plom-server launch foo` starts a plom server in the directory `foo`.
* `plom-server` has new command line args to control logging.
* New `PlomServer`, `PlomDemoServer`, and `PlomLiteDemoServer` objects for interactively running servers, or otherwise running a server in a background process.
* `plom-hwscan` can now specify precise per-page mappings from the bundle to questions on the server.
* `plom-hwscan` can override the bundle name.
* LaTeX errors are now displayed to markers.
* `plom-build rubrics` now supports csv in addition to json and toml.

### Changed
* `plom-server launch --mastertoken aabbccdd...` replaces the old way (without the keyword argument).
* QR creation now uses `segno` instead of `pyqrcode`.
* `plom-hwscan` is more flexible about filenames: you do not need to put PDF files in a special directory.
* The `plomgrading/server` container (Docker image) is now based on Ubuntu 20.04.

### Fixed
* `plom-finish reassemble` not longer needs direct file access to the server (except when using the `--ided-only` option).
* Low-level API changes and improvements.
* Many bug fixes.


## [0.6.5] - 2021-07-19

### Changed
* The `jpegtran-cffi` package which is used for lossless jpeg rotations is not longer a hard dependency.  Jpeg is still only used rarely and improvements to the client means its not a serious problem if a few pages are rotated.

### Fixed
* Client: better handling of rare upload failures: warning dialog pops up if the queue is growing, and a single timeout will no longer block the entire queue.
* Misc bug fixes and doc updates.


## [0.6.4] - 2021-06-23

### Added
* Experimental support for writing graded papers and final marks to Canvas.

### Changed
* The `userListRaw.csv` file is no longer inside the serverConfiguration directory.
* Server saves its log to a file automatically (as well as echoing to stdout).

### Fixed
* Misc bug fixes.


## [0.6.3] - 2021-05-28

### Fixed
* Minor bug fix to stop user being able to create 0-point relative rubrics. Related server-side rubric checking.
* Fix Flatpak and source packaging to include icons and cursors.
* Misc bug fixes.


## [0.6.2] - 2021-05-16

### Changed
* Packaging fixes including a revamp of `.../share/plom`.

### Fixed
* Workaround for blurry results from very tall scans.
* Misc bug and documentation fixes.


## [0.6.1] - 2021-04-16

### Changed
* Client now has two tabs for + and - deltas, which improves their shortcut key access.
* Minor tweaks and bug fixes.


## [0.6.0] - 2021-04-14

### Added
* Questions can be given custom labels in the spec file.  These will generally be used instead of "Q1", "Q2", etc.
* `plom-demo` now has `--port` option.
* New `plom-build rubric` subcommand can upload/download rubric lists from the server.

### Changed
* The left-hand-on-mouse option has been removed from annotator/marker - replaced with general key-binding options.
* Significant changes to rubrics: now shared between users and can be grouped into "tabs" within the user interface.
* Client: "Deltas" are now a special kind of rubric with their own tab.
* New client default keybindings involve a "spatial navigation" metaphor: left-right between tabs, up-down between rubrics.
* Rubrics are not longer saved on disc on client systems.
* Client: click-and-drag associates a rubric with a box on the page: no need for shift-modifier key as before.
* Client: The escape-key will now cancel an annotation mid-draw (box, ellipse, line, arrows, rubric)
* Client: There is no longer an explicit choice of "marking up/down mode" - it is determined by the rubrics used.
* Changed order of commands to start server: `plom-server init` now should be run before `plom-build parse`.


## [0.5.21] - 2021-03-18

### Changed
* Server has more flexibility in creating demo/auto users with `--auto` and new `--auto-named`.

### Fixed
* Misc fixes.


## [0.5.19] - 2021-03-09

### Changed
* Client rubrics list can no longer use drag-n-drop to reorder: this feature will return in 0.6.0, but for now its too buggy.

### Fixed
* Misc bug fixes and UI tweaks.
* LaTeX appears smoother on non-white backgrounds.
* Important dependency bumps including a aiohttp security fix.


## [0.5.18] - 2021-03-02

### Added
* Client shows path information in the Options dialog.
* Server: one can defer choosing number of papers until the classlist is uploaded by using "-1" for numberToName and/or numberToPrint.

### Changed
* Client background/uploader can operate in parallel.
* Client no longer looks for config file in the current folder.  The Options dialog shows config and log locations.


## [0.5.17] - 2021-02-10

### Added
* `plom-hwscan -q all` will upload a paper to all questions, a common operation for self-scanned work.

### Fixed
* Fix a crash with rearranger dialog revisiting a view with re-orientated pages.
* Rearranger dialog can load previously re-oriented pages.
* Misc fixes.


## [0.5.16] - 2021-01-29

### Changed
* Rotations in the adjust-pages dialog are now done in metadata.

### Fixed
* Client: fixed regression loading the default comment file.
* Improve testing of minimum versions of dependencies.


## [0.5.15] - 2021-01-25

### Added
* Annotation colour defaults to red but can be changed in the Annotator menu.

### Changed
* Untested scikit-learn used by default for digit recognition.  Tensorflow code still present and could return as default, after someone tests both on real data.
* Client: Ctrl-return forces LaTeX rendering of text annotations.
* Client: saves config file and comments in a central location.

### Fixed
* Flatpak client can save config and comment files.
* Fixed paper generation by working around a bug present in certain versions of `pymupdf` library.


## [0.5.13] - 2021-01-06

### Fixed
* Patched a memory leak when using the "adjust pages" dialog.
* Small fixes for various crashes.


## [0.5.11] - 2020-12-16

### Added
* `plom-hwscan` can now upload pages to multiple questions, for use with self-scanned work.

### Changed
* `plom-build make` now outputs a csv file showing the test numbers, question/page versions and student-info if named paper.
* `plom-build make --without-qr` builds pdf files without QR codes stamped on them.
* `plom-build make --no-pdf` builds everything but the PDF files are 0-length files.

### Fixed
* Adjust-Pages: fix deduping when shared page not included in current question.
* Fixed some times in manager tool.


## [0.5.10] - 2020-12-06

### Fixed
* Various fixes and minor refactoring.


## [0.5.9] - 2020-11-27

### Changed
* Adjust Pages dialog labels pages that are shared between questions.
* Minor UI tweaks.

### Fixed
* Fixed a platform-specific crash on start-up due to invalid chars in log filename.


## [0.5.8] - 2020-11-25

### Added
* Annotator: shift-drag with comment tool draws a highlighting box which is then connected to the rubric element.
* Annotator: page now has a margin to allow more space for annotations.  The additional space is cropped on submission.
* Finishing tools: support salted hashes for return codes on the command line.

### Changed
* Accept QR-coded pages that are landscape.
* Returned PDF files are often much smaller b/c reassembly now tries both png and jpeg.
* Server: more logging during authentication, including client version.
* Adjust Pages: dialog allows multiple selections for add/remove.
* Adjust Pages: you can have no pages transiently while re-arranging.
* Adjust Pages: icons resize automatically on dialog resize.
* Adjust Pages: middle bar can be dragged to resize top or bottom list.
* Client generates log files by default (disable under More Options).

### Fixed
* Misc fixes and refactoring of the `pagescene` code.
* API: refactoring for simpler image download code.
* Adjust Pages: re-entering dialog shows the current state instead of the original state.


## [0.5.7] - 2020-11-07

### Fixed
* Fix stale-pages from previous papers appearing in the Adjust Pages dialog.


## [0.5.6] - 2020-11-06

### Added
* Preliminary support for changing the overall scale of annotations; adjust using the menu/shortcut keys.

### Changed
* "Rearrange Pages" is now called "Adjust Pages" with a more prominent button.

### Fixed
* "Adjust Pages" dialog now opens faster, in some cases much faster.
* Other misc fixes and minor UI tweaks.


## [0.5.5] - 2020-10-23

### Changed
* Fix crash when drag-and-drop comments.


## [0.5.3] - 2020-10-22

### Added
* Scan now has command line arguments to enable/disable bitmap (jpeg) extraction.
* Server now logs failed token authentication events.

### Changed
* Opening the "Rearrange Pages" dialog displays a wait cursor as it may take some time.
* New command line arguments for `plom-finish` for digital return.
* Canvas-related return code handing reduced from 12 digits to 9 by default.
* Scan white balancing disabled by default (now matches `hwscan` behaviour).
* Scan bitmap extraction disabled by default (again to match `hwscan`).
* The database now creates Annotation entries upon client submission rather than task assignment.

### Fixed
* Fixed drag-and-drop reordering of the rubric/comment list.
* Fixed a bug where reannotating a reannotated paper from previous session doubled the underlying pages.
* Various bug fixes.


## [0.5.2] - 2020-10-06

### Added
* A collection of utility scripts now ships in `share/plom/contrib`.

### Changed
* Command-line utilities can load credentials from environment variables.

### Fixed
* There are now constraints on the returned image resolution preventing huge return images in some cases.
* Fixed crashes related to deleting comments.
* Various bug fixes.


## [0.5.1] - 2020-09-25

### Added
* Annotator: Ctrl-r shortcut key for Rearrange Pages tool.

### Changed
* `plom-hwscan` has command line arguments for gamma shift, off by default as it sometimes worsens already poor scans with large shadows.
* `plom-hwscan` does not extract jpeg's by default (it may in the future).
* `plom-hwscan` has new command line arguments for jpeg extraction.

### Fixed
* Workaround for bug in PyMuPDF 1.17.6.
* Various packaging improvements and fixes.
* "Rearrange Pages" dialog resizing improved.


## [0.5.0] - 2020-08-26

### Added
* Client now has a menu button for less-commonly used commands.
* Client can now insert small images, see "insert image" in menu.
* Client has experimental "Rearrange pages" dialog to fine-tune page selection and layout.
* We again offer prebuilt client binaries for some OSes.
* Server has new experimental "Homework mode" to deal with student-scanned images.
* Server can use Scikit-learn (instead of the default TensorFlow) for reading student numbers.

### Changed
* Command line utilities can report their version.
* Example demo data uses handwritten digits instead of fonts.
* Annotator remains open between papers.
* Totaller client was removed.
* ID-subclient - student name + id is entered in single field which auto-completes on both.
* Client sidebar can be set to the left or right (independent of mouse handedness).
* Grades output filename is now "marks.csv".
* Changes to various command-line tools to streamline uploading and other operations.
* Scanning is now based more strongly on concept of "bundles" of papers.
* Most tools now interact with the server via the API instead of using the file system.
* Server docker image uses pinned dependency information for reproducibility.
* Server, Manager and Client handling of "unknown" pages has improved.
* Client has visual feedback for ctrl-, shift- tool alternatives via mouse cursor.
* Various client UI tweaks.
* Various improvements to the manager UI tool.

### Fixed
* Fix left-hand mouse mode.
* Annotation font sizes no longer directly depend on UI font size (but some issues still remain).
* Pan mode no longer incorrectly moves objections.
* Many other bug fixes.


## [0.4.2] - 2020-04-21

### Added
* User-management can be performed by the manager client.

### Changed
* Greater fidelity to the original scan because JPEG files are (carefully) extracted and used directly.
* JPEG transformations are done without lossy re-encoding, when possible.
* PNG files should be a little smaller with fewer interpolation artifacts in the reass
* User credentials now handled by database rather than separate authentication object.
* Client can no longer revert; this feature may return later if needed.

### Fixed
* Various bug fixes.


## [0.4.1] - 2020-04-13

### Added
* Re-enabled the automatic IDing of papers using machine learning.
* Python package has improved dependency information.
* `plom-demo` checks if server is running and warns if directory isn't empty.
* Appdata metadata added for Plom Client.

### Changed
* Manager UI tool has better reporting of what users are doing.
* Manager and command line tools report papers that are marked "out"; this may be useful in case of client crashes, to identify (and reset) papers marking out for grading/IDing.
* Update for new plomgrading.org domain name.
* Remove testing tool dependencies on xvfb.

### Fixed
* Fixed toml dependency in Dockerfile.
* Various misc fixes.


## [0.4.0] - 2020-04-04

### Added
* Plom is now a python package.
* Annotator has a "no answer given" button which places crossed lines on page, leaves a comment, sets mark to 0.
* Client can log to a file (set under "More options").
* Client has expert option to disable background upload/download.
* Client can generate a log file for debugging.
* Server management UI.
* Command-line scripts for creating tests, managing server, scanning, and finishing.
* Simple toy test+server for demonstrating Plom.
* Test-specification now has "do-not-mark" pages for formula-sheets and instruction pages.

### Changed
* Server: improved database.
* Server: new upload procedure/tools.
* Reassembly tasks are now faster.
* Client: if there are annotations, confirm before closing/cancelling.

### Fixed
* Server: manager-related database locks fixed.
* In some regrade cases, delta-comments did not apply correctly.
* Client: fix `ctrl-=` zoom toggle.
* Various bug fixes.


## [0.3.0] - 2020-02-10

### Added
* saved comments are filtered per question and per test.
* Marker has a "view" button to look at any test number.

### Changed
* The manual-identifier now has a "discard" option for unneeded page images, such as blank extra pages.
* More robust networking by moving to https (rather than raw sockets). This is handled by the "requests" library on the client side and the "aiohttp" library on the server side.
* Client: config and saved comments now more human-readable in toml files.
* Client: can download test/server info before logging in.
* Client is more pessimistic about errors and will crash instead of trying to continue
in most cases.
* Client checks for double-logins and can force logout a previous session.
* Client: you must make at least one annotation on the page.

### Fixed
* Many fixes, especially related to client crashes due to networking.


## [0.2.2] - 2019-11-29

### Added
* Can now build papers with student Names/IDs pre-written on page 1.
* Client now has a "view" button to quickly view other questions.

### Changed
* Warning given for non-Latin names in classlist (may cause problems in PDFs).

### Fixed
* Annotator mark up/down and handedness preferences now saved between sessions.


## [0.2.1] - 2019-11-11

### Added
* preliminary support for a canned user list.
* autogenerate password suggestions for new users.
* 05 script now warns about potential extra pages.
* Annotator - spacebar pans through paper (down and right), shift-space pans back (up and left). Ctrl+space, Ctrl-shift-space does similarly but more slowly.
* Annotator - zoom-mode click-drag creates a (temp) rectangle to zoom into.

### Changed
* make 04 script less verbose.
* Increase timeout on server ping test.
* Annotator has more keybindings for grades of 0-10 (see "key help").
* resizing annotator persists between papers.
* zooming annotator persists between papers.
* docs: changes for uploading to the new Canvas gradebook.
* Annotator - can no longer click in region around score-box. This prevents accidentally pasting objects behind the scorebox.

### Fixed
* fixed race conditions when/uploading and downloading.
* certain file transfers are more robust at reporting errors.
* userManager was failing to start.
* return to greeter dialog on e.g., wrong server or pagegroup/version out of range.
* `mark_reverter` less fragile if files do not exist.
* if you skip identifying a test, the client will defer it until the end.
* identifying has various other UI fixes.


## [0.2.0] - 2019-10-11

### Added

#### Client
* delete tool: right-mouse button drag sweeps out a rectangle and deletes its contents.
* improve zoom ("ctrl-=" cycles through zoom modes).
* shift-click and control-click should now emulate right-click and middle-click.
* middle-button in line/pen tools creates line/path with arrow-heads at both ends.
* annotations are now saved in ".plom" files, supports continuing previously marked papers.
* marker now uploads/downloads papers in the background.

#### Server
* Handle upload/download of .plom files.
* New `12_archive` script makes a minimal zip file for archiving.
* Support for Docker.
* New templates for making your own tests.

### Changed

#### Client
* client not backward compatible with v0.1.0 servers.
* mark-total mode is removed.
* comment-delta is now its own grouped object, with many changes to encourage comment-reuse.
* comment-add and edit is now via a pop-up window.
* user can now make 0-point comments (for which the zero is pasted).
* user can also make no-point comments which are pasted as just text.
* general GUI improvements.

#### Server
* Server not backward compatible with v0.1.0 clients.
* More general support for student names.
* Returned PDF files have better sizes for printing hardcopies.

### Fixed

* Many many bugfixes.


## 0.1.0 - 2019-06-26

This is the first release of Plom, Paperless Open Marking.


[Unreleased]: https://gitlab.com/plom/plom/-/compare/v0.16.8...main
[0.16.8]: https://gitlab.com/plom/plom/-/compare/v0.16.7...v0.16.8
[0.16.7]: https://gitlab.com/plom/plom/-/compare/v0.16.6...v0.16.7
[0.16.6]: https://gitlab.com/plom/plom/-/compare/v0.16.5...v0.16.6
[0.16.5]: https://gitlab.com/plom/plom/-/compare/v0.16.4...v0.16.5
[0.16.4]: https://gitlab.com/plom/plom/-/compare/v0.16.3...v0.16.4
[0.16.3]: https://gitlab.com/plom/plom/-/compare/v0.16.2...v0.16.3
[0.16.2]: https://gitlab.com/plom/plom/-/compare/v0.16.0...v0.16.2
[0.16.0]: https://gitlab.com/plom/plom/-/compare/v0.15.7...v0.16.0
[0.15.7]: https://gitlab.com/plom/plom/-/compare/v0.15.6...v0.15.7
[0.15.6]: https://gitlab.com/plom/plom/-/compare/v0.15.5...v0.15.6
[0.15.5]: https://gitlab.com/plom/plom/-/compare/v0.15.4...v0.15.5
[0.15.4]: https://gitlab.com/plom/plom/-/compare/v0.15.3...v0.15.4
[0.15.3]: https://gitlab.com/plom/plom/-/compare/v0.15.2...v0.15.3
[0.15.2]: https://gitlab.com/plom/plom/-/compare/v0.15.1...v0.15.2
[0.15.1]: https://gitlab.com/plom/plom/-/compare/v0.15.0...v0.15.1
[0.15.0]: https://gitlab.com/plom/plom/-/compare/v0.14.8...v0.15.0
[0.14.8]: https://gitlab.com/plom/plom/-/compare/v0.14.7...v0.14.8
[0.14.7]: https://gitlab.com/plom/plom/-/compare/v0.14.6...v0.14.7
[0.14.6]: https://gitlab.com/plom/plom/-/compare/v0.14.5...v0.14.6
[0.14.5]: https://gitlab.com/plom/plom/-/compare/v0.14.4...v0.14.5
[0.14.4]: https://gitlab.com/plom/plom/-/compare/v0.14.3...v0.14.4
[0.14.3]: https://gitlab.com/plom/plom/-/compare/v0.14.2...v0.14.3
[0.14.2]: https://gitlab.com/plom/plom/-/compare/v0.14.1...v0.14.2
[0.14.1]: https://gitlab.com/plom/plom/-/compare/v0.13.3...v0.14.1
[0.13.3]: https://gitlab.com/plom/plom/-/compare/v0.13.2...v0.13.3
[0.13.2]: https://gitlab.com/plom/plom/-/compare/v0.13.1...v0.13.2
[0.13.1]: https://gitlab.com/plom/plom/-/compare/v0.13.0...v0.13.1
[0.13.0]: https://gitlab.com/plom/plom/-/compare/v0.12.3...v0.13.0
[0.12.3]: https://gitlab.com/plom/plom/-/compare/v0.12.2...v0.12.3
[0.12.2]: https://gitlab.com/plom/plom/-/compare/v0.12.1...v0.12.2
[0.12.1]: https://gitlab.com/plom/plom/-/compare/v0.12.0...v0.12.1
[0.12.0]: https://gitlab.com/plom/plom/-/compare/v0.11.1...v0.12.0
[0.11.1]: https://gitlab.com/plom/plom/-/compare/v0.11.0...v0.11.1
[0.11.0]: https://gitlab.com/plom/plom/-/compare/v0.10.1...v0.11.0
[0.10.1]: https://gitlab.com/plom/plom/-/compare/v0.10.0...v0.10.1
[0.10.0]: https://gitlab.com/plom/plom/-/compare/v0.9.4...v0.10.0
[0.9.4]: https://gitlab.com/plom/plom/-/compare/v0.9.3...v0.9.4
[0.9.3]: https://gitlab.com/plom/plom/-/compare/v0.9.2...v0.9.3
[0.9.2]: https://gitlab.com/plom/plom/-/compare/v0.9.0...v0.9.2
[0.9.0]: https://gitlab.com/plom/plom/-/compare/v0.8.11...v0.9.0
[0.8.11]: https://gitlab.com/plom/plom/-/compare/v0.8.10...v0.8.11
[0.8.10]: https://gitlab.com/plom/plom/-/compare/v0.8.8...v0.8.10
[0.8.8]: https://gitlab.com/plom/plom/-/compare/v0.8.7...v0.8.8
[0.8.7]: https://gitlab.com/plom/plom/-/compare/v0.8.6...v0.8.7
[0.8.6]: https://gitlab.com/plom/plom/-/compare/v0.8.5...v0.8.6
[0.8.5]: https://gitlab.com/plom/plom/-/compare/v0.8.2...v0.8.5
[0.8.2]: https://gitlab.com/plom/plom/-/compare/v0.8.1...v0.8.2
[0.8.1]: https://gitlab.com/plom/plom/-/compare/v0.8.0...v0.8.1
[0.8.0]: https://gitlab.com/plom/plom/-/compare/v0.7.12...v0.8.0
[0.7.12]: https://gitlab.com/plom/plom/-/compare/v0.7.11...v0.7.12
[0.7.11]: https://gitlab.com/plom/plom/-/compare/v0.7.9...v0.7.11
[0.7.9]: https://gitlab.com/plom/plom/-/compare/v0.7.7...v0.7.9
[0.7.7]: https://gitlab.com/plom/plom/-/compare/v0.7.5...v0.7.7
[0.7.5]: https://gitlab.com/plom/plom/-/compare/v0.7.4...v0.7.5
[0.7.4]: https://gitlab.com/plom/plom/-/compare/v0.7.3...v0.7.4
[0.7.3]: https://gitlab.com/plom/plom/-/compare/v0.7.2...v0.7.3
[0.7.2]: https://gitlab.com/plom/plom/-/compare/v0.7.1...v0.7.2
[0.7.1]: https://gitlab.com/plom/plom/-/compare/v0.7.0...v0.7.1
[0.7.0]: https://gitlab.com/plom/plom/-/compare/v0.6.5...v0.7.0
[0.6.5]: https://gitlab.com/plom/plom/-/compare/v0.6.4...v0.6.5
[0.6.4]: https://gitlab.com/plom/plom/-/compare/v0.6.3...v0.6.4
[0.6.3]: https://gitlab.com/plom/plom/-/compare/v0.6.2...v0.6.3
[0.6.2]: https://gitlab.com/plom/plom/-/compare/v0.6.1...v0.6.2
[0.6.1]: https://gitlab.com/plom/plom/-/compare/v0.6.0...v0.6.1
[0.6.0]: https://gitlab.com/plom/plom/-/compare/v0.5.21...v0.6.0
[0.5.21]: https://gitlab.com/plom/plom/-/compare/v0.5.19...v0.5.21
[0.5.19]: https://gitlab.com/plom/plom/-/compare/v0.5.18...v0.5.19
[0.5.18]: https://gitlab.com/plom/plom/-/compare/v0.5.17...v0.5.18
[0.5.17]: https://gitlab.com/plom/plom/-/compare/v0.5.16...v0.5.17
[0.5.16]: https://gitlab.com/plom/plom/-/compare/v0.5.15...v0.5.16
[0.5.15]: https://gitlab.com/plom/plom/-/compare/v0.5.13...v0.5.15
[0.5.13]: https://gitlab.com/plom/plom/-/compare/v0.5.11...v0.5.13
[0.5.11]: https://gitlab.com/plom/plom/-/compare/v0.5.10...v0.5.11
[0.5.10]: https://gitlab.com/plom/plom/-/compare/v0.5.9...v0.5.10
[0.5.9]: https://gitlab.com/plom/plom/-/compare/v0.5.8...v0.5.9
[0.5.8]: https://gitlab.com/plom/plom/-/compare/v0.5.7...v0.5.8
[0.5.7]: https://gitlab.com/plom/plom/-/compare/v0.5.6...v0.5.7
[0.5.6]: https://gitlab.com/plom/plom/-/compare/v0.5.5...v0.5.6
[0.5.5]: https://gitlab.com/plom/plom/-/compare/v0.5.3...v0.5.5
[0.5.3]: https://gitlab.com/plom/plom/-/compare/v0.5.2...v0.5.3
[0.5.2]: https://gitlab.com/plom/plom/-/compare/v0.5.1...v0.5.2
[0.5.1]: https://gitlab.com/plom/plom/-/compare/v0.5.0...v0.5.1
[0.5.0]: https://gitlab.com/plom/plom/-/compare/v0.4.2...v0.5.0
[0.4.2]: https://gitlab.com/plom/plom/-/compare/v0.4.1...v0.4.2
[0.4.1]: https://gitlab.com/plom/plom/-/compare/v0.4.0...v0.4.1
[0.4.0]: https://gitlab.com/plom/plom/-/compare/v0.3.0...v0.4.0
[0.3.0]: https://gitlab.com/plom/plom/-/compare/v0.2.2...v0.3.0
[0.2.2]: https://gitlab.com/plom/plom/-/compare/v0.2.1...v0.2.2
[0.2.1]: https://gitlab.com/plom/plom/-/compare/v0.2.0...v0.2.1
[0.2.0]: https://gitlab.com/plom/plom/-/compare/v0.1.0...v0.2.0<|MERGE_RESOLUTION|>--- conflicted
+++ resolved
@@ -14,11 +14,8 @@
 ### Changed
 
 ### Fixed
-<<<<<<< HEAD
 * Many performance improvements to services that were using too manyi or inefficient database queries, based on real-life experiences at scale, and from using the "Django-Silk" profiler.
-=======
 * Client: fixed a crash when editing a copy of someone else's rubric.
->>>>>>> 9850ab83
 
 
 

--- conflicted
+++ resolved
@@ -13,11 +13,8 @@
 * Annotator: page now has a margin to allow more space for annotations.  The additional space is cropped on submission.
 
 ### Changed
-<<<<<<< HEAD
 * Accept QR-coded pages that are landscape.
-=======
 * Returned PDF files are often much smaller b/c reassembly now tries both png and jpeg.
->>>>>>> da0e56c8
 
 ### Fixed
 * Misc fixes and refactoring of the `pagescene` code.

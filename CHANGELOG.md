--- conflicted
+++ resolved
@@ -16,11 +16,8 @@
 * "Don't ask me again" settings are stored only in the current session (for now).
 
 ### Fixed
-<<<<<<< HEAD
+* Duplicated paper numbers in question-version map input will now be detected.
 * Fix some version clashes between old pyOpenSSL and cryptography by forcing users to update both.
-=======
-* Duplicated paper numbers in question-version map input will now be detected.
->>>>>>> 9ba852da
 
 
 ## [0.14.6] - 2023-11-02

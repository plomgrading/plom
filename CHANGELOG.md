# Plom Changelog

All notable changes to this project will be documented in this file.

The format is based on [Keep a Changelog](https://keepachangelog.com/en/1.0.0/),
and this project adheres to [Semantic Versioning](https://semver.org/spec/v2.0.0.html).

## [Unreleased]

### Added
* plom-server will autogenerate a manager password if it is started without one.
* Manager displays bundle name/page of unknown pages.
<<<<<<< HEAD
* `plom-scan status` now displays information about unknown pages.
* Annotator now has a crop tool (in menu) that allows user to excluded unwanted parts of page. Works with undo/rego.
=======
* `plom-scan status` now displays information about bundles and unknown pages.
* `plom-finish audit` produces a JSON file for post-grading checking/followup/etc
>>>>>>> 6c4c1fd9

### Changed
* Plom now requires Python 3.7.
* `plom-create` DB creation now done one test at a time which avoids timeouts and enables future flexibility.
* Manager: improvements to the prediction-related UI.

### Fixed
* Non-zero initial orientations should now work properly.



## [0.8.10] - 2022-03-27

### Added
* plom-create subcommand "status" reports server status.

### Changed
* We cannot no longer reliably build for macOS 10.13, will do so on a "best effort" basis.  Users should upgrade to at least macOS 10.14.

### Fixed
* Don't pop up a spurious warning about duplicated pages when scanned data had duplicates.
* Shorten overly long page name lists in Rearrange Pages dialog.
* Build fixes on older macOS releases.
* Minor bug fixes.


## [0.8.8] - 2022-03-14

### Added
* Manager shows totals and highlights tabs that need attention.
* Add word "Test" to paper label: "Test 0123 Q1  p. 4".
* Version numbers to Canvas-related scripts.

### Fixed
* Manager tool was broken on Windows.
* Misc fixes and code cleanups.


## [0.8.7] - 2022-03-02

### Added
* ``plom-create get-ver-map`` command to extract the version map from a running server.
* Canvas utilities can now take student lists from Sections not just Courses.

### Fixed
* Fixed double-undoing during drag-box creation.
* Fixes in Canvas utilities.
* Various other fixes.


## [0.8.6] - 2022-02-13

### Fixed
* "UnID" feature of manager was broken.
* Other minor fixes.


## [0.8.5] - 2022-02-11

### Changed
* Increase read default read timeouts.
* Clean up demo scripts.


## [0.8.2] - 2022-02-07

### Fixed
* Fix broken Windows client binary.
* Fix few contrib scripts.
* Fixed mockplom LaTeX style (for mocking up Plom's QR codes) on recent systems (which sadly breaks it on TexLive 2019 and earlier).
* Misc fixes.


## [0.8.1] - 2022-02-03

### Changed
* Unknowns can be mapped to multiple HW Pages.

### Fixed
* Fix demos when used with invalid SSL certs.
* Misc fixes.


## [0.8.0] - 2022-02-01

### Added
* Manager can "unidentify" papers including prenamed papers.
* Solutions - can now optionally watermark solutions with the SID.
* SSL verification enabled by default for releases.
* Extra pages can optionally map onto more than one question.
* Client Marker window can request any paper number with a long press on "Get next".
* Mild warnings when user gives 0 but there are some ticks on page. Similar mild warnings when user gives full but there are crosses.
* Manager and plom-finish now has list of "dangling" pages - ones which are attached to not-completely-scanned groups. Manager can remove those pages.
* GNU/Linux binaries now using AppImage which should be more portable.
* More sanity checks especially around finishing and uploading.

### Changed
* Command line tool `plom-build` has been renamed to `plom-create` and/or `python3 -m plom.create`.
* Module `plom.produce` has been renamed to `plom.create`.
* Tags have been overhauled, with bug fixes and improved functionality
* Annotator can tag papers directly.
* Server can now optionally start without a spec file.
* Deprecated "LoosePages" have been removed.
* Tests have exactly one ID page (before they could have more than one).
* Spec files have more sanity checks and some keys are now optional.
   - Do not mark pages now specified directly as list "doNotMarkPages = [1,2,3]"
* Misc plom-manager improvements.
* API calls have a default 10s timeout (and 2 retries), so semi-inevitable failures fail faster.
* Top-middle "stamp" on pages now shows the group label (question number, DNM, etc)
   - and extra sheet templates have been updated to match.
* Work in progress on updating annotation styles.
* The history of connections between rubrics is tracked in their metadata.

### Fixed
* Potential memory leaks in Annotator, Manager, and dialogs.
* JPEG support is no longer restricted to sizes in multiples of 16, better rotation support.
* Improved disc-space usage due to JPEG use in more places.
* Removing or adding pages is more selective about which annotations are invalidated.
* A large number of modal dialog fixes.
* Other misc changes.


## [0.7.12] - 2022-01-30

### Fixed
* Minor fixes.


## [0.7.11] - 2021-12-22

### Changed
* Client warns if its version is older than the server.

### Fixed
* Classlist import was broken when using multiple name fields.
* MacOS continuous integration fixed.
* Fix a crash in autoIDing related to unhandled errors.


## [0.7.9] - 2021-12-06

### Added
* Manager can "unidentify" papers including prenamed papers.
* Horizontal position of the prenamed box can be tweaked from command line.

### Fixed
* Client: save user tabs on manual sync and on annotator close.
* Workarounds for high memory use during reassembly and solution assembly.
* Correctly stop background uploader thread on Marker close.
* Client: refreshing solution view updates image from server.


## [0.7.7] - 2021-11-15

### Changed
* Client: fit-to-width and fit-to-height pan to the top and left respectively.

### Fixed
* Tweaks and fixes about reassembly and solution assembly.
* Client: better dark theme support, other tweaks.
* Other minor fixes, including potential crashes caught by `pylint`.


## [0.7.5] - 2021-11-07

### Fixed
* Upload queue length was misreported, potentially losing the last upload on rapid quit.
* Cleanup of client shutdown, hopefully fewer crashes in corner cases.
* Some database cleanup when pages are added to already annotated papers.
* Other minor fixes about admissible usernames and passwords.


## [0.7.4] - 2021-10-28

### Added
* The question-version map can be passed into `plom-build` instead of building a random map.

### Changed
* Image download and reassembly is now interleaved instead of pre-downloading all images.
* Can reassemble just one paper or just one solution.

### Fixed
* Ensure the margin box surrounding the page cannot be deleted.


## [0.7.3] - 2021-10-23

### Changed
* Marker -> View is now allowed to view any question, any paper.

### Fixed
* Clients can tag unannotated questions.
* Various fixes to auto reading of student IDs.
* Various fixes in generating and posting solutions.


## [0.7.2] - 2021-10-13

### Added
* Solutions can be attached to each question/version.

    - client can view solution for the current question/version.
    - solutions for individual students can be returned along with marked test via webpage


### Changed
* plom-scan and plom-hwscan can now list bundles.
* Added a --no-scan option to plom-demo and plom-hwdemo so that fake-data created but not processed or uploaded.
* More import and module improvements: one can now do `python -m plom.client` and `python -m plom.server`, and similarly for most other modules.

### Fixed
* Various CI cleanups that should help external contributors.
* Fixed a crash in the page re-arranger dialog.
* Various other fixes.


## [0.7.1] - 2021-09-23

### Added
* Client binaries for macOS are now distributed as standard .app bundles (still unsigned unfortunately).
* `plom-build make` can now tweak the vertical position of the pre-printed name/ids.
* `plom-build make` can build single papers.
* The server manager UI is now accessible from PlomClient: just login with the manager account.

### Changed
* Classlists can contain additional columns.
* Classlist-related API updates.
* Ongoing improvements to scripting Plom via import and module improvements.

### Fixed
* Papers can be re-printed (without repopulating the database).
* Misc fixes.


## [0.7.0] - 2021-09-04

### Added
* `plom-server launch foo` starts a plom server in the directory `foo`.
* `plom-server` has new command line args to control logging.
* New `PlomServer`, `PlomDemoServer`, and `PlomLiteDemoServer` objects for interactively running servers, or otherwise running a server in a background process.
* `plom-hwscan` can now specify precise per-page mappings from the bundle to questions on the server.
* `plom-hwscan` can override the bundle name.
* LaTeX errors are now displayed to markers.
* `plom-build rubrics` now supports csv in addition to json and toml.

### Changed
* `plom-server launch --mastertoken aabbccdd...` replaces the old way (without the keyword argument).
* QR creation now uses `segno` instead of `pyqrcode`.
* `plom-hwscan` is more flexible about filenames: you do not need to put PDF files in a special directory.
* The `plomgrading/server` container (Docker image) is now based on Ubuntu 20.04.

### Fixed
* `plom-finish reassemble` not longer needs direct file access to the server (except when using the `--ided-only` option).
* Low-level API changes and improvements.
* Many bug fixes.


## [0.6.5] - 2021-07-19

### Changed
* The `jpegtran-cffi` package which is used for lossless jpeg rotations is not longer a hard dependency.  Jpeg is still only used rarely and improvements to the client means its not a serious problem if a few pages are rotated.

### Fixed
* Client: better handling of rare upload failures: warning dialog pops up if the queue is growing, and a single timeout will no longer block the entire queue.
* Misc bug fixes and doc updates.


## [0.6.4] - 2021-06-23

### Added
* Experimental support for writing graded papers and final marks to Canvas.

### Changed
* The `userListRaw.csv` file is no longer inside the serverConfiguration directory.
* Server saves its log to a file automatically (as well as echoing to stdout).

### Fixed
* Misc bug fixes.


## [0.6.3] - 2021-05-28

### Fixed
* Minor bug fix to stop user being able to create 0-point relative rubrics. Related server-side rubric sanity checking.
* Fix Flatpak and source packaging to include icons and cursors.
* Misc bug fixes.


## [0.6.2] - 2021-05-16

### Changed
* Packaging fixes including a revamp of `.../share/plom`.

### Fixed
* Workaround for blurry results from very tall scans.
* Misc bug and documentation fixes.


## [0.6.1] - 2021-04-16

### Changed
* Client now has two tabs for + and - deltas, which improves their shortcut key access.
* Minor tweaks and bug fixes.


## [0.6.0] - 2021-04-14

### Added
* Questions can be given custom labels in the spec file.  These will generally be used instead of "Q1", "Q2", etc.
* `plom-demo` now has `--port` option.
* New `plom-build rubric` subcommand can upload/download rubric lists from the server.

### Changed
* The left-hand-on-mouse option has been removed from annotator/marker - replaced with general key-binding options.
* Significant changes to rubrics: now shared between users and can be grouped into "tabs" within the user interface.
* Client: "Deltas" are now a special kind of rubric with their own tab.
* New client default keybindings involve a "spatial navigation" metaphor: left-right between tabs, up-down between rubrics.
* Rubrics are not longer saved on disc on client systems.
* Client: click-and-drag associates a rubric with a box on the page: no need for shift-modifier key as before.
* Client: The escape-key will now cancel an annotation mid-draw (box, ellipse, line, arrows, rubric)
* Client: There is no longer an explicit choice of "marking up/down mode" - it is determined by the rubrics used.
* Changed order of commands to start server: `plom-server init` now should be run before `plom-build parse`.


## [0.5.21] - 2021-03-18

### Changed
* Server has more flexibility in creating demo/auto users with `--auto` and new `--auto-named`.

### Fixed
* Misc fixes.


## [0.5.19] - 2021-03-09

### Changed
* Client rubrics list can no longer use drag-n-drop to reorder: this feature will return in 0.6.0, but for now its too buggy.

### Fixed
* Misc bug fixes and UI tweaks.
* LaTeX appears smoother on non-white backgrounds.
* Important dependency bumps including a aiohttp security fix.


## [0.5.18] - 2021-03-02

### Added
* Client shows path information in the Options dialog.
* Server: one can defer choosing number of papers until the classlist is uploaded by using "-1" for numberToName and/or numberToPrint.

### Changed
* Client background/uploader can operate in parallel.
* Client no longer looks for config file in the current folder.  The Options dialog shows config and log locations.


## [0.5.17] - 2021-02-10

### Added
* `plom-hwscan -q all` will upload a paper to all questions, a common operation for self-scanned work.

### Fixed
* Fix a crash with rearranger dialog revisiting a view with re-orientated pages.
* Rearranger dialog can load previously re-oriented pages.
* Misc fixes.


## [0.5.16] - 2021-01-29

### Changed
* Rotations in the adjust-pages dialog are now done in metadata.

### Fixed
* Client: fixed regression loading the default comment file.
* Improve testing of minimum versions of dependencies.


## [0.5.15] - 2021-01-25

### Added
* Annotation colour defaults to red but can be changed in the Annotator menu.

### Changed
* Untested scikit-learn used by default for digit recognition.  Tensorflow code still present and could return as default, after someone tests both on real data.
* Client: Ctrl-return forces LaTeX rendering of text annotations.
* Client: saves config file and comments in a central location.

### Fixed
* Flatpak client can save config and comment files.
* Fixed paper generation by working around a bug present in certain versions of `pymupdf` library.


## [0.5.13] - 2021-01-06

### Fixed
* Patched a memory leak when using the "adjust pages" dialog.
* Small fixes for various crashes.


## [0.5.11] - 2020-12-16

### Added
* `plom-hwscan` can now upload pages to multiple questions, for use with self-scanned work.

### Changed
* `plom-build make` now outputs a csv file showing the test numbers, question/page versions and student-info if named paper.
* `plom-build make --without-qr` builds pdf files without QR codes stamped on them.
* `plom-build make --no-pdf` builds everything but the PDF files are 0-length files.

### Fixed
* Adjust-Pages: fix deduping when shared page not included in current question.
* Fixed some times in manager tool.


## [0.5.10] - 2020-12-06

### Fixed
* Various fixes and minor refactoring.


## [0.5.9] - 2020-11-27

### Changed
* Adjust Pages dialog labels pages that are shared between questions.
* Minor UI tweaks.

### Fixed
* Fixed a platform-specific crash on start-up due to invalid chars in log filename.


## [0.5.8] - 2020-11-25

### Added
* Annotator: shift-drag with comment tool draws a highlighting box which is then connected to the rubric element.
* Annotator: page now has a margin to allow more space for annotations.  The additional space is cropped on submission.
* Finishing tools: support salted hashes for return codes on the command line.

### Changed
* Accept QR-coded pages that are landscape.
* Returned PDF files are often much smaller b/c reassembly now tries both png and jpeg.
* Server: more logging during authentication, including client version.
* Adjust Pages: dialog allows multiple selections for add/remove.
* Adjust Pages: you can have no pages transiently while re-arranging.
* Adjust Pages: icons resize automatically on dialog resize.
* Adjust Pages: middle bar can be dragged to resize top or bottom list.
* Client generates log files by default (disable under More Options).

### Fixed
* Misc fixes and refactoring of the `pagescene` code.
* API: refactoring for simpler image download code.
* Adjust Pages: re-entering dialog shows the current state instead of the original state.


## [0.5.7] - 2020-11-07

### Fixed
* Fix stale-pages from previous papers appearing in the Adjust Pages dialog.


## [0.5.6] - 2020-11-06

### Added
* Preliminary support for changing the overall scale of annotations; adjust using the menu/shortcut keys.

### Changed
* "Rearrange Pages" is now called "Adjust Pages" with a more prominent button.

### Fixed
* "Adjust Pages" dialog now opens faster, in some cases much faster.
* Other misc fixes and minor UI tweaks.


## [0.5.5] - 2020-10-23

### Changed
* Fix crash when drag-and-drop comments.


## [0.5.3] - 2020-10-22

### Added
* Scan now has command line arguments to enable/disable bitmap (jpeg) extraction.
* Server now logs failed token authentication events.

### Changed
* Opening the "Rearrange Pages" dialog displays a wait cursor as it may take some time.
* New command line arguments for `plom-finish` for digital return.
* Canvas-related return code handing reduced from 12 digits to 9 by default.
* Scan white balancing disabled by default (now matches `hwscan` behaviour).
* Scan bitmap extraction disabled by default (again to match `hwscan`).
* The database now creates Annotation entries upon client submission rather than task assignment.

### Fixed
* Fixed drag-and-drop reordering of the rubric/comment list.
* Fixed a bug where reannotating a reannotated paper from previous session doubled the underlying pages.
* Various bug fixes.


## [0.5.2] - 2020-10-06

### Added
* A collection of utility scripts now ships in `share/plom/contrib`.

### Changed
* Command-line utilities can load credentials from environment variables.

### Fixed
* There are now constraints on the returned image resolution preventing huge return images in some cases.
* Fixed crashes related to deleting comments.
* Various bug fixes.


## [0.5.1] - 2020-09-25

### Added
* Annotator: Ctrl-r shortcut key for Rearrange Pages tool.

### Changed
* `plom-hwscan` has command line arguments for gamma shift, off by default as it sometimes worsens already poor scans with large shadows.
* `plom-hwscan` does not extract jpeg's by default (it may in the future).
* `plom-hwscan` has new command line arguments for jpeg extraction.

### Fixed
* Workaround for bug in PyMuPDF 1.17.6.
* Various packaging improvements and fixes.
* "Rearrange Pages" dialog resizing improved.


## [0.5.0] - 2020-08-26

### Added
* Client now has a menu button for less-commonly used commands.
* Client can now insert small images, see "insert image" in menu.
* Client has experimental "Rearrange pages" dialog to fine-tune page selection and layout.
* We again offer prebuilt client binaries for some OSes.
* Server has new experimental "Homework mode" to deal with student-scanned images.
* Server can use Scikit-learn (instead of the default TensorFlow) for reading student numbers.

### Changed
* Command line utilities can report their version.
* Example demo data uses handwritten digits instead of fonts.
* Annotator remains open between papers.
* Totaller client was removed.
* ID-subclient - student name + id is entered in single field which auto-completes on both.
* Client sidebar can be set to the left or right (independent of mouse handedness).
* Grades output filename is now "marks.csv".
* Changes to various command-line tools to streamline uploading and other operations.
* Scanning is now based more strongly on concept of "bundles" of papers.
* Most tools now interact with the server via the API instead of using the file system.
* Server docker image uses pinned dependency information for reproducibility.
* Server, Manager and Client handling of "unknown" pages has improved.
* Client has visual feedback for ctrl-, shift- tool alternatives via mouse cursor.
* Various client UI tweaks.
* Various improvements to the manager UI tool.

### Fixed
* Fix left-hand mouse mode.
* Annotation font sizes no longer directly depend on UI font size (but some issues still remain).
* Pan mode no longer incorrectly moves objections.
* Many other bug fixes.


## [0.4.2] - 2020-04-21

### Added
* User-management can be performed by the manager client.

### Changed
* Greater fidelity to the original scan because JPEG files are (carefully) extracted and used directly.
* JPEG transformations are done without lossy re-encoding, when possible.
* PNG files should be a little smaller with fewer interpolation artifacts in the reass
* User credentials now handled by database rather than separate authentication object.
* Client can no longer revert; this feature may return later if needed.

### Fixed
* Various bug fixes.


## [0.4.1] - 2020-04-13

### Added
* Re-enabled the automatic IDing of papers using machine learning.
* Python package has improved dependency information.
* `plom-demo` checks if server is running and warns if directory isn't empty.
* Appdata metadata added for Plom Client.

### Changed
* Manager UI tool has better reporting of what users are doing.
* Manager and command line tools report papers that are marked "out"; this may be useful in case of client crashes, to identify (and reset) papers marking out for grading/IDing.
* Update for new plomgrading.org domain name.
* Remove testing tool dependencies on xvfb.

### Fixed
* Fixed toml dependency in Dockerfile.
* Various misc fixes.


## [0.4.0] - 2020-04-04

### Added
* Plom is now a python package.
* Annotator has a "no answer given" button which places crossed lines on page, leaves a comment, sets mark to 0.
* Client can log to a file (set under "More options").
* Client has expert option to disable background upload/download.
* Client can generate a log file for debugging.
* Server management UI.
* Command-line scripts for creating tests, managing server, scanning, and finishing.
* Simple toy test+server for demonstrating Plom.
* Test-specification now has "do-not-mark" pages for formula-sheets and instruction pages.

### Changed
* Server: improved database.
* Server: new upload procedure/tools.
* Reassembly tasks are now faster.
* Client: if there are annotations, confirm before closing/cancelling.

### Fixed
* Server: manager-related database locks fixed.
* In some regrade cases, delta-comments did not apply correctly.
* Client: fix `ctrl-=` zoom toggle.
* Various bug fixes.


## [0.3.0] - 2020-02-10

### Added
* saved comments are filtered per question and per test.
* Marker has a "view" button to look at any test number.

### Changed
* The manual-identifier now has a "discard" option for unneeded page images, such as blank extra pages.
* More robust networking by moving to https (rather than raw sockets). This is handled by the "requests" library on the client side and the "aiohttp" library on the server side.
* Client: config and saved comments now more human-readable in toml files.
* Client: can download test/server info before logging in.
* Client is more pessimistic about errors and will crash instead of trying to continue
in most cases.
* Client checks for double-logins and can force logout a previous session.
* Client: you must make at least one annotation on the page.

### Fixed
* Many fixes, especially related to client crashes due to networking.


## [0.2.2] - 2019-11-29

### Added
* Can now build papers with student Names/IDs pre-written on page 1.
* Client now has a "view" button to quickly view other questions.

### Changed
* Warning given for non-Latin names in classlist (may cause problems in PDFs).

### Fixed
* Annotator mark up/down and handedness preferences now saved between sessions.


## [0.2.1] - 2019-11-11

### Added
* preliminary support for a canned user list.
* autogenerate password suggestions for new users.
* 05 script now warns about potential extra pages.
* Annotator - spacebar pans through paper (down and right), shift-space pans back (up and left). Ctrl+space, Ctrl-shift-space does similarly but more slowly.
* Annotator - zoom-mode click-drag creates a (temp) rectangle to zoom into.

### Changed
* make 04 script less verbose.
* Increase timeout on server ping test.
* Annotator has more keybindings for grades of 0-10 (see "key help").
* resizing annotator persists between papers.
* zooming annotator persists between papers.
* docs: changes for uploading to the new Canvas gradebook.
* Annotator - can no longer click in region around score-box. This prevents accidentally pasting objects behind the scorebox.

### Fixed
* fixed race conditions when/uploading and downloading.
* certain file transfers are more robust at reporting errors.
* userManager was failing to start.
* return to greeter dialog on e.g., wrong server or pagegroup/version out of range.
* `mark_reverter` less fragile if files do not exist.
* if you skip identifying a test, the client will defer it until the end.
* identifying has various other UI fixes.


## [0.2.0] - 2019-10-11

### Added

#### Client
* delete tool: right-mouse button drag sweeps out a rectangle and deletes its contents.
* improve zoom ("ctrl-=" cycles through zoom modes).
* shift-click and control-click should now emulate right-click and middle-click.
* middle-button in line/pen tools creates line/path with arrow-heads at both ends.
* annotations are now saved in ".plom" files, supports continuing previously marked papers.
* marker now uploads/downloads papers in the background.

#### Server
* Handle upload/download of .plom files.
* New `12_archive` script makes a minimal zip file for archiving.
* Support for Docker.
* New templates for making your own tests.

### Changed

#### Client
* client not backward compatible with v0.1.0 servers.
* mark-total mode is removed.
* comment-delta is now its own grouped object, with many changes to encourage comment-reuse.
* comment-add and edit is now via a pop-up window.
* user can now make 0-point comments (for which the zero is pasted).
* user can also make no-point comments which are pasted as just text.
* general GUI improvements.

#### Server
* Server not backward compatible with v0.1.0 clients.
* More general support for student names.
* Returned PDF files have better sizes for printing hardcopies.

### Fixed

* Many many bugfixes.


## 0.1.0 - 2019-06-26

This is the first release of Plom, PaperLess Open Marking.


[Unreleased]: https://gitlab.com/plom/plom/compare/v0.8.10...main
[0.8.10]: https://gitlab.com/plom/plom/compare/v0.8.8...v0.8.10
[0.8.8]: https://gitlab.com/plom/plom/compare/v0.8.7...v0.8.8
[0.8.7]: https://gitlab.com/plom/plom/compare/v0.8.6...v0.8.7
[0.8.6]: https://gitlab.com/plom/plom/compare/v0.8.5...v0.8.6
[0.8.5]: https://gitlab.com/plom/plom/compare/v0.8.2...v0.8.5
[0.8.2]: https://gitlab.com/plom/plom/compare/v0.8.1...v0.8.2
[0.8.1]: https://gitlab.com/plom/plom/compare/v0.8.0...v0.8.1
[0.8.0]: https://gitlab.com/plom/plom/compare/v0.7.12...v0.8.0
[0.7.12]: https://gitlab.com/plom/plom/compare/v0.7.11...v0.7.12
[0.7.11]: https://gitlab.com/plom/plom/compare/v0.7.9...v0.7.11
[0.7.9]: https://gitlab.com/plom/plom/compare/v0.7.7...v0.7.9
[0.7.7]: https://gitlab.com/plom/plom/compare/v0.7.5...v0.7.7
[0.7.5]: https://gitlab.com/plom/plom/compare/v0.7.4...v0.7.5
[0.7.4]: https://gitlab.com/plom/plom/compare/v0.7.3...v0.7.4
[0.7.3]: https://gitlab.com/plom/plom/compare/v0.7.2...v0.7.3
[0.7.2]: https://gitlab.com/plom/plom/compare/v0.7.1...v0.7.2
[0.7.1]: https://gitlab.com/plom/plom/compare/v0.7.0...v0.7.1
[0.7.0]: https://gitlab.com/plom/plom/compare/v0.6.5...v0.7.0
[0.6.5]: https://gitlab.com/plom/plom/compare/v0.6.4...v0.6.5
[0.6.4]: https://gitlab.com/plom/plom/compare/v0.6.3...v0.6.4
[0.6.3]: https://gitlab.com/plom/plom/compare/v0.6.2...v0.6.3
[0.6.2]: https://gitlab.com/plom/plom/compare/v0.6.1...v0.6.2
[0.6.1]: https://gitlab.com/plom/plom/compare/v0.6.0...v0.6.1
[0.6.0]: https://gitlab.com/plom/plom/compare/v0.5.21...v0.6.0
[0.5.21]: https://gitlab.com/plom/plom/compare/v0.5.19...v0.5.21
[0.5.19]: https://gitlab.com/plom/plom/compare/v0.5.18...v0.5.19
[0.5.18]: https://gitlab.com/plom/plom/compare/v0.5.17...v0.5.18
[0.5.17]: https://gitlab.com/plom/plom/compare/v0.5.16...v0.5.17
[0.5.16]: https://gitlab.com/plom/plom/compare/v0.5.15...v0.5.16
[0.5.15]: https://gitlab.com/plom/plom/compare/v0.5.13...v0.5.15
[0.5.13]: https://gitlab.com/plom/plom/compare/v0.5.11...v0.5.13
[0.5.11]: https://gitlab.com/plom/plom/compare/v0.5.10...v0.5.11
[0.5.10]: https://gitlab.com/plom/plom/compare/v0.5.9...v0.5.10
[0.5.9]: https://gitlab.com/plom/plom/compare/v0.5.8...v0.5.9
[0.5.8]: https://gitlab.com/plom/plom/compare/v0.5.7...v0.5.8
[0.5.7]: https://gitlab.com/plom/plom/compare/v0.5.6...v0.5.7
[0.5.6]: https://gitlab.com/plom/plom/compare/v0.5.5...v0.5.6
[0.5.5]: https://gitlab.com/plom/plom/compare/v0.5.3...v0.5.5
[0.5.3]: https://gitlab.com/plom/plom/compare/v0.5.2...v0.5.3
[0.5.2]: https://gitlab.com/plom/plom/compare/v0.5.1...v0.5.2
[0.5.1]: https://gitlab.com/plom/plom/compare/v0.5.0...v0.5.1
[0.5.0]: https://gitlab.com/plom/plom/compare/v0.4.2...v0.5.0
[0.4.2]: https://gitlab.com/plom/plom/compare/v0.4.1...v0.4.2
[0.4.1]: https://gitlab.com/plom/plom/compare/v0.4.0...v0.4.1
[0.4.0]: https://gitlab.com/plom/plom/compare/v0.3.0...v0.4.0
[0.3.0]: https://gitlab.com/plom/plom/compare/v0.2.2...v0.3.0
[0.2.2]: https://gitlab.com/plom/plom/compare/v0.2.1...v0.2.2
[0.2.1]: https://gitlab.com/plom/plom/compare/v0.2.0...v0.2.1
[0.2.0]: https://gitlab.com/plom/plom/compare/v0.1.0...v0.2.0<|MERGE_RESOLUTION|>--- conflicted
+++ resolved
@@ -10,13 +10,11 @@
 ### Added
 * plom-server will autogenerate a manager password if it is started without one.
 * Manager displays bundle name/page of unknown pages.
-<<<<<<< HEAD
 * `plom-scan status` now displays information about unknown pages.
-* Annotator now has a crop tool (in menu) that allows user to excluded unwanted parts of page. Works with undo/rego.
-=======
 * `plom-scan status` now displays information about bundles and unknown pages.
 * `plom-finish audit` produces a JSON file for post-grading checking/followup/etc
->>>>>>> 6c4c1fd9
+* Annotator now has a crop tool (in menu) that allows user to excluded unwanted parts of page. Works with undo/rego.
+
 
 ### Changed
 * Plom now requires Python 3.7.

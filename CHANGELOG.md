# Plom Changelog

All notable changes to this project will be documented in this file.

The format is based on [Keep a Changelog](https://keepachangelog.com/en/1.0.0/),
and this project adheres to [Semantic Versioning](https://semver.org/spec/v2.0.0.html).


<<<<<<< HEAD
## Unreleased Development

### Added
* ability for "force" upload of duplicate scan bundles.

### Removed

### Changed
* public code handling has changed to be more flexible.
* improvements to classlist handling for developers.

### Fixed




=======
>>>>>>> 65979045
## [Unreleased]

### Added

### Removed

### Changed

### Fixed




## [0.19.7] - 2025-11-26

### Fixed
* Could not delete MLBestGuess predictions via the UI.
* Quick fix for faster task re-ordering in larger courses.
* Quick fix for error about negative task priorities for papers not starting from 1.



## [0.19.6] - 2025-11-20

### Fixed
* Fix a crash when pushing a bundle with collisions.



## [0.19.5] - 2025-11-20

### Changed
* Compare handwriting now explains why if it shows a non-ID page (for example, if the ID page is itself unknown).
* Updating the annotations (sending new marking data) from the client will remove any `rubric_changed` tags, which should improve the process of making major edits to in-use rubrics.
* Improvements to command-line tools and error handling.

### Fixed
* Packaging of the QuestionClustering app was broken.
* Fix for filenames containing random characters for individual reassembled/report/solution downloads.
* Fix for duplicate reassembled filenames for blank papers, ditto reports and solutions.
* Misc bug fixes, performance improvements and UI tweaks.



## [0.19.4] - 2025-10-23

### Changed
* UI tweaks during extra page assignment to clarify ambiguity in the "all questions" radio option.
* Server is more self-contained, by self-hosting more javascript/CSS libraries.

### Fixed
* Scan: fixed a regression where errors while dealing with extra pages were not shown.
* Error during upload of bundle if pages had been assigned to the DNM group.
* Crash during prenaming box positioning due to string/float conversions.
* Reset prenaming box positioning on server reset.



## [0.19.3] - 2025-10-01

### Changed
* Clients v0.19.0 and v0.19.1 are blocked due to potential bugs when marking more than 999 papers.
* Clearer workflow for resetting a server.

### Fixed
* In some cases of more than one page per question, "homework mode" pages (Mobile Pages) were not displayed in the correct order, server-side.
* Improve thumbnail displays in Scan app.
* Misc bug fixes, and UI tweaks.



## [0.19.2] - 2025-09-11

### Added
* Papers can be downloaded in their "unmarked" state.
* Support for fractional rubrics has improved: instructions can set their preferences about fractional rubrics, currently 1/2 and 1/4 points are visible in the UI.
* The Scan thumbnail app where extra pages are assigned has numerous improvements, including the ability to see the cover sheets of the next and previous papers in the bundle.

### Removed
* Several not-very-maintained `manage.py` commands in favour of `plom-cli`, which works remotely over the API.

### Changed
* The spec has changed format: the `select` key accepts a single integer or a list of integers.  Question versions are randomly drawn from this list.  If omitted, defaults to all versions.
* The printed papers now say "Paper 0123" not "Test 0123" on top of the page.
* `marks.csv` now respects custom "question labels".
* The UI of the server now "vendors" most javascript dependencies on startup, for a more standalone server.
* Improved importing of Rubrics from spreadsheets.

### Fixed
* Fix table-sorting by clicking on column headers, in several tables.
* Misc bug fixes and minor improvements.



## [0.18.3] - 2025-06-14

### Changed
* UI tweaks, text clarifications, and misc code cleanups,

### Fixed
* Single-digit microQR codes could be mistaken for extra page QR codes, sometimes leading crashes.
* Workaround `.csv` classlists exported by Microsoft Excel with "Feff" "byte-order-mark".
* Fixes related to discarding an entire paper.
* Fixes to students reports.


## [0.18.2] - 2025-05-23

### Added
* Rubric templates can be downloaded showing what is needed in csv/json/toml if you want to make rubrics outside of Plom.
* Improved error handling of unexpected errors during staged bundle push.

### Fixed
* Fixed regression and crash when clients gets info on extra pages.
* Fixed regression and crash when extra page is set to DNM.
* Uploading a broken/conflicting classlist no longer adds some of the students.
* Improvements to setting TaskOrder from a file.


## [0.18.1] - 2025-05-17

### Fixed
* Regression in production container: default to port 8000 if unspecified.
* Fixed crash in production server about undefined wsgi module.


## [0.18.0] - 2025-05-14

### Added
* New support for multi-versioned ID pages, for example if different students should see different cover pages.  Currently, this uses the custom QV-map feature.
* New API to remotely reset tasks, usable via the client as well as `plom-cli`.
* Rubrics can be created in the web UI as well as the client.
* `plom-new-server` and `plom-new-demo` command line tools, subject to renaming without notice in the future.

### Changed
* Rubric edits can be indicated as "minor edits", generally meaning the Annotations using them do not need to be updated.
* `Containerfile.bulk` renamed to `Containerfile`.
* Django-based server no longer needs to be run in its own source code.
* Scanners can directly cast error pages into known and extra pages (without going via discard pages).

### Removed
* Some "are you sure?" dialogs were removed from the scanning work flow.
* Container no long respects the PLOM_DEMO env var.

### Fixed
* Student reports have been re-enabled using more efficient database queries.
* The API can optionally enforce a "single session" model again, which should fix some confusing behaviour involving multiple simultaneous logins.


## [0.17.4] - 2025-03-26

### Changed
* More flexible options for `plom-push-to-canvas.py` contrib script.

### Fixed
* ID reader "find rectangle" code was failing.
* ID reader "find rectangle" would not work if Idbox was too far down the page.
* More error checking and unit tests concerning rubric validity.
* Refuse to build papers with inconsistent versions maps---there must be at most one version per page.
* Show errors to end users in some cases that previously just said "error".
* Minor fixes and performance improvements.


## [0.17.3] - 2025-02-28

### Added
* Users who have not logged in can now be deleted.
* Server is less-trusting of the client-supplied annotations, with additional server-side validation of rubric use.

### Changed
* Improvements in the push-to-canvas contrib script.
* Documentation improvements.

### Removed
* Support code for Plom Client, which is now developed in a separate repo.

### Fixed
* Fix hard-to-debug errors about casing of headers in classlist.
* Better debugging of custom version maps.
* Fix versioned scatterplots in reports.
* Fix errors removing source PDF files.
* Fix creating multiple users.
* Better error handling in paper generation background chores; future unexpected errors should be explicitly shown to users.
* Minor UI fixes and cleanups, such as improved contrast of the sidebar when the OS is in dark mode.
* Code cleanups and maintenance.


## [0.17.2] - 2025-02-03

### Added
* Ability to download Annotations `.csv` for analysis in external tools.
* Server can transmit a reject-list of known-bad clients.

### Fixed
* Fixes about PedagogyTags in Rubrics.


## [0.17.1] - 2025-01-29

### Added
* New experimental "bundle separator" sheets for organizing scanning in very large courses.

### Changed
* The experimental `plom-cli` tool can identify papers.

### Fixed
* Fixed a bug where users could not be created.
* Improved overall error handling.


## [0.17.0] - 2025-01-24

### Added
* Plom server's web UI now supports dark mode.
* All the pages of a paper can be discarded, rather than one page at a time.
* Beta version of command-line tool and API to support "Homework Mode".

### Changed
* Plom server now runs on Django 5 and has a minimum Python version of 3.10.
* Plom server does not accept annotations using old revisions of rubrics.
* Rubrics can now be edited within the web UI.

### Removed
* Plom Client is now developed separately at https://gitlab.com/plom/plom-client
* The `plom.client` code in this repo is deprecated but not yet removed.

### Fixed
* Improved error checked around validity of rubrics.
* Many minor fixes and database improvements.


## [0.16.11] - 2024-12-10

### Added
* Server accepts upload of userlist in csv format.

### Changed
* Increase default password reset link expiry to 14 days.

### Fixed
* In some cases, discarding a pushed paper and re-uploading prevented the paper from being identified.
* Client was not showing tags drawing attention to a particular user.
* plom-push-to-canvas can handle blank-ID pages more gracefully by warning the user instead of crashing.
* Fix command-line tools for manipulating staging bundles which were incorrectly complaining about multiple users.
* Better (but not yet ideal) error handling during scan upload.
* Reassigning a task to another user removes existing user tags from that task.
* Misc fixes, cleanups and documentation improvements.


## [0.16.10] - 2024-11-06

### Added
* Bundle upload displays a progress bar.

### Changed
* Improve error message when running the auto-ID reader without a classlist.
* Improve UI when looking at out-of-date tasks by disabling irrelevant buttons such as "reset".

### Fixed
* Clarify on-screen help about collisions during scanning.
* Use higher resolution for in-client solution images.
* Improve error handling around annotation images.
* Upload bundle and some other places have improved UI (for example disabling the form during a long upload).
* Fixed errors related to users differing only in case.
* Other tweaks and fixes.


## [0.16.9] - 2024-10-23

### Added
* Server can now be run using the "Django-Silk" profiler, if enabled in `settings.py`.
* Server respects additional environment variables `PLOM_HUEY_WORKERS` and `PLOM_HUEY_PARENT_WORKERS` to control how many background workers are used.  Current defaults (subject to change) are 4 and 2, and are set in `settings.py`.

### Fixed
* Many performance improvements to services that were using too manyi or inefficient database queries, based on real-life experiences at scale, and from using the "Django-Silk" profiler.
* Client: fixed a crash when editing a copy of someone else's rubric.


## [0.16.8] - 2024-10-15

### Added
* Respect the `WEB_CONCURRENCY` environment variable: it chooses how many `gunicorn` workers we use (but only if it is defined).
* The `PLOM_GUNICORN_TIMEOUT` environment variable can be used to set the timeout of `gunicorn` workers.

### Fixed
* Temporarily increasing `gunicorn` timeouts, and decreasing default number of workers to 2.

### Removed
* Temporarily remove report building: it will return soon but is too slow in production for now.


## [0.16.7] - 2024-10-14

### Fixed
* Fixed a crash when reassembling papers when non-unit starting or non-contiguous paper numbers are used.
* Server now uses 4 workers in production mode by default.  This can be tuned live using SIGTTIN and SIGTTOU, search the gunicorn docs for more info.
* Some paper views showed pages in the order they were scanned rather than their paper order.


## [0.16.6] - 2024-10-10

### Fixed
* Temporary fix to hopefully reduce timeouts during client image gets in client background downloader threads.


## [0.16.5] - 2024-10-08

### Added
* Using backend commandline its possible to retroactively add new rows to the paper database, to recover from various mistakes.

### Changed
* Client: the intention is that only lead markers can ID papers but this is, for now, just a warning.

### Fixed
* Server was recording rubric usage incorrectly: info about which tasks used which rubrics is likely incorrect in previous versions, even after server upgrade.  Nothing student-visible.
* Server was rendering some rubric table headers incorrectly.
* Improved client refresh, especially when other users tag your tasks.
* Client: don't crash on URLs with trailing slash.
* Client: can now ID paper number zero.
* Misc bug fixes.
* Documentation updates


## [0.16.4] - 2024-10-02

### Fixed
* Misc bugs. Mostly minor annoying things. See gitlab milestone.


## [0.16.3] - 2024-09-24

### Added
* A new page tells markers what to do next when they login the web site.

### Changed
* Collisions in a bundle with papers already pushed are reported in the thumbnail view.

### Fixed
* Certain push failures could leave the bundle locked, preventing any other bundles from being pushed.
* Fix error reporting when collisions occurring during push.
* All manager accounts are now members of the scanner group.
* Fix reassembly when using older versions of the Weasyprint library.
* Misc fixes and documentations updates.

### Removed
* Temporarily disabled the create rubrics button in the web UI, due to confusion around system rubrics.


## [0.16.2] - 2024-09-17

### Fixed
* Fixed static collection on hotstart.


## [0.16.0] - 2024-09-12

### Added
* Instructors can enable 1/2 mark rubrics in the Rubrics screen.
* Instructors can set a quota, limiting the number of papers that can be marked by certain markers, for use in marker training, quality control, or team-creation of a consistent set of rubrics.
* Client: tagged tasks have a notification banner highlighting their tags to markers.

### Changed
* Server can now be launched via script in `plom_server/Launcher/launch_scripts/launch_plom_server.py`
* Demo is now launched via script in `plom_server/Launcher/launch_scripts/launch_plom_demo_server.py`
* Managers can perform scanning actions directly, without a separate scanner account.

### Fixed
* Client: erase the page cache on shutdown.
* Client: improved box-drag annotation rendering.
* Misc fixes and documentation updates.

### Removed
* Support for macOS 12.  This is because GitLab.com no longer provides runners for macOS 12.  Note the EOL for macOS 12 is Nov 2024.


## [0.15.7] - 2024-08-14

### Fixed
* Fixed crash on Windows pre-compiled binary.
* Fixed prename box positioning.


## [0.15.6] - 2024-07-30

### Added
* Client: in experimental mode, add an on-page menu for manipulations such as rotating, reordered and removing.
* Client can spell check rubrics.
* Client can query for a list of other papers that used a particular rubric and display those annotations to the user.
* Tasks can be reassigned between users on the server.
* Questions can be tagged with, for example, learning objectives.
* The revision history of rubrics is stored and viewable.

### Changed
* Assessments with an odd number of pages now generate errors, which seems like a major change but has always been our best-practice.
* Client: improvements to the undo stack.
* Its easier to wipe the new server back to its initial empty state, at least before scanning begins.
* Minor tools in annotator are reordered to put tick first and box later.

### Fixed
* Client: line widths scale with annotation scale.
* Better classlist validation when prenaming.
* Continued implementation of the new server.
* Misc fixes and improvements.
* legacy-server: minor fixes to legacy workflow.


## [0.15.5] - 2024-06-12

### Added
* Users can change their own passwords.

### Changed
* Plom now allows sharing pages between questions.
* Client: parameterized rubrics are no longer considered experimental.

### Fixed
* For now, you must manually create system rubrics before marking begins; to enforce this the client will crash if the server has no rubrics.
* Misc fixes and documentation improvements.
* Spec verifier now checks that numberOfPages is even.


## [0.15.4] - 2024-05-21

### Added
* Scanning (on the new server) defaults to automatic image extraction (if its detected safe to do so).  Scanners can force "safe mode rendering" for the previous behaviour.

### Changed
* Plom is less aggressive about "font subsetting" when creating PDF files which might make generated PDFs a little bit safer.

### Fixed
* Workaround spurious characters appearing on generated pages when using certain versions of PyMuPDF.


## [0.15.3] - 2024-05-11

### Added
* Server can now show and in some cases customize the feedback rules that nag clients before they submit annotations.
* New feedback rule checks that each page is annotated.

### Changed
* Rubrics now keep more careful records about who modified them and when.

### Fixed
* Legacy workflow: `plom-scan upload ./foo.pdf` will now explicitly fail informing you to keep path info out of bundle names.
* Processing PDF scans: don't complain about rounding errors when instead some metadata mixup about width/height has occurred.
* Client: clicking "sync" to synchronous rubrics from server no longer resets selection.


## [0.15.2] - 2024-03-11

### Added
* Server - scanner can now bulk-discard unknown pages from a bundle, and bulk change discards back to unknowns.
* Server: supports tags in more places.

### Changed
* Client respects Question Labels in more places.
* Server container should automatically hotstart if a database exist.  Previously behaviour was to delete and start again.
* Experimental support for users to modify each others' rubrics.
* Server: new settings to control global create/modify rubric permissions.

### Fixed
* Legacy server: fix crash when client asks to view images from paper which exists but has no scans.
* Server: fix crash when client asks for non-existing Annotation images.
* Client: popup error message when viewing non-existent images rather than empty blue dialog.
* Client: fix a crash on sync when rubric's per-version was changed.


## [0.15.1] - 2024-02-16

### Added
* Django-based server container starts the canned demo if environment variable `PLOM_DEMO` is set to 1.

### Changed
* Web UI: displays version number.
* Web UI: various tweaks and improvements to building blank paper PDFs.
* `plom-manager` command is deprecated; use `plom-legacy-manager` to manage legacy servers.

### Fixed
* Web UI: improved error handling for unexpected errors when using asynchronous HTMX calls.


## [0.15.0] - 2024-02-13

### Added
* Django-based server is closer to being the default server.

### Changed
* switch client dependency from `appdirs` to `platformdirs`.

### Fixed
* `-1` as papernum wasn't worked for input classlists.


## [0.14.8] - 2024-01-04

### Added
* Identifier: UI includes explanation of why we confirm prenamed papers.

### Changed
* The "new" `idBox3.pdf` was giving warnings in LaTeX: new `idBox4.pdf` is now a 1.5 PDF.
* Client: experimental "view cat pic" feature removed; it was often offline and the content could be construed as endorsed by Plom.

### Fixed
* Client: temporary workaround for Qt bug resulting in overly-long error dialogs on macOS.
* Previous compiled clients `0.14.x` produced imperceptibly corrupted annotated images due to bugs in jpeg libraries, causing rare problems with some PDF viewers on the reassembled files.
* Client: crash when sorted columns in the rarely-used "filter/arrange" dialog.
* Dependency and documentation updates.


## [0.14.7] - 2023-12-03

### Added
* Support for Python 3.12.

### Changed
* Clients: more dialogs have "Don't ask me again" checkboxes.
* "Don't ask me again" settings are stored only in the current session (for now).
* Don't show default "1" paper and page when assigning unknown pages.

### Fixed
* Duplicated paper numbers in question-version map input will now be detected.
* Correctly handle solutions that encode to jpeg.
* Fix some version clashes between old pyOpenSSL and cryptography by forcing users to update both.
* Legacy server: increase json upload limit to 5MiB to accept larger question-version maps.


## [0.14.6] - 2023-11-02

### Changed
* Improved messages for push-to-canvas script.

### Fixed
* Fix crash in Manager viewing annotations in Review tab.
* Documentation and misc fixes.


## [0.14.5] - 2023-10-23

### Added
* New "idBox3.pdf" template moves the signature box up to avoid signatures hitting the bounding box (which was leading to additional manual IDing).
* Page Arrange: new "Invert selection" button is useful to quickly discard all but the highlighted pages.

### Changed
* Do more checks before uploading a custom version map, hopefully avoiding errors that are hard to recover from.
* Making self-signed certs no longer needs command-line `openssl`, instead uses the `cryptography` package.

### Fixed
* Wrong padding on the top paper number box on recent versions of PyMuPDF.
* Various fixes for Python 3.12 but full support may be waiting on a new release of AIOHttp library.
* Fix a crash in server manager when unpredicting a row without a prediction.
* Improved contrast in Identifier client when OS is in dark mode.
* Push-to-Canvas could fail when assessment shortname contained underscores.
* Documentation edits and fixes.


## [0.14.4] - 2023-10-10

### Changed
* Various edits to contrib scripts, especially pulling from Canvas.

### Fixed
* Fix a crash when users sync a changed rubric.
* Clearer error messages when auto-IDing an a student number has less than 8 digits.
* Filter leading/trailing whitespace from server address.
* Fixes in contrib scripts related to just-in-time prenaming and IDing.
* Typos and clarifications in docs.


## [0.14.3] - 2023-09-15

### Fixed
* Fix crash on start of the provided macOS client binaries.
* Manager can login to Client before the server has a spec.


## [0.14.2] - 2023-09-13

### Added
* Absolute rubrics are no longer considered experimental and can be created in the Add
  Rubric dialog by default.

### Changed
* The legacy `sidToTest` API call (rarely used) now reports whether the paper is IDed
  or prenamed.  This is documented in `msgr.sid_to_paper_number()`.
* Many next-gen server changes.

### Fixed
* Client: crash from invalid version restrictions specified in the Add Rubric dialog.
* Legacy server was not creating backup files on regrade since sometime in 2022.
* Fix regrading on next-gen servers.
* Client: rubric tabs now hide properly when all rubrics inside them are hidden.


## [0.14.1] - 2023-09-01

### Added
* The next-gen web-based Plom Server is ready for wider testing.  Production use should probably remain on the "Legacy Plom Server" for the time being.
* Plom Client can connect to both the next-gen server and the legacy server.
* Plom Client supports `http://` URLs, if specified explicitly, e.g., for development.  The default remains `https://`

### Changed
* On the next-gen server, papers can be graded in a random but predetermined order.
* On the next-gen server, the priority for papers to be graded can be changed.
* Plom now requires at least Python 3.8.

### Fixed
* Shared "group tabs" can now be re-ordered on a per-user basis.
* Crash fixes when multiple clients are tagging.


## [0.13.3] - 2023-04-25

### Changed
* Client: when a rubric group tab is selected, adding a new rubric defaults to that group.
* Manager: the Dangling Pages tab must be manually refreshed.

### Fixed
* Manager: no longer checks for "Dangling Pages" on start-up b/c this was very slow on large servers.


## [0.13.2] - 2023-04-03

### Changed
* Client: "sync" button doesn't pop up a dialog unless there are changes to rubrics.
* Client: "sync" button shows "diffs" of changes to rubrics.
* Non-user-facing changes to how images and image metadata is handled.

### Fixed
* Client: "sync" button was not indicating changes made to existing rubrics.
* Manager: partial fix (no more crash) when trying to create synthetic substitute ID pages.
* Client: clicking "cancel" in options dialog no longer applies the options anyway.
* Misc UI fixes.


## [0.13.1] - 2023-02-24

### Changed
* Cover pages of returned work now include the "long name" of the exam.

### Fixed
* Manager: assigning papers to "reviewer" was broken server-side (older clients should work with 0.13.1 server).
* Manager: re-assembling papers works again in distributed binaries on Windows and macOS platforms.
* Rubrics should render correctly in dialogs, even if they contain HTML.
* Misc UI fixes.


## [0.13.0] - 2023-02-13

### Fixed
* Ensure Client <= 0.12.2 cannot connect to servers, ensures client bug #2521 (fixed in 0.12.3) cannot mismatch IDs.
* Misc UI fixes.


## [0.12.3] - 2023-02-11

### Changed
* Rubrics: suggest new group name from existing, e.g., have (a), (b) then suggest (c).
* Client: prevent lots of new tabs, which fills the tab bar and could be confusing.

### Fixed
* Identifier client bug #2521: "Accept Prediction" button now saves the correct student ID.
* Group names must not have spaces, but client no longer crashes if you make one.
* Remove empty tab on removal of last rubric from group.
* Only "custom user tabs" can be renamed: fix context menus to reflect this.
* Misc fixes.


## [0.12.2] - 2023-02-05

### Changed
* Identifier displays more meaningful certainty values for the Assignment Problem predictions.

### Fixed
* Fixed a crash when explicitly syncing rubrics.
* "Experimental features" is now persistent during a single session.


## [0.12.1] - 2023-01-27

### Added
* `plom-create` command line tool can list and clear paper id prediction tables.
* Plom-Client has an "experimental" menu item: currently creates a bit of friction before using the new parameterized rubrics and absolute rubrics.

### Changed
* Revamp Chooser dialog, add "about" dialog.
* Add "about" dialog and version info to Manager tool.
* Possible (if somewhat ill-advised) to replace the prenaming after papers have been created.
* Sadly, the "cat break" feature is currently disabled as the external service is not currently reliable.

### Fixed
* Fix rendering of parameterized rubrics.
* Fix modifying group of initially non-grouped rubrics.
* Add notice to UI that macOS packaged binaries cannot reassemble, link to issue.
* Misc fixes.


## [0.12.0] - 2023-01-21

### Added
* "Tech preview" of a web-interface for configuring a Plom server.
* Users can create "absolute rubrics" of the form "2 of 3: comment".
* The "scope" of rubrics can be adjusted:
    - Rubrics can be version-specific.
    - Rubrics can be parameterized using per-version textual substitutions.
    - Rubrics can be organized into groups such as "(a)" which correspond to
      shared tabs.
    - Rubrics can be made "exclusive" within a group: at most one rubric can
      be used from each exclusive group.
* Manager can "bulk-forgive" missing do-not-mark pages.
* Support for external databases.

### Changed
* Server stores annotation data in the database instead of in `.plom` files.
* Client no longer has a "No Answer" button: instead use the "no answer given" rubric.
* Support for non-ascii names is much improved.
* Client: simulated slow network mode for testing/debugging.
* Manager sorts unknown pages by their position in the bundle.

### Fixed
* Client: fix potential UI crashes when grading is complete.
* Longer question labels are possible.
* Long names can fit on the prenamed pages by auto-shrinking font.
* Output of `plom-finish status` is easier to understand.
* Misc fixes.


## [0.11.1] - 2022-11-14

### Added
* Documentation improvements.

### Changed
* Client "Tips" screen has more information.
* Command line tools document the available environment variables.
* `plom-scan` and `plom-hwscan` now invisibly watermark PNG/JPEG files, making unique images from identical pages (#1573).

### Fixed
* Fix a client-side crash on unexpected identical images (same hash) within the same paper (#2331 and others).
* Fix a manager crash when reassembling and current working directory is not writable (#2335).
* Misc bug fixes and fixes for potential table sorting issues.


## [0.11.0] - 2022-09-24

### Changed
* classlist upload can be forced, allowing one to overwrite the server's classlist.

### Fixed
* Various other fixes.


## [0.10.1] - 2022-09-08

### Added
* manager: faster keyboard navigation of the Unknown Pages dialog.
* re-enable the "review" feature.

### Changed
* `plom-create newspec` replaces `plom-create new` (although both work).
* `plom-create validatespec` replaces the previously deprecated `plom-create parse`.
* manager: respects question labels in most places.

### Fixed
* Fix macOS and Windows compiled clients crashes due to missing keyboard maps.
* Fix errors about non-unique rubric keys during server init.
* Various other fixes around server init.


## [0.10.0] - 2022-08-22

### Added
* Annotator: help dialog shows diagrams for keyboard shortcuts.
* Annotator: help dialog shows some "getting started" info for click-drag.
* Marker: can prefer papers tagged `@user`.
* Marker: can start marking at a particular paper number.

### Changed
* Spec format has changed: `[[question]]` is now preferred to `[question.1]` (for now both are supported).
* QR format changed, future proofing for more papers, versions and pages.
* "Public Code" shortened from 6 digits to 5.
* Closing Annotator now resets the current tool.
* Annotator: some shortcut keys are now changeable in the help dialog, but this feature is still "beta".

### Fixed
* Some slow bottleneck API calls are faster, although more work is needed.
* Annotator: shortcut keys should display correctly on macOS.
* Annotator: keybindings are now saved between sessions (except for Custom mappings)
* Annotator: many small UI fixes.
* Various documentation fixes.


## [0.9.4] - 2022-08-04

### Fixed
* Fix various Manager UI paper creation functions when using precompiled binaries.
* Fix several Manager UI crashes.


## [0.9.3] - 2022-07-18

### Added
* `plom-create` can manipulate tags.
* Can tag while peeking at previously marked papers.

### Fixed
* Fixes on Python 3.7, and improved CI to ensure minimum Python is tested.
* Fix build of papers with DMN on higher pages such as page 16.
* Annotator: potentially less flaky PageScene due to many bug fixes.
* Fix duplicated LaTeX error dialog.
* LaTeX bounding box size fixes on modern systems.
* Code and dependency cleanups, removal of deprecated code.


## [0.9.2] - 2022-06-14

### Added
* Manager UI tool can add spec and build papers, and download the `marks.csv`.

### Fixed
* Client: creating and modifying tabs is more obvious with context menus and `+` button.
* Client Identifier zoom level is against persistent between papers (as in 0.8.x).
* UI and other fixes.


## [0.9.0] - 2022-05-25

### Added
* `plom-server` will autogenerate a manager password if it is started without one.
* `plom-create` can manage user accounts of a running server.
* Manager displays bundle name/page of unknown pages.
* `plom-scan status` now displays information about bundles and unknown pages.
* `plom-finish audit` produces a JSON file for post-grading checking/followup/etc
* Annotator now has a crop tool (in menu) that allows user to excluded unwanted parts of page.
* Annotator now has a "view previous" function that pops up a window that will show previously marked paper(s).
* Clients can use ctrl-mousewheel to zoom in and out.
* Manager: can tag questions and remove annotations, in bulk.
* Demos and testing: randoMarker now also tags random selection of tasks.

### Changed
* Plom now requires Python 3.7.
* Plom no longer supports older macOS 10.13 as we cannot reliably build binaries on that system.
* `plom-create` DB creation now done one test at a time which avoids timeouts and enables future flexibility.
* Manager: improvements to the prediction-related UI.
* Classlists that are not from Canvas must now include a `paper_number` column, which can be left blank.
* The Plom test-spec no longer uses `numberToName`, instead use the "paper_number" column in the classlist.
* Reassembled files are now time-stamped.
* It is easier to insert extra pages during marking and fewer annotations are wiped (only those in the question directly effected).
* Manager: improved interface around IDing and predictions.
* Manager: improved control of the automatic ID reader.
* Prenamed papers and machine ID reading are in flux: currently both need to be confirmed by a human in the Identifier client.  Expect further future changes.
* Many API changes and tweaks.

### Fixed
* Non-zero initial orientations should now work properly.
* Custom solutions had the wrong coverpage, showing instead the reassembled coverpage.
* Rapid use of the Ctrl-R dialog no longer needs to wait on the background downloader.
* Improved and hopefully less crashing in classlist validation.
* Timezones are now made explicit.
* Many UI fixes and tweaks.
* Ongoing documentation improvements.
* Many other fixes.


## [0.8.11] - 2022-04-12

### Fixed
* For now, only manager can change passwords.
* Slow client during Rearrange Page dialog use immediately on new page should be fixed.


## [0.8.10] - 2022-03-27

### Added
* plom-create subcommand "status" reports server status.

### Changed
* We cannot no longer reliably build for macOS 10.13, will do so on a "best effort" basis.  Users should upgrade to at least macOS 10.14.

### Fixed
* Don't pop up a spurious warning about duplicated pages when scanned data had duplicates.
* Shorten overly long page name lists in Rearrange Pages dialog.
* Build fixes on older macOS releases.
* Minor bug fixes.


## [0.8.8] - 2022-03-14

### Added
* Manager shows totals and highlights tabs that need attention.
* Add word "Test" to paper label: "Test 0123 Q1  p. 4".
* Version numbers to Canvas-related scripts.

### Fixed
* Manager tool was broken on Windows.
* Misc fixes and code cleanups.


## [0.8.7] - 2022-03-02

### Added
* ``plom-create get-ver-map`` command to extract the version map from a running server.
* Canvas utilities can now take student lists from Sections not just Courses.

### Fixed
* Fixed double-undoing during drag-box creation.
* Fixes in Canvas utilities.
* Various other fixes.


## [0.8.6] - 2022-02-13

### Fixed
* "UnID" feature of manager was broken.
* Other minor fixes.


## [0.8.5] - 2022-02-11

### Changed
* Increase read default read timeouts.
* Clean up demo scripts.


## [0.8.2] - 2022-02-07

### Fixed
* Fix broken Windows client binary.
* Fix few contrib scripts.
* Fixed mockplom LaTeX style (for mocking up Plom's QR codes) on recent systems (which sadly breaks it on TexLive 2019 and earlier).
* Misc fixes.


## [0.8.1] - 2022-02-03

### Changed
* Unknowns can be mapped to multiple HW Pages.

### Fixed
* Fix demos when used with invalid SSL certs.
* Misc fixes.


## [0.8.0] - 2022-02-01

### Added
* Manager can "unidentify" papers including prenamed papers.
* Solutions - can now optionally watermark solutions with the SID.
* SSL verification enabled by default for releases.
* Extra pages can optionally map onto more than one question.
* Client Marker window can request any paper number with a long press on "Get next".
* Mild warnings when user gives 0 but there are some ticks on page. Similar mild warnings when user gives full but there are crosses.
* Manager and plom-finish now has list of "dangling" pages - ones which are attached to not-completely-scanned groups. Manager can remove those pages.
* GNU/Linux binaries now using AppImage which should be more portable.
* More checks especially around finishing and uploading.

### Changed
* Command line tool `plom-build` has been renamed to `plom-create` and/or `python3 -m plom.create`.
* Module `plom.produce` has been renamed to `plom.create`.
* Tags have been overhauled, with bug fixes and improved functionality
* Annotator can tag papers directly.
* Server can now optionally start without a spec file.
* Deprecated "LoosePages" have been removed.
* Tests have exactly one ID page (before they could have more than one).
* Spec files have more checks and some keys are now optional.
   - Do not mark pages now specified directly as list "doNotMarkPages = [1,2,3]"
* Misc plom-manager improvements.
* API calls have a default 10s timeout (and 2 retries), so semi-inevitable failures fail faster.
* Top-middle "stamp" on pages now shows the group label (question number, DNM, etc)
   - and extra sheet templates have been updated to match.
* Work in progress on updating annotation styles.
* The history of connections between rubrics is tracked in their metadata.

### Fixed
* Potential memory leaks in Annotator, Manager, and dialogs.
* JPEG support is no longer restricted to sizes in multiples of 16, better rotation support.
* Improved disc-space usage due to JPEG use in more places.
* Removing or adding pages is more selective about which annotations are invalidated.
* A large number of modal dialog fixes.
* Other misc changes.


## [0.7.12] - 2022-01-30

### Fixed
* Minor fixes.


## [0.7.11] - 2021-12-22

### Changed
* Client warns if its version is older than the server.

### Fixed
* Classlist import was broken when using multiple name fields.
* MacOS continuous integration fixed.
* Fix a crash in autoIDing related to unhandled errors.


## [0.7.9] - 2021-12-06

### Added
* Manager can "unidentify" papers including prenamed papers.
* Horizontal position of the prenamed box can be tweaked from command line.

### Fixed
* Client: save user tabs on manual sync and on annotator close.
* Workarounds for high memory use during reassembly and solution assembly.
* Correctly stop background uploader thread on Marker close.
* Client: refreshing solution view updates image from server.


## [0.7.7] - 2021-11-15

### Changed
* Client: fit-to-width and fit-to-height pan to the top and left respectively.

### Fixed
* Tweaks and fixes about reassembly and solution assembly.
* Client: better dark theme support, other tweaks.
* Other minor fixes, including potential crashes caught by `pylint`.


## [0.7.5] - 2021-11-07

### Fixed
* Upload queue length was misreported, potentially losing the last upload on rapid quit.
* Cleanup of client shutdown, hopefully fewer crashes in corner cases.
* Some database cleanup when pages are added to already annotated papers.
* Other minor fixes about admissible usernames and passwords.


## [0.7.4] - 2021-10-28

### Added
* The question-version map can be passed into `plom-build` instead of building a random map.

### Changed
* Image download and reassembly is now interleaved instead of pre-downloading all images.
* Can reassemble just one paper or just one solution.

### Fixed
* Ensure the margin box surrounding the page cannot be deleted.


## [0.7.3] - 2021-10-23

### Changed
* Marker -> View is now allowed to view any question, any paper.

### Fixed
* Clients can tag unannotated questions.
* Various fixes to auto reading of student IDs.
* Various fixes in generating and posting solutions.


## [0.7.2] - 2021-10-13

### Added
* Solutions can be attached to each question/version.

    - client can view solution for the current question/version.
    - solutions for individual students can be returned along with marked test via webpage


### Changed
* plom-scan and plom-hwscan can now list bundles.
* Added a --no-scan option to plom-demo and plom-hwdemo so that fake-data created but not processed or uploaded.
* More import and module improvements: one can now do `python -m plom.client` and `python -m plom.server`, and similarly for most other modules.

### Fixed
* Various CI cleanups that should help external contributors.
* Fixed a crash in the page re-arranger dialog.
* Various other fixes.


## [0.7.1] - 2021-09-23

### Added
* Client binaries for macOS are now distributed as standard .app bundles (still unsigned unfortunately).
* `plom-build make` can now tweak the vertical position of the pre-printed name/ids.
* `plom-build make` can build single papers.
* The server manager UI is now accessible from PlomClient: just login with the manager account.

### Changed
* Classlists can contain additional columns.
* Classlist-related API updates.
* Ongoing improvements to scripting Plom via import and module improvements.

### Fixed
* Papers can be re-printed (without repopulating the database).
* Misc fixes.


## [0.7.0] - 2021-09-04

### Added
* `plom-server launch foo` starts a plom server in the directory `foo`.
* `plom-server` has new command line args to control logging.
* New `PlomServer`, `PlomDemoServer`, and `PlomLiteDemoServer` objects for interactively running servers, or otherwise running a server in a background process.
* `plom-hwscan` can now specify precise per-page mappings from the bundle to questions on the server.
* `plom-hwscan` can override the bundle name.
* LaTeX errors are now displayed to markers.
* `plom-build rubrics` now supports csv in addition to json and toml.

### Changed
* `plom-server launch --mastertoken aabbccdd...` replaces the old way (without the keyword argument).
* QR creation now uses `segno` instead of `pyqrcode`.
* `plom-hwscan` is more flexible about filenames: you do not need to put PDF files in a special directory.
* The `plomgrading/server` container (Docker image) is now based on Ubuntu 20.04.

### Fixed
* `plom-finish reassemble` not longer needs direct file access to the server (except when using the `--ided-only` option).
* Low-level API changes and improvements.
* Many bug fixes.


## [0.6.5] - 2021-07-19

### Changed
* The `jpegtran-cffi` package which is used for lossless jpeg rotations is not longer a hard dependency.  Jpeg is still only used rarely and improvements to the client means its not a serious problem if a few pages are rotated.

### Fixed
* Client: better handling of rare upload failures: warning dialog pops up if the queue is growing, and a single timeout will no longer block the entire queue.
* Misc bug fixes and doc updates.


## [0.6.4] - 2021-06-23

### Added
* Experimental support for writing graded papers and final marks to Canvas.

### Changed
* The `userListRaw.csv` file is no longer inside the serverConfiguration directory.
* Server saves its log to a file automatically (as well as echoing to stdout).

### Fixed
* Misc bug fixes.


## [0.6.3] - 2021-05-28

### Fixed
* Minor bug fix to stop user being able to create 0-point relative rubrics. Related server-side rubric checking.
* Fix Flatpak and source packaging to include icons and cursors.
* Misc bug fixes.


## [0.6.2] - 2021-05-16

### Changed
* Packaging fixes including a revamp of `.../share/plom`.

### Fixed
* Workaround for blurry results from very tall scans.
* Misc bug and documentation fixes.


## [0.6.1] - 2021-04-16

### Changed
* Client now has two tabs for + and - deltas, which improves their shortcut key access.
* Minor tweaks and bug fixes.


## [0.6.0] - 2021-04-14

### Added
* Questions can be given custom labels in the spec file.  These will generally be used instead of "Q1", "Q2", etc.
* `plom-demo` now has `--port` option.
* New `plom-build rubric` subcommand can upload/download rubric lists from the server.

### Changed
* The left-hand-on-mouse option has been removed from annotator/marker - replaced with general key-binding options.
* Significant changes to rubrics: now shared between users and can be grouped into "tabs" within the user interface.
* Client: "Deltas" are now a special kind of rubric with their own tab.
* New client default keybindings involve a "spatial navigation" metaphor: left-right between tabs, up-down between rubrics.
* Rubrics are not longer saved on disc on client systems.
* Client: click-and-drag associates a rubric with a box on the page: no need for shift-modifier key as before.
* Client: The escape-key will now cancel an annotation mid-draw (box, ellipse, line, arrows, rubric)
* Client: There is no longer an explicit choice of "marking up/down mode" - it is determined by the rubrics used.
* Changed order of commands to start server: `plom-server init` now should be run before `plom-build parse`.


## [0.5.21] - 2021-03-18

### Changed
* Server has more flexibility in creating demo/auto users with `--auto` and new `--auto-named`.

### Fixed
* Misc fixes.


## [0.5.19] - 2021-03-09

### Changed
* Client rubrics list can no longer use drag-n-drop to reorder: this feature will return in 0.6.0, but for now its too buggy.

### Fixed
* Misc bug fixes and UI tweaks.
* LaTeX appears smoother on non-white backgrounds.
* Important dependency bumps including a aiohttp security fix.


## [0.5.18] - 2021-03-02

### Added
* Client shows path information in the Options dialog.
* Server: one can defer choosing number of papers until the classlist is uploaded by using "-1" for numberToName and/or numberToPrint.

### Changed
* Client background/uploader can operate in parallel.
* Client no longer looks for config file in the current folder.  The Options dialog shows config and log locations.


## [0.5.17] - 2021-02-10

### Added
* `plom-hwscan -q all` will upload a paper to all questions, a common operation for self-scanned work.

### Fixed
* Fix a crash with rearranger dialog revisiting a view with re-orientated pages.
* Rearranger dialog can load previously re-oriented pages.
* Misc fixes.


## [0.5.16] - 2021-01-29

### Changed
* Rotations in the adjust-pages dialog are now done in metadata.

### Fixed
* Client: fixed regression loading the default comment file.
* Improve testing of minimum versions of dependencies.


## [0.5.15] - 2021-01-25

### Added
* Annotation colour defaults to red but can be changed in the Annotator menu.

### Changed
* Untested scikit-learn used by default for digit recognition.  Tensorflow code still present and could return as default, after someone tests both on real data.
* Client: Ctrl-return forces LaTeX rendering of text annotations.
* Client: saves config file and comments in a central location.

### Fixed
* Flatpak client can save config and comment files.
* Fixed paper generation by working around a bug present in certain versions of `pymupdf` library.


## [0.5.13] - 2021-01-06

### Fixed
* Patched a memory leak when using the "adjust pages" dialog.
* Small fixes for various crashes.


## [0.5.11] - 2020-12-16

### Added
* `plom-hwscan` can now upload pages to multiple questions, for use with self-scanned work.

### Changed
* `plom-build make` now outputs a csv file showing the test numbers, question/page versions and student-info if named paper.
* `plom-build make --without-qr` builds pdf files without QR codes stamped on them.
* `plom-build make --no-pdf` builds everything but the PDF files are 0-length files.

### Fixed
* Adjust-Pages: fix deduping when shared page not included in current question.
* Fixed some times in manager tool.


## [0.5.10] - 2020-12-06

### Fixed
* Various fixes and minor refactoring.


## [0.5.9] - 2020-11-27

### Changed
* Adjust Pages dialog labels pages that are shared between questions.
* Minor UI tweaks.

### Fixed
* Fixed a platform-specific crash on start-up due to invalid chars in log filename.


## [0.5.8] - 2020-11-25

### Added
* Annotator: shift-drag with comment tool draws a highlighting box which is then connected to the rubric element.
* Annotator: page now has a margin to allow more space for annotations.  The additional space is cropped on submission.
* Finishing tools: support salted hashes for return codes on the command line.

### Changed
* Accept QR-coded pages that are landscape.
* Returned PDF files are often much smaller b/c reassembly now tries both png and jpeg.
* Server: more logging during authentication, including client version.
* Adjust Pages: dialog allows multiple selections for add/remove.
* Adjust Pages: you can have no pages transiently while re-arranging.
* Adjust Pages: icons resize automatically on dialog resize.
* Adjust Pages: middle bar can be dragged to resize top or bottom list.
* Client generates log files by default (disable under More Options).

### Fixed
* Misc fixes and refactoring of the `pagescene` code.
* API: refactoring for simpler image download code.
* Adjust Pages: re-entering dialog shows the current state instead of the original state.


## [0.5.7] - 2020-11-07

### Fixed
* Fix stale-pages from previous papers appearing in the Adjust Pages dialog.


## [0.5.6] - 2020-11-06

### Added
* Preliminary support for changing the overall scale of annotations; adjust using the menu/shortcut keys.

### Changed
* "Rearrange Pages" is now called "Adjust Pages" with a more prominent button.

### Fixed
* "Adjust Pages" dialog now opens faster, in some cases much faster.
* Other misc fixes and minor UI tweaks.


## [0.5.5] - 2020-10-23

### Changed
* Fix crash when drag-and-drop comments.


## [0.5.3] - 2020-10-22

### Added
* Scan now has command line arguments to enable/disable bitmap (jpeg) extraction.
* Server now logs failed token authentication events.

### Changed
* Opening the "Rearrange Pages" dialog displays a wait cursor as it may take some time.
* New command line arguments for `plom-finish` for digital return.
* Canvas-related return code handing reduced from 12 digits to 9 by default.
* Scan white balancing disabled by default (now matches `hwscan` behaviour).
* Scan bitmap extraction disabled by default (again to match `hwscan`).
* The database now creates Annotation entries upon client submission rather than task assignment.

### Fixed
* Fixed drag-and-drop reordering of the rubric/comment list.
* Fixed a bug where reannotating a reannotated paper from previous session doubled the underlying pages.
* Various bug fixes.


## [0.5.2] - 2020-10-06

### Added
* A collection of utility scripts now ships in `share/plom/contrib`.

### Changed
* Command-line utilities can load credentials from environment variables.

### Fixed
* There are now constraints on the returned image resolution preventing huge return images in some cases.
* Fixed crashes related to deleting comments.
* Various bug fixes.


## [0.5.1] - 2020-09-25

### Added
* Annotator: Ctrl-r shortcut key for Rearrange Pages tool.

### Changed
* `plom-hwscan` has command line arguments for gamma shift, off by default as it sometimes worsens already poor scans with large shadows.
* `plom-hwscan` does not extract jpeg's by default (it may in the future).
* `plom-hwscan` has new command line arguments for jpeg extraction.

### Fixed
* Workaround for bug in PyMuPDF 1.17.6.
* Various packaging improvements and fixes.
* "Rearrange Pages" dialog resizing improved.


## [0.5.0] - 2020-08-26

### Added
* Client now has a menu button for less-commonly used commands.
* Client can now insert small images, see "insert image" in menu.
* Client has experimental "Rearrange pages" dialog to fine-tune page selection and layout.
* We again offer prebuilt client binaries for some OSes.
* Server has new experimental "Homework mode" to deal with student-scanned images.
* Server can use Scikit-learn (instead of the default TensorFlow) for reading student numbers.

### Changed
* Command line utilities can report their version.
* Example demo data uses handwritten digits instead of fonts.
* Annotator remains open between papers.
* Totaller client was removed.
* ID-subclient - student name + id is entered in single field which auto-completes on both.
* Client sidebar can be set to the left or right (independent of mouse handedness).
* Grades output filename is now "marks.csv".
* Changes to various command-line tools to streamline uploading and other operations.
* Scanning is now based more strongly on concept of "bundles" of papers.
* Most tools now interact with the server via the API instead of using the file system.
* Server docker image uses pinned dependency information for reproducibility.
* Server, Manager and Client handling of "unknown" pages has improved.
* Client has visual feedback for ctrl-, shift- tool alternatives via mouse cursor.
* Various client UI tweaks.
* Various improvements to the manager UI tool.

### Fixed
* Fix left-hand mouse mode.
* Annotation font sizes no longer directly depend on UI font size (but some issues still remain).
* Pan mode no longer incorrectly moves objections.
* Many other bug fixes.


## [0.4.2] - 2020-04-21

### Added
* User-management can be performed by the manager client.

### Changed
* Greater fidelity to the original scan because JPEG files are (carefully) extracted and used directly.
* JPEG transformations are done without lossy re-encoding, when possible.
* PNG files should be a little smaller with fewer interpolation artifacts in the reass
* User credentials now handled by database rather than separate authentication object.
* Client can no longer revert; this feature may return later if needed.

### Fixed
* Various bug fixes.


## [0.4.1] - 2020-04-13

### Added
* Re-enabled the automatic IDing of papers using machine learning.
* Python package has improved dependency information.
* `plom-demo` checks if server is running and warns if directory isn't empty.
* Appdata metadata added for Plom Client.

### Changed
* Manager UI tool has better reporting of what users are doing.
* Manager and command line tools report papers that are marked "out"; this may be useful in case of client crashes, to identify (and reset) papers marking out for grading/IDing.
* Update for new plomgrading.org domain name.
* Remove testing tool dependencies on xvfb.

### Fixed
* Fixed toml dependency in Dockerfile.
* Various misc fixes.


## [0.4.0] - 2020-04-04

### Added
* Plom is now a python package.
* Annotator has a "no answer given" button which places crossed lines on page, leaves a comment, sets mark to 0.
* Client can log to a file (set under "More options").
* Client has expert option to disable background upload/download.
* Client can generate a log file for debugging.
* Server management UI.
* Command-line scripts for creating tests, managing server, scanning, and finishing.
* Simple toy test+server for demonstrating Plom.
* Test-specification now has "do-not-mark" pages for formula-sheets and instruction pages.

### Changed
* Server: improved database.
* Server: new upload procedure/tools.
* Reassembly tasks are now faster.
* Client: if there are annotations, confirm before closing/cancelling.

### Fixed
* Server: manager-related database locks fixed.
* In some regrade cases, delta-comments did not apply correctly.
* Client: fix `ctrl-=` zoom toggle.
* Various bug fixes.


## [0.3.0] - 2020-02-10

### Added
* saved comments are filtered per question and per test.
* Marker has a "view" button to look at any test number.

### Changed
* The manual-identifier now has a "discard" option for unneeded page images, such as blank extra pages.
* More robust networking by moving to https (rather than raw sockets). This is handled by the "requests" library on the client side and the "aiohttp" library on the server side.
* Client: config and saved comments now more human-readable in toml files.
* Client: can download test/server info before logging in.
* Client is more pessimistic about errors and will crash instead of trying to continue
in most cases.
* Client checks for double-logins and can force logout a previous session.
* Client: you must make at least one annotation on the page.

### Fixed
* Many fixes, especially related to client crashes due to networking.


## [0.2.2] - 2019-11-29

### Added
* Can now build papers with student Names/IDs pre-written on page 1.
* Client now has a "view" button to quickly view other questions.

### Changed
* Warning given for non-Latin names in classlist (may cause problems in PDFs).

### Fixed
* Annotator mark up/down and handedness preferences now saved between sessions.


## [0.2.1] - 2019-11-11

### Added
* preliminary support for a canned user list.
* autogenerate password suggestions for new users.
* 05 script now warns about potential extra pages.
* Annotator - spacebar pans through paper (down and right), shift-space pans back (up and left). Ctrl+space, Ctrl-shift-space does similarly but more slowly.
* Annotator - zoom-mode click-drag creates a (temp) rectangle to zoom into.

### Changed
* make 04 script less verbose.
* Increase timeout on server ping test.
* Annotator has more keybindings for grades of 0-10 (see "key help").
* resizing annotator persists between papers.
* zooming annotator persists between papers.
* docs: changes for uploading to the new Canvas gradebook.
* Annotator - can no longer click in region around score-box. This prevents accidentally pasting objects behind the scorebox.

### Fixed
* fixed race conditions when/uploading and downloading.
* certain file transfers are more robust at reporting errors.
* userManager was failing to start.
* return to greeter dialog on e.g., wrong server or pagegroup/version out of range.
* `mark_reverter` less fragile if files do not exist.
* if you skip identifying a test, the client will defer it until the end.
* identifying has various other UI fixes.


## [0.2.0] - 2019-10-11

### Added

#### Client
* delete tool: right-mouse button drag sweeps out a rectangle and deletes its contents.
* improve zoom ("ctrl-=" cycles through zoom modes).
* shift-click and control-click should now emulate right-click and middle-click.
* middle-button in line/pen tools creates line/path with arrow-heads at both ends.
* annotations are now saved in ".plom" files, supports continuing previously marked papers.
* marker now uploads/downloads papers in the background.

#### Server
* Handle upload/download of .plom files.
* New `12_archive` script makes a minimal zip file for archiving.
* Support for Docker.
* New templates for making your own tests.

### Changed

#### Client
* client not backward compatible with v0.1.0 servers.
* mark-total mode is removed.
* comment-delta is now its own grouped object, with many changes to encourage comment-reuse.
* comment-add and edit is now via a pop-up window.
* user can now make 0-point comments (for which the zero is pasted).
* user can also make no-point comments which are pasted as just text.
* general GUI improvements.

#### Server
* Server not backward compatible with v0.1.0 clients.
* More general support for student names.
* Returned PDF files have better sizes for printing hardcopies.

### Fixed

* Many many bugfixes.


## 0.1.0 - 2019-06-26

This is the first release of Plom, Paperless Open Marking.


[Unreleased]: https://gitlab.com/plom/plom/-/compare/v0.19.7...main
[0.19.7]: https://gitlab.com/plom/plom/-/compare/v0.19.6...v0.19.7
[0.19.6]: https://gitlab.com/plom/plom/-/compare/v0.19.5...v0.19.6
[0.19.5]: https://gitlab.com/plom/plom/-/compare/v0.19.4...v0.19.5
[0.19.4]: https://gitlab.com/plom/plom/-/compare/v0.19.3...v0.19.4
[0.19.3]: https://gitlab.com/plom/plom/-/compare/v0.19.2...v0.19.3
[0.19.2]: https://gitlab.com/plom/plom/-/compare/v0.18.3...v0.19.2
[0.18.3]: https://gitlab.com/plom/plom/-/compare/v0.18.2...v0.18.3
[0.18.2]: https://gitlab.com/plom/plom/-/compare/v0.18.1...v0.18.2
[0.18.1]: https://gitlab.com/plom/plom/-/compare/v0.18.0...v0.18.1
[0.18.0]: https://gitlab.com/plom/plom/-/compare/v0.17.4...v0.18.0
[0.17.4]: https://gitlab.com/plom/plom/-/compare/v0.17.3...v0.17.4
[0.17.3]: https://gitlab.com/plom/plom/-/compare/v0.17.2...v0.17.3
[0.17.2]: https://gitlab.com/plom/plom/-/compare/v0.17.1...v0.17.2
[0.17.1]: https://gitlab.com/plom/plom/-/compare/v0.17.0...v0.17.1
[0.17.0]: https://gitlab.com/plom/plom/-/compare/v0.16.11...v0.17.0
[0.16.11]: https://gitlab.com/plom/plom/-/compare/v0.16.10...v0.16.11
[0.16.10]: https://gitlab.com/plom/plom/-/compare/v0.16.9...v0.16.10
[0.16.9]: https://gitlab.com/plom/plom/-/compare/v0.16.8...v0.16.9
[0.16.8]: https://gitlab.com/plom/plom/-/compare/v0.16.7...v0.16.8
[0.16.7]: https://gitlab.com/plom/plom/-/compare/v0.16.6...v0.16.7
[0.16.6]: https://gitlab.com/plom/plom/-/compare/v0.16.5...v0.16.6
[0.16.5]: https://gitlab.com/plom/plom/-/compare/v0.16.4...v0.16.5
[0.16.4]: https://gitlab.com/plom/plom/-/compare/v0.16.3...v0.16.4
[0.16.3]: https://gitlab.com/plom/plom/-/compare/v0.16.2...v0.16.3
[0.16.2]: https://gitlab.com/plom/plom/-/compare/v0.16.0...v0.16.2
[0.16.0]: https://gitlab.com/plom/plom/-/compare/v0.15.7...v0.16.0
[0.15.7]: https://gitlab.com/plom/plom/-/compare/v0.15.6...v0.15.7
[0.15.6]: https://gitlab.com/plom/plom/-/compare/v0.15.5...v0.15.6
[0.15.5]: https://gitlab.com/plom/plom/-/compare/v0.15.4...v0.15.5
[0.15.4]: https://gitlab.com/plom/plom/-/compare/v0.15.3...v0.15.4
[0.15.3]: https://gitlab.com/plom/plom/-/compare/v0.15.2...v0.15.3
[0.15.2]: https://gitlab.com/plom/plom/-/compare/v0.15.1...v0.15.2
[0.15.1]: https://gitlab.com/plom/plom/-/compare/v0.15.0...v0.15.1
[0.15.0]: https://gitlab.com/plom/plom/-/compare/v0.14.8...v0.15.0
[0.14.8]: https://gitlab.com/plom/plom/-/compare/v0.14.7...v0.14.8
[0.14.7]: https://gitlab.com/plom/plom/-/compare/v0.14.6...v0.14.7
[0.14.6]: https://gitlab.com/plom/plom/-/compare/v0.14.5...v0.14.6
[0.14.5]: https://gitlab.com/plom/plom/-/compare/v0.14.4...v0.14.5
[0.14.4]: https://gitlab.com/plom/plom/-/compare/v0.14.3...v0.14.4
[0.14.3]: https://gitlab.com/plom/plom/-/compare/v0.14.2...v0.14.3
[0.14.2]: https://gitlab.com/plom/plom/-/compare/v0.14.1...v0.14.2
[0.14.1]: https://gitlab.com/plom/plom/-/compare/v0.13.3...v0.14.1
[0.13.3]: https://gitlab.com/plom/plom/-/compare/v0.13.2...v0.13.3
[0.13.2]: https://gitlab.com/plom/plom/-/compare/v0.13.1...v0.13.2
[0.13.1]: https://gitlab.com/plom/plom/-/compare/v0.13.0...v0.13.1
[0.13.0]: https://gitlab.com/plom/plom/-/compare/v0.12.3...v0.13.0
[0.12.3]: https://gitlab.com/plom/plom/-/compare/v0.12.2...v0.12.3
[0.12.2]: https://gitlab.com/plom/plom/-/compare/v0.12.1...v0.12.2
[0.12.1]: https://gitlab.com/plom/plom/-/compare/v0.12.0...v0.12.1
[0.12.0]: https://gitlab.com/plom/plom/-/compare/v0.11.1...v0.12.0
[0.11.1]: https://gitlab.com/plom/plom/-/compare/v0.11.0...v0.11.1
[0.11.0]: https://gitlab.com/plom/plom/-/compare/v0.10.1...v0.11.0
[0.10.1]: https://gitlab.com/plom/plom/-/compare/v0.10.0...v0.10.1
[0.10.0]: https://gitlab.com/plom/plom/-/compare/v0.9.4...v0.10.0
[0.9.4]: https://gitlab.com/plom/plom/-/compare/v0.9.3...v0.9.4
[0.9.3]: https://gitlab.com/plom/plom/-/compare/v0.9.2...v0.9.3
[0.9.2]: https://gitlab.com/plom/plom/-/compare/v0.9.0...v0.9.2
[0.9.0]: https://gitlab.com/plom/plom/-/compare/v0.8.11...v0.9.0
[0.8.11]: https://gitlab.com/plom/plom/-/compare/v0.8.10...v0.8.11
[0.8.10]: https://gitlab.com/plom/plom/-/compare/v0.8.8...v0.8.10
[0.8.8]: https://gitlab.com/plom/plom/-/compare/v0.8.7...v0.8.8
[0.8.7]: https://gitlab.com/plom/plom/-/compare/v0.8.6...v0.8.7
[0.8.6]: https://gitlab.com/plom/plom/-/compare/v0.8.5...v0.8.6
[0.8.5]: https://gitlab.com/plom/plom/-/compare/v0.8.2...v0.8.5
[0.8.2]: https://gitlab.com/plom/plom/-/compare/v0.8.1...v0.8.2
[0.8.1]: https://gitlab.com/plom/plom/-/compare/v0.8.0...v0.8.1
[0.8.0]: https://gitlab.com/plom/plom/-/compare/v0.7.12...v0.8.0
[0.7.12]: https://gitlab.com/plom/plom/-/compare/v0.7.11...v0.7.12
[0.7.11]: https://gitlab.com/plom/plom/-/compare/v0.7.9...v0.7.11
[0.7.9]: https://gitlab.com/plom/plom/-/compare/v0.7.7...v0.7.9
[0.7.7]: https://gitlab.com/plom/plom/-/compare/v0.7.5...v0.7.7
[0.7.5]: https://gitlab.com/plom/plom/-/compare/v0.7.4...v0.7.5
[0.7.4]: https://gitlab.com/plom/plom/-/compare/v0.7.3...v0.7.4
[0.7.3]: https://gitlab.com/plom/plom/-/compare/v0.7.2...v0.7.3
[0.7.2]: https://gitlab.com/plom/plom/-/compare/v0.7.1...v0.7.2
[0.7.1]: https://gitlab.com/plom/plom/-/compare/v0.7.0...v0.7.1
[0.7.0]: https://gitlab.com/plom/plom/-/compare/v0.6.5...v0.7.0
[0.6.5]: https://gitlab.com/plom/plom/-/compare/v0.6.4...v0.6.5
[0.6.4]: https://gitlab.com/plom/plom/-/compare/v0.6.3...v0.6.4
[0.6.3]: https://gitlab.com/plom/plom/-/compare/v0.6.2...v0.6.3
[0.6.2]: https://gitlab.com/plom/plom/-/compare/v0.6.1...v0.6.2
[0.6.1]: https://gitlab.com/plom/plom/-/compare/v0.6.0...v0.6.1
[0.6.0]: https://gitlab.com/plom/plom/-/compare/v0.5.21...v0.6.0
[0.5.21]: https://gitlab.com/plom/plom/-/compare/v0.5.19...v0.5.21
[0.5.19]: https://gitlab.com/plom/plom/-/compare/v0.5.18...v0.5.19
[0.5.18]: https://gitlab.com/plom/plom/-/compare/v0.5.17...v0.5.18
[0.5.17]: https://gitlab.com/plom/plom/-/compare/v0.5.16...v0.5.17
[0.5.16]: https://gitlab.com/plom/plom/-/compare/v0.5.15...v0.5.16
[0.5.15]: https://gitlab.com/plom/plom/-/compare/v0.5.13...v0.5.15
[0.5.13]: https://gitlab.com/plom/plom/-/compare/v0.5.11...v0.5.13
[0.5.11]: https://gitlab.com/plom/plom/-/compare/v0.5.10...v0.5.11
[0.5.10]: https://gitlab.com/plom/plom/-/compare/v0.5.9...v0.5.10
[0.5.9]: https://gitlab.com/plom/plom/-/compare/v0.5.8...v0.5.9
[0.5.8]: https://gitlab.com/plom/plom/-/compare/v0.5.7...v0.5.8
[0.5.7]: https://gitlab.com/plom/plom/-/compare/v0.5.6...v0.5.7
[0.5.6]: https://gitlab.com/plom/plom/-/compare/v0.5.5...v0.5.6
[0.5.5]: https://gitlab.com/plom/plom/-/compare/v0.5.3...v0.5.5
[0.5.3]: https://gitlab.com/plom/plom/-/compare/v0.5.2...v0.5.3
[0.5.2]: https://gitlab.com/plom/plom/-/compare/v0.5.1...v0.5.2
[0.5.1]: https://gitlab.com/plom/plom/-/compare/v0.5.0...v0.5.1
[0.5.0]: https://gitlab.com/plom/plom/-/compare/v0.4.2...v0.5.0
[0.4.2]: https://gitlab.com/plom/plom/-/compare/v0.4.1...v0.4.2
[0.4.1]: https://gitlab.com/plom/plom/-/compare/v0.4.0...v0.4.1
[0.4.0]: https://gitlab.com/plom/plom/-/compare/v0.3.0...v0.4.0
[0.3.0]: https://gitlab.com/plom/plom/-/compare/v0.2.2...v0.3.0
[0.2.2]: https://gitlab.com/plom/plom/-/compare/v0.2.1...v0.2.2
[0.2.1]: https://gitlab.com/plom/plom/-/compare/v0.2.0...v0.2.1
[0.2.0]: https://gitlab.com/plom/plom/-/compare/v0.1.0...v0.2.0<|MERGE_RESOLUTION|>--- conflicted
+++ resolved
@@ -6,7 +6,6 @@
 and this project adheres to [Semantic Versioning](https://semver.org/spec/v2.0.0.html).
 
 
-<<<<<<< HEAD
 ## Unreleased Development
 
 ### Added
@@ -23,8 +22,6 @@
 
 
 
-=======
->>>>>>> 65979045
 ## [Unreleased]
 
 ### Added

# PLOM Changelog

All notable changes to this project will be documented in this file.

The format is based on [Keep a Changelog](https://keepachangelog.com/en/1.0.0/),
and this project adheres to [Semantic Versioning](https://semver.org/spec/v2.0.0.html).

## [Unreleased]

### Added

* Client: (annotator) right-mouse button with delete tool sweeps out a rectangle
  and deletes its contents.

* Client: (annotator) "ctrl-=" cycles through zooms (user, fit-width, fit-height). Also added this shortcut to the key-help list.

<<<<<<< HEAD
* Server: the new `12_archive` script makes a minimal zip file for archiving.
  It is not suitable for later editing in Plom.
=======
* Server: support running the server on Docker.
>>>>>>> bf32850a

### Changed

### Fixed


## 0.1.0 - 2019-06-26

This is the first release of PLOM, PaperLessOpenMarking.


[Unreleased]: https://gitlab.math.ubc.ca/andrewr/MLP/compare/v0.1.0...master<|MERGE_RESOLUTION|>--- conflicted
+++ resolved
@@ -14,12 +14,10 @@
 
 * Client: (annotator) "ctrl-=" cycles through zooms (user, fit-width, fit-height). Also added this shortcut to the key-help list.
 
-<<<<<<< HEAD
 * Server: the new `12_archive` script makes a minimal zip file for archiving.
   It is not suitable for later editing in Plom.
-=======
+
 * Server: support running the server on Docker.
->>>>>>> bf32850a
 
 ### Changed
 

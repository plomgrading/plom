# Plom Changelog

All notable changes to this project will be documented in this file.

The format is based on [Keep a Changelog](https://keepachangelog.com/en/1.0.0/),
and this project adheres to [Semantic Versioning](https://semver.org/spec/v2.0.0.html).


## [Unreleased]

### Added
* Instructors can enable 1/2 mark rubrics in the Rubrics screen.

### Changed
* Server can now be launched via script in `plom_server/Launcher/launch_scripts/launch_plom_server.py`
* Demo is now launched via script in `plom_server/Launcher/launch_scripts/launch_plom_demo_server.py`
* Managers can perform scanning actions directly, without a separate scanner account.

### Fixed
* Fixed crash on Windows pre-compiled binary.
<<<<<<< HEAD
* Improved box-drag annotation rendering.
* Misc fixes and documentation updates.
=======
* Fixed prename box positioning.
>>>>>>> 70a555a3



## [0.15.6] - 2024-07-30

### Added
* Client: in experimental mode, add an on-page menu for manipulations such as rotating, reordered and removing.
* Client can spell check rubrics.
* Client can query for a list of other papers that used a particular rubric and display those annotations to the user.
* Tasks can be reassigned between users on the server.
* Questions can be tagged with, for example, learning objectives.
* The revision history of rubrics is stored and viewable.

### Changed
* Assessments with an odd number of pages now generate errors, which seems like a major change but has always been our best-practice.
* Client: improvements to the undo stack.
* Its easier to wipe the new server back to its initial empty state, at least before scanning begins.
* Minor tools in annotator are reordered to put tick first and box later.

### Fixed
* Client: line widths scale with annotation scale.
* Better classlist validation when prenaming.
* Continued implementation of the new server.
* Misc fixes and improvements.
* legacy-server: minor fixes to legacy workflow.


## [0.15.5] - 2024-06-12

### Added
* Users can change their own passwords.

### Changed
* Plom now allows sharing pages between questions.
* Client: parameterized rubrics are no longer considered experimental.

### Fixed
* For now, you must manually create system rubrics before marking begins; to enforce this the client will crash if the server has no rubrics.
* Misc fixes and documentation improvements.
* Spec verifier now checks that numberOfPages is even.


## [0.15.4] - 2024-05-21

### Added
* Scanning (on the new server) defaults to automatic image extraction (if its detected safe to do so).  Scanners can force "safe mode rendering" for the previous behaviour.

### Changed
* Plom is less aggressive about "font subsetting" when creating PDF files which might make generated PDFs a little bit safer.

### Fixed
* Workaround spurious characters appearing on generated pages when using certain versions of PyMuPDF.


## [0.15.3] - 2024-05-11

### Added
* Server can now show and in some cases customize the feedback rules that nag clients before they submit annotations.
* New feedback rule checks that each page is annotated.

### Changed
* Rubrics now keep more careful records about who modified them and when.

### Fixed
* Legacy workflow: `plom-scan upload ./foo.pdf` will now explicitly fail informing you to keep path info out of bundle names.
* Processing PDF scans: don't complain about rounding errors when instead some metadata mixup about width/height has occurred.
* Client: clicking "sync" to synchronous rubrics from server no longer resets selection.


## [0.15.2] - 2024-03-11

### Added
* Server - scanner can now bulk-discard unknown pages from a bundle, and bulk change discards back to unknowns.
* Server: supports tags in more places.

### Changed
* Client respects Question Labels in more places.
* Server container should automatically hotstart if a database exist.  Previously behaviour was to delete and start again.
* Experimental support for users to modify each others' rubrics.
* Server: new settings to control global create/modify rubric permissions.

### Fixed
* Legacy server: fix crash when client asks to view images from paper which exists but has no scans.
* Server: fix crash when client asks for non-existing Annotation images.
* Client: popup error message when viewing non-existent images rather than empty blue dialog.
* Client: fix a crash on sync when rubric's per-version was changed.


## [0.15.1] - 2024-02-16

### Added
* Django-based server container starts the canned demo if environment variable `PLOM_DEMO` is set to 1.

### Changed
* Web UI: displays version number.
* Web UI: various tweaks and improvements to building blank paper PDFs.
* `plom-manager` command is deprecated; use `plom-legacy-manager` to manage legacy servers.

### Fixed
* Web UI: improved error handling for unexpected errors when using asynchronous HTMX calls.


## [0.15.0] - 2024-02-13

### Added
* Django-based server is closer to being the default server.

### Changed
* switch client dependency from `appdirs` to `platformdirs`.

### Fixed
* `-1` as papernum wasn't worked for input classlists.


## [0.14.8] - 2024-01-04

### Added
* Identifier: UI includes explanation of why we confirm prenamed papers.

### Changed
* The "new" `idBox3.pdf` was giving warnings in LaTeX: new `idBox4.pdf` is now a 1.5 PDF.
* Client: experimental "view cat pic" feature removed; it was often offline and the content could be construed as endorsed by Plom.

### Fixed
* Client: temporary workaround for Qt bug resulting in overly-long error dialogs on macOS.
* Previous compiled clients `0.14.x` produced imperceptibly corrupted annotated images due to bugs in jpeg libraries, causing rare problems with some PDF viewers on the reassembled files.
* Client: crash when sorted columns in the rarely-used "filter/arrange" dialog.
* Dependency and documentation updates.


## [0.14.7] - 2023-12-03

### Added
* Support for Python 3.12.

### Changed
* Clients: more dialogs have "Don't ask me again" checkboxes.
* "Don't ask me again" settings are stored only in the current session (for now).
* Don't show default "1" paper and page when assigning unknown pages.

### Fixed
* Duplicated paper numbers in question-version map input will now be detected.
* Correctly handle solutions that encode to jpeg.
* Fix some version clashes between old pyOpenSSL and cryptography by forcing users to update both.
* Legacy server: increase json upload limit to 5MiB to accept larger question-version maps.


## [0.14.6] - 2023-11-02

### Changed
* Improved messages for push-to-canvas script.

### Fixed
* Fix crash in Manager viewing annotations in Review tab.
* Documentation and misc fixes.


## [0.14.5] - 2023-10-23

### Added
* New "idBox3.pdf" template moves the signature box up to avoid signatures hitting the bounding box (which was leading to additional manual IDing).
* Page Arrange: new "Invert selection" button is useful to quickly discard all but the highlighted pages.

### Changed
* Do more checks before uploading a custom version map, hopefully avoiding errors that are hard to recover from.
* Making self-signed certs no longer needs command-line `openssl`, instead uses the `cryptography` package.

### Fixed
* Wrong padding on the top paper number box on recent versions of PyMuPDF.
* Various fixes for Python 3.12 but full support may be waiting on a new release of AIOHttp library.
* Fix a crash in server manager when unpredicting a row without a prediction.
* Improved contrast in Identifier client when OS is in dark mode.
* Push-to-Canvas could fail when assessment shortname contained underscores.
* Documentation edits and fixes.


## [0.14.4] - 2023-10-10

### Changed
* Various edits to contrib scripts, especially pulling from Canvas.

### Fixed
* Fix a crash when users sync a changed rubric.
* Clearer error messages when auto-IDing an a student number has less than 8 digits.
* Filter leading/trailing whitespace from server address.
* Fixes in contrib scripts related to just-in-time prenaming and IDing.
* Typos and clarifications in docs.


## [0.14.3] - 2023-09-15

### Fixed
* Fix crash on start of the provided macOS client binaries.
* Manager can login to Client before the server has a spec.


## [0.14.2] - 2023-09-13

### Added
* Absolute rubrics are no longer considered experimental and can be created in the Add
  Rubric dialog by default.

### Changed
* The legacy `sidToTest` API call (rarely used) now reports whether the paper is IDed
  or prenamed.  This is documented in `msgr.sid_to_paper_number()`.
* Many next-gen server changes.

### Fixed
* Client: crash from invalid version restrictions specified in the Add Rubric dialog.
* Legacy server was not creating backup files on regrade since sometime in 2022.
* Fix regrading on next-gen servers.
* Client: rubric tabs now hide properly when all rubrics inside them are hidden.


## [0.14.1] - 2023-09-01

### Added
* The next-gen web-based Plom Server is ready for wider testing.  Production use should probably remain on the "Legacy Plom Server" for the time being.
* Plom Client can connect to both the next-gen server and the legacy server.
* Plom Client supports `http://` URLs, if specified explicitly, e.g., for development.  The default remains `https://`

### Changed
* On the next-gen server, papers can be graded in a random but predetermined order.
* On the next-gen server, the priority for papers to be graded can be changed.
* Plom now requires at least Python 3.8.

### Fixed
* Shared "group tabs" can now be re-ordered on a per-user basis.
* Crash fixes when multiple clients are tagging.


## [0.13.3] - 2023-04-25

### Changed
* Client: when a rubric group tab is selected, adding a new rubric defaults to that group.
* Manager: the Dangling Pages tab must be manually refreshed.

### Fixed
* Manager: no longer checks for "Dangling Pages" on start-up b/c this was very slow on large servers.


## [0.13.2] - 2023-04-03

### Changed
* Client: "sync" button doesn't pop up a dialog unless there are changes to rubrics.
* Client: "sync" button shows "diffs" of changes to rubrics.
* Non-user-facing changes to how images and image metadata is handled.

### Fixed
* Client: "sync" button was not indicating changes made to existing rubrics.
* Manager: partial fix (no more crash) when trying to create synthetic substitute ID pages.
* Client: clicking "cancel" in options dialog no longer applies the options anyway.
* Misc UI fixes.


## [0.13.1] - 2023-02-24

### Changed
* Cover pages of returned work now include the "long name" of the exam.

### Fixed
* Manager: assigning papers to "reviewer" was broken server-side (older clients should work with 0.13.1 server).
* Manager: re-assembling papers works again in distributed binaries on Windows and macOS platforms.
* Rubrics should render correctly in dialogs, even if they contain HTML.
* Misc UI fixes.


## [0.13.0] - 2023-02-13

### Fixed
* Ensure Client <= 0.12.2 cannot connect to servers, ensures client bug #2521 (fixed in 0.12.3) cannot mismatch IDs.
* Misc UI fixes.


## [0.12.3] - 2023-02-11

### Changed
* Rubrics: suggest new group name from existing, e.g., have (a), (b) then suggest (c).
* Client: prevent lots of new tabs, which fills the tab bar and could be confusing.

### Fixed
* Identifier client bug #2521: "Accept Prediction" button now saves the correct student ID.
* Group names must not have spaces, but client no longer crashes if you make one.
* Remove empty tab on removal of last rubric from group.
* Only "custom user tabs" can be renamed: fix context menus to reflect this.
* Misc fixes.


## [0.12.2] - 2023-02-05

### Changed
* Identifier displays more meaningful certainty values for the Assignment Problem predictions.

### Fixed
* Fixed a crash when explicitly syncing rubrics.
* "Experimental features" is now persistent during a single session.


## [0.12.1] - 2023-01-27

### Added
* `plom-create` command line tool can list and clear paper id prediction tables.
* Plom-Client has an "experimental" menu item: currently creates a bit of friction before using the new parameterized rubrics and absolute rubrics.

### Changed
* Revamp Chooser dialog, add "about" dialog.
* Add "about" dialog and version info to Manager tool.
* Possible (if somewhat ill-advised) to replace the prenaming after papers have been created.
* Sadly, the "cat break" feature is currently disabled as the external service is not currently reliable.

### Fixed
* Fix rendering of parameterized rubrics.
* Fix modifying group of initially non-grouped rubrics.
* Add notice to UI that macOS packaged binaries cannot reassemble, link to issue.
* Misc fixes.


## [0.12.0] - 2023-01-21

### Added
* "Tech preview" of a web-interface for configuring a Plom server.
* Users can create "absolute rubrics" of the form "2 of 3: comment".
* The "scope" of rubrics can be adjusted:
    - Rubrics can be version-specific.
    - Rubrics can be parameterized using per-version textual substitutions.
    - Rubrics can be organized into groups such as "(a)" which correspond to
      shared tabs.
    - Rubrics can be made "exclusive" within a group: at most one rubric can
      be used from each exclusive group.
* Manager can "bulk-forgive" missing do-not-mark pages.
* Support for external databases.

### Changed
* Server stores annotation data in the database instead of in `.plom` files.
* Client no longer has a "No Answer" button: instead use the "no answer given" rubric.
* Support for non-ascii names is much improved.
* Client: simulated slow network mode for testing/debugging.
* Manager sorts unknown pages by their position in the bundle.

### Fixed
* Client: fix potential UI crashes when grading is complete.
* Longer question labels are possible.
* Long names can fit on the prenamed pages by auto-shrinking font.
* Output of `plom-finish status` is easier to understand.
* Misc fixes.


## [0.11.1] - 2022-11-14

### Added
* Documentation improvements.

### Changed
* Client "Tips" screen has more information.
* Command line tools document the available environment variables.
* `plom-scan` and `plom-hwscan` now invisibly watermark PNG/JPEG files, making unique images from identical pages (#1573).

### Fixed
* Fix a client-side crash on unexpected identical images (same hash) within the same paper (#2331 and others).
* Fix a manager crash when reassembling and current working directory is not writable (#2335).
* Misc bug fixes and fixes for potential table sorting issues.


## [0.11.0] - 2022-09-24

### Changed
* classlist upload can be forced, allowing one to overwrite the server's classlist.

### Fixed
* Various other fixes.


## [0.10.1] - 2022-09-08

### Added
* manager: faster keyboard navigation of the Unknown Pages dialog.
* re-enable the "review" feature.

### Changed
* `plom-create newspec` replaces `plom-create new` (although both work).
* `plom-create validatespec` replaces the previously deprecated `plom-create parse`.
* manager: respects question labels in most places.

### Fixed
* Fix macOS and Windows compiled clients crashes due to missing keyboard maps.
* Fix errors about non-unique rubric keys during server init.
* Various other fixes around server init.


## [0.10.0] - 2022-08-22

### Added
* Annotator: help dialog shows diagrams for keyboard shortcuts.
* Annotator: help dialog shows some "getting started" info for click-drag.
* Marker: can prefer papers tagged `@user`.
* Marker: can start marking at a particular paper number.

### Changed
* Spec format has changed: `[[question]]` is now preferred to `[question.1]` (for now both are supported).
* QR format changed, future proofing for more papers, versions and pages.
* "Public Code" shortened from 6 digits to 5.
* Closing Annotator now resets the current tool.
* Annotator: some shortcut keys are now changeable in the help dialog, but this feature is still "beta".

### Fixed
* Some slow bottleneck API calls are faster, although more work is needed.
* Annotator: shortcut keys should display correctly on macOS.
* Annotator: keybindings are now saved between sessions (except for Custom mappings)
* Annotator: many small UI fixes.
* Various documentation fixes.


## [0.9.4] - 2022-08-04

### Fixed
* Fix various Manager UI paper creation functions when using precompiled binaries.
* Fix several Manager UI crashes.


## [0.9.3] - 2022-07-18

### Added
* `plom-create` can manipulate tags.
* Can tag while peeking at previously marked papers.

### Fixed
* Fixes on Python 3.7, and improved CI to ensure minimum Python is tested.
* Fix build of papers with DMN on higher pages such as page 16.
* Annotator: potentially less flaky PageScene due to many bug fixes.
* Fix duplicated LaTeX error dialog.
* LaTeX bounding box size fixes on modern systems.
* Code and dependency cleanups, removal of deprecated code.


## [0.9.2] - 2022-06-14

### Added
* Manager UI tool can add spec and build papers, and download the `marks.csv`.

### Fixed
* Client: creating and modifying tabs is more obvious with context menus and `+` button.
* Client Identifier zoom level is against persistent between papers (as in 0.8.x).
* UI and other fixes.


## [0.9.0] - 2022-05-25

### Added
* `plom-server` will autogenerate a manager password if it is started without one.
* `plom-create` can manage user accounts of a running server.
* Manager displays bundle name/page of unknown pages.
* `plom-scan status` now displays information about bundles and unknown pages.
* `plom-finish audit` produces a JSON file for post-grading checking/followup/etc
* Annotator now has a crop tool (in menu) that allows user to excluded unwanted parts of page.
* Annotator now has a "view previous" function that pops up a window that will show previously marked paper(s).
* Clients can use ctrl-mousewheel to zoom in and out.
* Manager: can tag questions and remove annotations, in bulk.
* Demos and testing: randoMarker now also tags random selection of tasks.

### Changed
* Plom now requires Python 3.7.
* Plom no longer supports older macOS 10.13 as we cannot reliably build binaries on that system.
* `plom-create` DB creation now done one test at a time which avoids timeouts and enables future flexibility.
* Manager: improvements to the prediction-related UI.
* Classlists that are not from Canvas must now include a `paper_number` column, which can be left blank.
* The Plom test-spec no longer uses `numberToName`, instead use the "paper_number" column in the classlist.
* Reassembled files are now time-stamped.
* It is easier to insert extra pages during marking and fewer annotations are wiped (only those in the question directly effected).
* Manager: improved interface around IDing and predictions.
* Manager: improved control of the automatic ID reader.
* Prenamed papers and machine ID reading are in flux: currently both need to be confirmed by a human in the Identifier client.  Expect further future changes.
* Many API changes and tweaks.

### Fixed
* Non-zero initial orientations should now work properly.
* Custom solutions had the wrong coverpage, showing instead the reassembled coverpage.
* Rapid use of the Ctrl-R dialog no longer needs to wait on the background downloader.
* Improved and hopefully less crashing in classlist validation.
* Timezones are now made explicit.
* Many UI fixes and tweaks.
* Ongoing documentation improvements.
* Many other fixes.


## [0.8.11] - 2022-04-12

### Fixed
* For now, only manager can change passwords.
* Slow client during Rearrange Page dialog use immediately on new page should be fixed.


## [0.8.10] - 2022-03-27

### Added
* plom-create subcommand "status" reports server status.

### Changed
* We cannot no longer reliably build for macOS 10.13, will do so on a "best effort" basis.  Users should upgrade to at least macOS 10.14.

### Fixed
* Don't pop up a spurious warning about duplicated pages when scanned data had duplicates.
* Shorten overly long page name lists in Rearrange Pages dialog.
* Build fixes on older macOS releases.
* Minor bug fixes.


## [0.8.8] - 2022-03-14

### Added
* Manager shows totals and highlights tabs that need attention.
* Add word "Test" to paper label: "Test 0123 Q1  p. 4".
* Version numbers to Canvas-related scripts.

### Fixed
* Manager tool was broken on Windows.
* Misc fixes and code cleanups.


## [0.8.7] - 2022-03-02

### Added
* ``plom-create get-ver-map`` command to extract the version map from a running server.
* Canvas utilities can now take student lists from Sections not just Courses.

### Fixed
* Fixed double-undoing during drag-box creation.
* Fixes in Canvas utilities.
* Various other fixes.


## [0.8.6] - 2022-02-13

### Fixed
* "UnID" feature of manager was broken.
* Other minor fixes.


## [0.8.5] - 2022-02-11

### Changed
* Increase read default read timeouts.
* Clean up demo scripts.


## [0.8.2] - 2022-02-07

### Fixed
* Fix broken Windows client binary.
* Fix few contrib scripts.
* Fixed mockplom LaTeX style (for mocking up Plom's QR codes) on recent systems (which sadly breaks it on TexLive 2019 and earlier).
* Misc fixes.


## [0.8.1] - 2022-02-03

### Changed
* Unknowns can be mapped to multiple HW Pages.

### Fixed
* Fix demos when used with invalid SSL certs.
* Misc fixes.


## [0.8.0] - 2022-02-01

### Added
* Manager can "unidentify" papers including prenamed papers.
* Solutions - can now optionally watermark solutions with the SID.
* SSL verification enabled by default for releases.
* Extra pages can optionally map onto more than one question.
* Client Marker window can request any paper number with a long press on "Get next".
* Mild warnings when user gives 0 but there are some ticks on page. Similar mild warnings when user gives full but there are crosses.
* Manager and plom-finish now has list of "dangling" pages - ones which are attached to not-completely-scanned groups. Manager can remove those pages.
* GNU/Linux binaries now using AppImage which should be more portable.
* More sanity checks especially around finishing and uploading.

### Changed
* Command line tool `plom-build` has been renamed to `plom-create` and/or `python3 -m plom.create`.
* Module `plom.produce` has been renamed to `plom.create`.
* Tags have been overhauled, with bug fixes and improved functionality
* Annotator can tag papers directly.
* Server can now optionally start without a spec file.
* Deprecated "LoosePages" have been removed.
* Tests have exactly one ID page (before they could have more than one).
* Spec files have more sanity checks and some keys are now optional.
   - Do not mark pages now specified directly as list "doNotMarkPages = [1,2,3]"
* Misc plom-manager improvements.
* API calls have a default 10s timeout (and 2 retries), so semi-inevitable failures fail faster.
* Top-middle "stamp" on pages now shows the group label (question number, DNM, etc)
   - and extra sheet templates have been updated to match.
* Work in progress on updating annotation styles.
* The history of connections between rubrics is tracked in their metadata.

### Fixed
* Potential memory leaks in Annotator, Manager, and dialogs.
* JPEG support is no longer restricted to sizes in multiples of 16, better rotation support.
* Improved disc-space usage due to JPEG use in more places.
* Removing or adding pages is more selective about which annotations are invalidated.
* A large number of modal dialog fixes.
* Other misc changes.


## [0.7.12] - 2022-01-30

### Fixed
* Minor fixes.


## [0.7.11] - 2021-12-22

### Changed
* Client warns if its version is older than the server.

### Fixed
* Classlist import was broken when using multiple name fields.
* MacOS continuous integration fixed.
* Fix a crash in autoIDing related to unhandled errors.


## [0.7.9] - 2021-12-06

### Added
* Manager can "unidentify" papers including prenamed papers.
* Horizontal position of the prenamed box can be tweaked from command line.

### Fixed
* Client: save user tabs on manual sync and on annotator close.
* Workarounds for high memory use during reassembly and solution assembly.
* Correctly stop background uploader thread on Marker close.
* Client: refreshing solution view updates image from server.


## [0.7.7] - 2021-11-15

### Changed
* Client: fit-to-width and fit-to-height pan to the top and left respectively.

### Fixed
* Tweaks and fixes about reassembly and solution assembly.
* Client: better dark theme support, other tweaks.
* Other minor fixes, including potential crashes caught by `pylint`.


## [0.7.5] - 2021-11-07

### Fixed
* Upload queue length was misreported, potentially losing the last upload on rapid quit.
* Cleanup of client shutdown, hopefully fewer crashes in corner cases.
* Some database cleanup when pages are added to already annotated papers.
* Other minor fixes about admissible usernames and passwords.


## [0.7.4] - 2021-10-28

### Added
* The question-version map can be passed into `plom-build` instead of building a random map.

### Changed
* Image download and reassembly is now interleaved instead of pre-downloading all images.
* Can reassemble just one paper or just one solution.

### Fixed
* Ensure the margin box surrounding the page cannot be deleted.


## [0.7.3] - 2021-10-23

### Changed
* Marker -> View is now allowed to view any question, any paper.

### Fixed
* Clients can tag unannotated questions.
* Various fixes to auto reading of student IDs.
* Various fixes in generating and posting solutions.


## [0.7.2] - 2021-10-13

### Added
* Solutions can be attached to each question/version.

    - client can view solution for the current question/version.
    - solutions for individual students can be returned along with marked test via webpage


### Changed
* plom-scan and plom-hwscan can now list bundles.
* Added a --no-scan option to plom-demo and plom-hwdemo so that fake-data created but not processed or uploaded.
* More import and module improvements: one can now do `python -m plom.client` and `python -m plom.server`, and similarly for most other modules.

### Fixed
* Various CI cleanups that should help external contributors.
* Fixed a crash in the page re-arranger dialog.
* Various other fixes.


## [0.7.1] - 2021-09-23

### Added
* Client binaries for macOS are now distributed as standard .app bundles (still unsigned unfortunately).
* `plom-build make` can now tweak the vertical position of the pre-printed name/ids.
* `plom-build make` can build single papers.
* The server manager UI is now accessible from PlomClient: just login with the manager account.

### Changed
* Classlists can contain additional columns.
* Classlist-related API updates.
* Ongoing improvements to scripting Plom via import and module improvements.

### Fixed
* Papers can be re-printed (without repopulating the database).
* Misc fixes.


## [0.7.0] - 2021-09-04

### Added
* `plom-server launch foo` starts a plom server in the directory `foo`.
* `plom-server` has new command line args to control logging.
* New `PlomServer`, `PlomDemoServer`, and `PlomLiteDemoServer` objects for interactively running servers, or otherwise running a server in a background process.
* `plom-hwscan` can now specify precise per-page mappings from the bundle to questions on the server.
* `plom-hwscan` can override the bundle name.
* LaTeX errors are now displayed to markers.
* `plom-build rubrics` now supports csv in addition to json and toml.

### Changed
* `plom-server launch --mastertoken aabbccdd...` replaces the old way (without the keyword argument).
* QR creation now uses `segno` instead of `pyqrcode`.
* `plom-hwscan` is more flexible about filenames: you do not need to put PDF files in a special directory.
* The `plomgrading/server` container (Docker image) is now based on Ubuntu 20.04.

### Fixed
* `plom-finish reassemble` not longer needs direct file access to the server (except when using the `--ided-only` option).
* Low-level API changes and improvements.
* Many bug fixes.


## [0.6.5] - 2021-07-19

### Changed
* The `jpegtran-cffi` package which is used for lossless jpeg rotations is not longer a hard dependency.  Jpeg is still only used rarely and improvements to the client means its not a serious problem if a few pages are rotated.

### Fixed
* Client: better handling of rare upload failures: warning dialog pops up if the queue is growing, and a single timeout will no longer block the entire queue.
* Misc bug fixes and doc updates.


## [0.6.4] - 2021-06-23

### Added
* Experimental support for writing graded papers and final marks to Canvas.

### Changed
* The `userListRaw.csv` file is no longer inside the serverConfiguration directory.
* Server saves its log to a file automatically (as well as echoing to stdout).

### Fixed
* Misc bug fixes.


## [0.6.3] - 2021-05-28

### Fixed
* Minor bug fix to stop user being able to create 0-point relative rubrics. Related server-side rubric sanity checking.
* Fix Flatpak and source packaging to include icons and cursors.
* Misc bug fixes.


## [0.6.2] - 2021-05-16

### Changed
* Packaging fixes including a revamp of `.../share/plom`.

### Fixed
* Workaround for blurry results from very tall scans.
* Misc bug and documentation fixes.


## [0.6.1] - 2021-04-16

### Changed
* Client now has two tabs for + and - deltas, which improves their shortcut key access.
* Minor tweaks and bug fixes.


## [0.6.0] - 2021-04-14

### Added
* Questions can be given custom labels in the spec file.  These will generally be used instead of "Q1", "Q2", etc.
* `plom-demo` now has `--port` option.
* New `plom-build rubric` subcommand can upload/download rubric lists from the server.

### Changed
* The left-hand-on-mouse option has been removed from annotator/marker - replaced with general key-binding options.
* Significant changes to rubrics: now shared between users and can be grouped into "tabs" within the user interface.
* Client: "Deltas" are now a special kind of rubric with their own tab.
* New client default keybindings involve a "spatial navigation" metaphor: left-right between tabs, up-down between rubrics.
* Rubrics are not longer saved on disc on client systems.
* Client: click-and-drag associates a rubric with a box on the page: no need for shift-modifier key as before.
* Client: The escape-key will now cancel an annotation mid-draw (box, ellipse, line, arrows, rubric)
* Client: There is no longer an explicit choice of "marking up/down mode" - it is determined by the rubrics used.
* Changed order of commands to start server: `plom-server init` now should be run before `plom-build parse`.


## [0.5.21] - 2021-03-18

### Changed
* Server has more flexibility in creating demo/auto users with `--auto` and new `--auto-named`.

### Fixed
* Misc fixes.


## [0.5.19] - 2021-03-09

### Changed
* Client rubrics list can no longer use drag-n-drop to reorder: this feature will return in 0.6.0, but for now its too buggy.

### Fixed
* Misc bug fixes and UI tweaks.
* LaTeX appears smoother on non-white backgrounds.
* Important dependency bumps including a aiohttp security fix.


## [0.5.18] - 2021-03-02

### Added
* Client shows path information in the Options dialog.
* Server: one can defer choosing number of papers until the classlist is uploaded by using "-1" for numberToName and/or numberToPrint.

### Changed
* Client background/uploader can operate in parallel.
* Client no longer looks for config file in the current folder.  The Options dialog shows config and log locations.


## [0.5.17] - 2021-02-10

### Added
* `plom-hwscan -q all` will upload a paper to all questions, a common operation for self-scanned work.

### Fixed
* Fix a crash with rearranger dialog revisiting a view with re-orientated pages.
* Rearranger dialog can load previously re-oriented pages.
* Misc fixes.


## [0.5.16] - 2021-01-29

### Changed
* Rotations in the adjust-pages dialog are now done in metadata.

### Fixed
* Client: fixed regression loading the default comment file.
* Improve testing of minimum versions of dependencies.


## [0.5.15] - 2021-01-25

### Added
* Annotation colour defaults to red but can be changed in the Annotator menu.

### Changed
* Untested scikit-learn used by default for digit recognition.  Tensorflow code still present and could return as default, after someone tests both on real data.
* Client: Ctrl-return forces LaTeX rendering of text annotations.
* Client: saves config file and comments in a central location.

### Fixed
* Flatpak client can save config and comment files.
* Fixed paper generation by working around a bug present in certain versions of `pymupdf` library.


## [0.5.13] - 2021-01-06

### Fixed
* Patched a memory leak when using the "adjust pages" dialog.
* Small fixes for various crashes.


## [0.5.11] - 2020-12-16

### Added
* `plom-hwscan` can now upload pages to multiple questions, for use with self-scanned work.

### Changed
* `plom-build make` now outputs a csv file showing the test numbers, question/page versions and student-info if named paper.
* `plom-build make --without-qr` builds pdf files without QR codes stamped on them.
* `plom-build make --no-pdf` builds everything but the PDF files are 0-length files.

### Fixed
* Adjust-Pages: fix deduping when shared page not included in current question.
* Fixed some times in manager tool.


## [0.5.10] - 2020-12-06

### Fixed
* Various fixes and minor refactoring.


## [0.5.9] - 2020-11-27

### Changed
* Adjust Pages dialog labels pages that are shared between questions.
* Minor UI tweaks.

### Fixed
* Fixed a platform-specific crash on start-up due to invalid chars in log filename.


## [0.5.8] - 2020-11-25

### Added
* Annotator: shift-drag with comment tool draws a highlighting box which is then connected to the rubric element.
* Annotator: page now has a margin to allow more space for annotations.  The additional space is cropped on submission.
* Finishing tools: support salted hashes for return codes on the command line.

### Changed
* Accept QR-coded pages that are landscape.
* Returned PDF files are often much smaller b/c reassembly now tries both png and jpeg.
* Server: more logging during authentication, including client version.
* Adjust Pages: dialog allows multiple selections for add/remove.
* Adjust Pages: you can have no pages transiently while re-arranging.
* Adjust Pages: icons resize automatically on dialog resize.
* Adjust Pages: middle bar can be dragged to resize top or bottom list.
* Client generates log files by default (disable under More Options).

### Fixed
* Misc fixes and refactoring of the `pagescene` code.
* API: refactoring for simpler image download code.
* Adjust Pages: re-entering dialog shows the current state instead of the original state.


## [0.5.7] - 2020-11-07

### Fixed
* Fix stale-pages from previous papers appearing in the Adjust Pages dialog.


## [0.5.6] - 2020-11-06

### Added
* Preliminary support for changing the overall scale of annotations; adjust using the menu/shortcut keys.

### Changed
* "Rearrange Pages" is now called "Adjust Pages" with a more prominent button.

### Fixed
* "Adjust Pages" dialog now opens faster, in some cases much faster.
* Other misc fixes and minor UI tweaks.


## [0.5.5] - 2020-10-23

### Changed
* Fix crash when drag-and-drop comments.


## [0.5.3] - 2020-10-22

### Added
* Scan now has command line arguments to enable/disable bitmap (jpeg) extraction.
* Server now logs failed token authentication events.

### Changed
* Opening the "Rearrange Pages" dialog displays a wait cursor as it may take some time.
* New command line arguments for `plom-finish` for digital return.
* Canvas-related return code handing reduced from 12 digits to 9 by default.
* Scan white balancing disabled by default (now matches `hwscan` behaviour).
* Scan bitmap extraction disabled by default (again to match `hwscan`).
* The database now creates Annotation entries upon client submission rather than task assignment.

### Fixed
* Fixed drag-and-drop reordering of the rubric/comment list.
* Fixed a bug where reannotating a reannotated paper from previous session doubled the underlying pages.
* Various bug fixes.


## [0.5.2] - 2020-10-06

### Added
* A collection of utility scripts now ships in `share/plom/contrib`.

### Changed
* Command-line utilities can load credentials from environment variables.

### Fixed
* There are now constraints on the returned image resolution preventing huge return images in some cases.
* Fixed crashes related to deleting comments.
* Various bug fixes.


## [0.5.1] - 2020-09-25

### Added
* Annotator: Ctrl-r shortcut key for Rearrange Pages tool.

### Changed
* `plom-hwscan` has command line arguments for gamma shift, off by default as it sometimes worsens already poor scans with large shadows.
* `plom-hwscan` does not extract jpeg's by default (it may in the future).
* `plom-hwscan` has new command line arguments for jpeg extraction.

### Fixed
* Workaround for bug in PyMuPDF 1.17.6.
* Various packaging improvements and fixes.
* "Rearrange Pages" dialog resizing improved.


## [0.5.0] - 2020-08-26

### Added
* Client now has a menu button for less-commonly used commands.
* Client can now insert small images, see "insert image" in menu.
* Client has experimental "Rearrange pages" dialog to fine-tune page selection and layout.
* We again offer prebuilt client binaries for some OSes.
* Server has new experimental "Homework mode" to deal with student-scanned images.
* Server can use Scikit-learn (instead of the default TensorFlow) for reading student numbers.

### Changed
* Command line utilities can report their version.
* Example demo data uses handwritten digits instead of fonts.
* Annotator remains open between papers.
* Totaller client was removed.
* ID-subclient - student name + id is entered in single field which auto-completes on both.
* Client sidebar can be set to the left or right (independent of mouse handedness).
* Grades output filename is now "marks.csv".
* Changes to various command-line tools to streamline uploading and other operations.
* Scanning is now based more strongly on concept of "bundles" of papers.
* Most tools now interact with the server via the API instead of using the file system.
* Server docker image uses pinned dependency information for reproducibility.
* Server, Manager and Client handling of "unknown" pages has improved.
* Client has visual feedback for ctrl-, shift- tool alternatives via mouse cursor.
* Various client UI tweaks.
* Various improvements to the manager UI tool.

### Fixed
* Fix left-hand mouse mode.
* Annotation font sizes no longer directly depend on UI font size (but some issues still remain).
* Pan mode no longer incorrectly moves objections.
* Many other bug fixes.


## [0.4.2] - 2020-04-21

### Added
* User-management can be performed by the manager client.

### Changed
* Greater fidelity to the original scan because JPEG files are (carefully) extracted and used directly.
* JPEG transformations are done without lossy re-encoding, when possible.
* PNG files should be a little smaller with fewer interpolation artifacts in the reass
* User credentials now handled by database rather than separate authentication object.
* Client can no longer revert; this feature may return later if needed.

### Fixed
* Various bug fixes.


## [0.4.1] - 2020-04-13

### Added
* Re-enabled the automatic IDing of papers using machine learning.
* Python package has improved dependency information.
* `plom-demo` checks if server is running and warns if directory isn't empty.
* Appdata metadata added for Plom Client.

### Changed
* Manager UI tool has better reporting of what users are doing.
* Manager and command line tools report papers that are marked "out"; this may be useful in case of client crashes, to identify (and reset) papers marking out for grading/IDing.
* Update for new plomgrading.org domain name.
* Remove testing tool dependencies on xvfb.

### Fixed
* Fixed toml dependency in Dockerfile.
* Various misc fixes.


## [0.4.0] - 2020-04-04

### Added
* Plom is now a python package.
* Annotator has a "no answer given" button which places crossed lines on page, leaves a comment, sets mark to 0.
* Client can log to a file (set under "More options").
* Client has expert option to disable background upload/download.
* Client can generate a log file for debugging.
* Server management UI.
* Command-line scripts for creating tests, managing server, scanning, and finishing.
* Simple toy test+server for demonstrating Plom.
* Test-specification now has "do-not-mark" pages for formula-sheets and instruction pages.

### Changed
* Server: improved database.
* Server: new upload procedure/tools.
* Reassembly tasks are now faster.
* Client: if there are annotations, confirm before closing/cancelling.

### Fixed
* Server: manager-related database locks fixed.
* In some regrade cases, delta-comments did not apply correctly.
* Client: fix `ctrl-=` zoom toggle.
* Various bug fixes.


## [0.3.0] - 2020-02-10

### Added
* saved comments are filtered per question and per test.
* Marker has a "view" button to look at any test number.

### Changed
* The manual-identifier now has a "discard" option for unneeded page images, such as blank extra pages.
* More robust networking by moving to https (rather than raw sockets). This is handled by the "requests" library on the client side and the "aiohttp" library on the server side.
* Client: config and saved comments now more human-readable in toml files.
* Client: can download test/server info before logging in.
* Client is more pessimistic about errors and will crash instead of trying to continue
in most cases.
* Client checks for double-logins and can force logout a previous session.
* Client: you must make at least one annotation on the page.

### Fixed
* Many fixes, especially related to client crashes due to networking.


## [0.2.2] - 2019-11-29

### Added
* Can now build papers with student Names/IDs pre-written on page 1.
* Client now has a "view" button to quickly view other questions.

### Changed
* Warning given for non-Latin names in classlist (may cause problems in PDFs).

### Fixed
* Annotator mark up/down and handedness preferences now saved between sessions.


## [0.2.1] - 2019-11-11

### Added
* preliminary support for a canned user list.
* autogenerate password suggestions for new users.
* 05 script now warns about potential extra pages.
* Annotator - spacebar pans through paper (down and right), shift-space pans back (up and left). Ctrl+space, Ctrl-shift-space does similarly but more slowly.
* Annotator - zoom-mode click-drag creates a (temp) rectangle to zoom into.

### Changed
* make 04 script less verbose.
* Increase timeout on server ping test.
* Annotator has more keybindings for grades of 0-10 (see "key help").
* resizing annotator persists between papers.
* zooming annotator persists between papers.
* docs: changes for uploading to the new Canvas gradebook.
* Annotator - can no longer click in region around score-box. This prevents accidentally pasting objects behind the scorebox.

### Fixed
* fixed race conditions when/uploading and downloading.
* certain file transfers are more robust at reporting errors.
* userManager was failing to start.
* return to greeter dialog on e.g., wrong server or pagegroup/version out of range.
* `mark_reverter` less fragile if files do not exist.
* if you skip identifying a test, the client will defer it until the end.
* identifying has various other UI fixes.


## [0.2.0] - 2019-10-11

### Added

#### Client
* delete tool: right-mouse button drag sweeps out a rectangle and deletes its contents.
* improve zoom ("ctrl-=" cycles through zoom modes).
* shift-click and control-click should now emulate right-click and middle-click.
* middle-button in line/pen tools creates line/path with arrow-heads at both ends.
* annotations are now saved in ".plom" files, supports continuing previously marked papers.
* marker now uploads/downloads papers in the background.

#### Server
* Handle upload/download of .plom files.
* New `12_archive` script makes a minimal zip file for archiving.
* Support for Docker.
* New templates for making your own tests.

### Changed

#### Client
* client not backward compatible with v0.1.0 servers.
* mark-total mode is removed.
* comment-delta is now its own grouped object, with many changes to encourage comment-reuse.
* comment-add and edit is now via a pop-up window.
* user can now make 0-point comments (for which the zero is pasted).
* user can also make no-point comments which are pasted as just text.
* general GUI improvements.

#### Server
* Server not backward compatible with v0.1.0 clients.
* More general support for student names.
* Returned PDF files have better sizes for printing hardcopies.

### Fixed

* Many many bugfixes.


## 0.1.0 - 2019-06-26

This is the first release of Plom, Paperless Open Marking.


[Unreleased]: https://gitlab.com/plom/plom/-/compare/v0.15.6...0.15
[0.15.5]: https://gitlab.com/plom/plom/-/compare/v0.15.5...v0.15.6
[0.15.5]: https://gitlab.com/plom/plom/-/compare/v0.15.4...v0.15.5
[0.15.4]: https://gitlab.com/plom/plom/-/compare/v0.15.3...v0.15.4
[0.15.3]: https://gitlab.com/plom/plom/-/compare/v0.15.2...v0.15.3
[0.15.2]: https://gitlab.com/plom/plom/-/compare/v0.15.1...v0.15.2
[0.15.1]: https://gitlab.com/plom/plom/-/compare/v0.15.0...v0.15.1
[0.15.0]: https://gitlab.com/plom/plom/-/compare/v0.14.8...v0.15.0
[0.14.8]: https://gitlab.com/plom/plom/-/compare/v0.14.7...v0.14.8
[0.14.7]: https://gitlab.com/plom/plom/-/compare/v0.14.6...v0.14.7
[0.14.6]: https://gitlab.com/plom/plom/-/compare/v0.14.5...v0.14.6
[0.14.5]: https://gitlab.com/plom/plom/-/compare/v0.14.4...v0.14.5
[0.14.4]: https://gitlab.com/plom/plom/-/compare/v0.14.3...v0.14.4
[0.14.3]: https://gitlab.com/plom/plom/-/compare/v0.14.2...v0.14.3
[0.14.2]: https://gitlab.com/plom/plom/-/compare/v0.14.1...v0.14.2
[0.14.1]: https://gitlab.com/plom/plom/-/compare/v0.13.3...v0.14.1
[0.13.3]: https://gitlab.com/plom/plom/-/compare/v0.13.2...v0.13.3
[0.13.2]: https://gitlab.com/plom/plom/-/compare/v0.13.1...v0.13.2
[0.13.1]: https://gitlab.com/plom/plom/-/compare/v0.13.0...v0.13.1
[0.13.0]: https://gitlab.com/plom/plom/-/compare/v0.12.3...v0.13.0
[0.12.3]: https://gitlab.com/plom/plom/-/compare/v0.12.2...v0.12.3
[0.12.2]: https://gitlab.com/plom/plom/-/compare/v0.12.1...v0.12.2
[0.12.1]: https://gitlab.com/plom/plom/-/compare/v0.12.0...v0.12.1
[0.12.0]: https://gitlab.com/plom/plom/-/compare/v0.11.1...v0.12.0
[0.11.1]: https://gitlab.com/plom/plom/-/compare/v0.11.0...v0.11.1
[0.11.0]: https://gitlab.com/plom/plom/-/compare/v0.10.1...v0.11.0
[0.10.1]: https://gitlab.com/plom/plom/-/compare/v0.10.0...v0.10.1
[0.10.0]: https://gitlab.com/plom/plom/-/compare/v0.9.4...v0.10.0
[0.9.4]: https://gitlab.com/plom/plom/-/compare/v0.9.3...v0.9.4
[0.9.3]: https://gitlab.com/plom/plom/-/compare/v0.9.2...v0.9.3
[0.9.2]: https://gitlab.com/plom/plom/-/compare/v0.9.0...v0.9.2
[0.9.0]: https://gitlab.com/plom/plom/-/compare/v0.8.11...v0.9.0
[0.8.11]: https://gitlab.com/plom/plom/-/compare/v0.8.10...v0.8.11
[0.8.10]: https://gitlab.com/plom/plom/-/compare/v0.8.8...v0.8.10
[0.8.8]: https://gitlab.com/plom/plom/-/compare/v0.8.7...v0.8.8
[0.8.7]: https://gitlab.com/plom/plom/-/compare/v0.8.6...v0.8.7
[0.8.6]: https://gitlab.com/plom/plom/-/compare/v0.8.5...v0.8.6
[0.8.5]: https://gitlab.com/plom/plom/-/compare/v0.8.2...v0.8.5
[0.8.2]: https://gitlab.com/plom/plom/-/compare/v0.8.1...v0.8.2
[0.8.1]: https://gitlab.com/plom/plom/-/compare/v0.8.0...v0.8.1
[0.8.0]: https://gitlab.com/plom/plom/-/compare/v0.7.12...v0.8.0
[0.7.12]: https://gitlab.com/plom/plom/-/compare/v0.7.11...v0.7.12
[0.7.11]: https://gitlab.com/plom/plom/-/compare/v0.7.9...v0.7.11
[0.7.9]: https://gitlab.com/plom/plom/-/compare/v0.7.7...v0.7.9
[0.7.7]: https://gitlab.com/plom/plom/-/compare/v0.7.5...v0.7.7
[0.7.5]: https://gitlab.com/plom/plom/-/compare/v0.7.4...v0.7.5
[0.7.4]: https://gitlab.com/plom/plom/-/compare/v0.7.3...v0.7.4
[0.7.3]: https://gitlab.com/plom/plom/-/compare/v0.7.2...v0.7.3
[0.7.2]: https://gitlab.com/plom/plom/-/compare/v0.7.1...v0.7.2
[0.7.1]: https://gitlab.com/plom/plom/-/compare/v0.7.0...v0.7.1
[0.7.0]: https://gitlab.com/plom/plom/-/compare/v0.6.5...v0.7.0
[0.6.5]: https://gitlab.com/plom/plom/-/compare/v0.6.4...v0.6.5
[0.6.4]: https://gitlab.com/plom/plom/-/compare/v0.6.3...v0.6.4
[0.6.3]: https://gitlab.com/plom/plom/-/compare/v0.6.2...v0.6.3
[0.6.2]: https://gitlab.com/plom/plom/-/compare/v0.6.1...v0.6.2
[0.6.1]: https://gitlab.com/plom/plom/-/compare/v0.6.0...v0.6.1
[0.6.0]: https://gitlab.com/plom/plom/-/compare/v0.5.21...v0.6.0
[0.5.21]: https://gitlab.com/plom/plom/-/compare/v0.5.19...v0.5.21
[0.5.19]: https://gitlab.com/plom/plom/-/compare/v0.5.18...v0.5.19
[0.5.18]: https://gitlab.com/plom/plom/-/compare/v0.5.17...v0.5.18
[0.5.17]: https://gitlab.com/plom/plom/-/compare/v0.5.16...v0.5.17
[0.5.16]: https://gitlab.com/plom/plom/-/compare/v0.5.15...v0.5.16
[0.5.15]: https://gitlab.com/plom/plom/-/compare/v0.5.13...v0.5.15
[0.5.13]: https://gitlab.com/plom/plom/-/compare/v0.5.11...v0.5.13
[0.5.11]: https://gitlab.com/plom/plom/-/compare/v0.5.10...v0.5.11
[0.5.10]: https://gitlab.com/plom/plom/-/compare/v0.5.9...v0.5.10
[0.5.9]: https://gitlab.com/plom/plom/-/compare/v0.5.8...v0.5.9
[0.5.8]: https://gitlab.com/plom/plom/-/compare/v0.5.7...v0.5.8
[0.5.7]: https://gitlab.com/plom/plom/-/compare/v0.5.6...v0.5.7
[0.5.6]: https://gitlab.com/plom/plom/-/compare/v0.5.5...v0.5.6
[0.5.5]: https://gitlab.com/plom/plom/-/compare/v0.5.3...v0.5.5
[0.5.3]: https://gitlab.com/plom/plom/-/compare/v0.5.2...v0.5.3
[0.5.2]: https://gitlab.com/plom/plom/-/compare/v0.5.1...v0.5.2
[0.5.1]: https://gitlab.com/plom/plom/-/compare/v0.5.0...v0.5.1
[0.5.0]: https://gitlab.com/plom/plom/-/compare/v0.4.2...v0.5.0
[0.4.2]: https://gitlab.com/plom/plom/-/compare/v0.4.1...v0.4.2
[0.4.1]: https://gitlab.com/plom/plom/-/compare/v0.4.0...v0.4.1
[0.4.0]: https://gitlab.com/plom/plom/-/compare/v0.3.0...v0.4.0
[0.3.0]: https://gitlab.com/plom/plom/-/compare/v0.2.2...v0.3.0
[0.2.2]: https://gitlab.com/plom/plom/-/compare/v0.2.1...v0.2.2
[0.2.1]: https://gitlab.com/plom/plom/-/compare/v0.2.0...v0.2.1
[0.2.0]: https://gitlab.com/plom/plom/-/compare/v0.1.0...v0.2.0<|MERGE_RESOLUTION|>--- conflicted
+++ resolved
@@ -18,12 +18,9 @@
 
 ### Fixed
 * Fixed crash on Windows pre-compiled binary.
-<<<<<<< HEAD
+* Fixed prename box positioning.
 * Improved box-drag annotation rendering.
 * Misc fixes and documentation updates.
-=======
-* Fixed prename box positioning.
->>>>>>> 70a555a3
 
 
 

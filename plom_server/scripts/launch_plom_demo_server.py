--- conflicted
+++ resolved
@@ -201,45 +201,21 @@
     subprocess.run(split(full_cmd), check=True)
 
 
-<<<<<<< HEAD
-def run_plom_cli_command(cmd) -> None:
-=======
 def run_plom_cli_command(cmd: str) -> None:
->>>>>>> 6492c53f
     """Run the given plom-cli command and wait for return.
 
     Command must finish successfully (zero return code).
 
     Args:
-<<<<<<< HEAD
-        cmd: the full command to run, in a form that would
-            work if entered verbatim at the command line.
-            The command will be echoed to stdout, and then
-            an authentication string will be appended, and
-            finally the modified command will run.
-    """
-    print(f"\nIssuing this command: {cmd}\n")
-    # Some gitlab CI environments do not expose plom-cli
-    # as a simple executable file. Here is a nasty workaround.
-    # It relies on the current file structure.
-    demo_base_dir = Path(__file__).parent.resolve()
-    executable_path = demo_base_dir / ".." / ".." / "plom" / "cli" / "__main__.py"
-    cmdplus = (
-        cmd.replace("plom-cli", f"python3 {executable_path}") + " -u manager -w 1234"
-    )
-    subprocess.run(split(cmdplus), check=True)
-=======
         cmd: the command to run, in a form close to what would be entered
             after `plom-cli` or `python3 -m plom.cli` on the command line.
-            The command will be echoed to stdout.
-    """
-    # cmd = "plom-cli " + cmd
+            The full command will be echoed to stdout.
+    """
     cmd = "python3 -m plom.cli " + cmd
     print(f"\nIssuing this command: {cmd}\n")
     # Some gitlab CI environments do not expose plom-cli
     # (but things are in a bad way if python3 -m doesn't work)
     subprocess.run(split(cmd), check=True)
->>>>>>> 6492c53f
 
 
 def popen_django_manage_command(cmd) -> subprocess.Popen:
@@ -290,11 +266,7 @@
     print("Uploading demo assessment spec")
     spec_file = demo_files / "demo_assessment_spec.toml"
     # run_django_manage_command(f"plom_preparation_spec upload {spec_file}")
-<<<<<<< HEAD
-    run_plom_cli_command(f"plom-cli upload-spec {spec_file}")
-=======
     run_plom_cli_command(f"upload-spec {spec_file}")
->>>>>>> 6492c53f
 
 
 def _build_with_and_without_soln(source_path: Path) -> None:
@@ -354,11 +326,7 @@
     for v in (1, 2, 3):
         source_pdf = f"assessment_v{v}.pdf"
         # run_django_manage_command(f"plom_preparation_source upload -v {v} {source_pdf}")
-<<<<<<< HEAD
-        run_plom_cli_command(f"plom-cli upload-source {source_pdf} -v {v}")
-=======
         run_plom_cli_command(f"upload-source {source_pdf} -v {v}")
->>>>>>> 6492c53f
 
 
 def upload_demo_solution_files():
@@ -384,13 +352,8 @@
         cl_path = demo_files / "cl_for_demo.csv"
 
     # run_django_manage_command(f"plom_preparation_classlist upload {cl_path}")
-<<<<<<< HEAD
-    run_plom_cli_command("plom-cli delete-classlist")
-    run_plom_cli_command(f"plom-cli upload-classlist {cl_path}")
-=======
     run_plom_cli_command("delete-classlist")
     run_plom_cli_command(f"upload-classlist {cl_path}")
->>>>>>> 6492c53f
 
     if prename:
         run_django_manage_command("plom_preparation_prenaming --enable")

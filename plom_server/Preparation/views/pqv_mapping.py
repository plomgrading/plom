--- conflicted
+++ resolved
@@ -83,13 +83,6 @@
 
         pqvs = PQVMappingService()
         pqvs.generate_and_set_pqvmap(number_to_produce)
-<<<<<<< HEAD
-        staged_spec.set_n_to_produce(number_to_produce)
-        spec_dict = staged_spec.get_valid_spec_dict()
-
-        SpecificationService.store_validated_spec(spec_dict)
-=======
->>>>>>> 762a8245
         return HttpResponseRedirect(".")
 
 

--- conflicted
+++ resolved
@@ -11,13 +11,9 @@
 
 from plom.misc_utils import format_int_list_with_runs
 from plom.version_maps import version_map_from_file
-<<<<<<< HEAD
+from plom.plom_exceptions import PlomDependencyConflict
+
 from Papers.services import SpecificationService, PaperInfoService, PaperCreatorService
-=======
-from plom.plom_exceptions import PlomDependencyConflict
->>>>>>> b7a5072d
-
-from Papers.services import SpecificationService
 from ...services import PQVMappingService, PapersPrinted
 
 
@@ -128,16 +124,12 @@
         if PaperInfoService().how_many_papers_in_database() == 0:
             self.stderr.write("No test-papers in the database - stopping.")
             return
-<<<<<<< HEAD
-        PaperCreatorService().remove_all_papers_from_db(background=False)
-        self.stdout.write("Question-version map and papers removed from server.")
-=======
+
         try:
-            pqvms.remove_pqv_map()
+            PaperCreatorService().remove_all_papers_from_db(background=False)
         except PlomDependencyConflict as e:
             raise CommandError(e) from e
-        self.stdout.write("Question-version map removed from server.")
->>>>>>> b7a5072d
+        self.stdout.write("Question-version map and papers removed from server.")
 
     def add_arguments(self, parser):
         sub = parser.add_subparsers(

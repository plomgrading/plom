--- conflicted
+++ resolved
@@ -1,15 +1,9 @@
 # SPDX-License-Identifier: AGPL-3.0-or-later
 # Copyright (C) 2023 Andrew Rechnitzer
 # Copyright (C) 2024 Elisa Pan
-<<<<<<< HEAD
+# Copyright (C) 2025 Colin B. Macdonald
 # Copyright (C) 2025 Bryan Tanady
 
+"""Services of the Plom Server UserManagement app."""
 
-from .UsersService import (
-    get_users_groups_info,
-)
-=======
-# Copyright (C) 2025 Colin B. Macdonald
-
-"""Services of the Plom Server UserManagement app."""
->>>>>>> 8125b399
+from .UsersService import get_users_groups_info
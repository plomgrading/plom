# SPDX-License-Identifier: AGPL-3.0-or-later
# Copyright (C) 2023-2024 Colin B. Macdonald
# Copyright (C) 2023 Natalie Balashov
# Copyright (C) 2024 Andrew Rechnitzer

from __future__ import annotations

from io import BytesIO
from pathlib import Path
from typing import Any
from warnings import warn

import cv2 as cv
import imutils
import numpy as np
from PIL import Image
import zipfile

from Papers.models import ReferenceImage
from Papers.models import Paper, FixedPage
from Papers.services import PaperInfoService
from plom.scan import rotate


def get_reference_rectangle(version: int, page: int) -> dict[str, list[float]]:
    """Given the version and page number, return the x/y coords of the qr codes on the reference image.

    Those coords are used to build a reference rectangle, given by the max/min x/y, which, in turn defines a coordinate system on the page.

    Args:
        version: the version of the source pdf to look at.
        page: the number of the page from which to extract the reference rectangle.

    Returns:
        dict: {corner: [x,y]}, where corner is three of NE,SE,NW,SW, and x,y are floats.

    Raises:
        ValueError: no reference image.
    """
    try:
        rimg_obj = ReferenceImage.objects.get(version=version, page_number=page)
    except ReferenceImage.DoesNotExist:
        raise ValueError(f"There is no reference image for v{version} pg{page}.")
    corner_dat = {}
    for cnr in ["NE", "SE", "NW", "SW"]:
        val = rimg_obj.parsed_qr.get(cnr, None)
        if val:
            corner_dat[cnr] = [val["x_coord"], val["y_coord"]]

    return corner_dat


class RectangleExtractor:
    """Provides operations on scanned images based on a reference image.

    Instances are particular to a page/version reference image.  They
    stores information and cached calculations about a coordinate system
    in the QR-code locations, enabling information to be looked up in a
    scanned image based on locations chosen from the reference image.
    """

    def __init__(self, version: int, page: int):
        self.page_number = page
        self.version = version
        try:
            rimg_obj = ReferenceImage.objects.get(version=version, page_number=page)
        except ReferenceImage.DoesNotExist:
            raise ValueError(f"There is no reference image for v{version} pg{page}.")

        x_coords = []
        y_coords = []
        for cnr in ["NE", "SE", "NW", "SW"]:
            if cnr in rimg_obj.parsed_qr:
                x_coords.append(rimg_obj.parsed_qr[cnr]["x_coord"])
                y_coords.append(rimg_obj.parsed_qr[cnr]["y_coord"])

        # rectangle described by location of the 3 qr-code stamp centres of the reference image
        self.LEFT = min(x_coords)
        self.RIGHT = max(x_coords)
        self.TOP = min(y_coords)
        self.BOTTOM = max(y_coords)
        # width and height of the qr-code bounded region of the reference image
        self.WIDTH = self.RIGHT - self.LEFT
        self.HEIGHT = self.BOTTOM - self.TOP
        # overall width and height of the actual reference image
        self.FULL_WIDTH = rimg_obj.width
        self.FULL_HEIGHT = rimg_obj.height

    def _get_affine_transformation_matrix_ref_to_scan(
        self, qr_dict: dict[str, dict[str, Any]]
    ) -> None | np.ndarray[Any, Any]:
        """Given QR data for an image, determine the affine transformation that maps coords in the reference image to coordinates in the scan image.

        Args:
            qr_dict: the QR information for the image

        Returns:
            The affine transformation matrix for correcting the image, or None if there is insufficient data.
        """
        # We need 3 qr codes in the dict, so if missing SE or SW
        # then  return None
        if "SE" not in qr_dict or "SW" not in qr_dict:
            return None

        if "NW" in qr_dict:
            ref_three_points = np.array(
                [
                    [self.LEFT, self.TOP],
                    [self.LEFT, self.BOTTOM],
                    [self.RIGHT, self.BOTTOM],
                ],
                dtype="float32",
            )
            scan_three_points = np.array(
                [
                    [qr_dict["NW"]["x_coord"], qr_dict["NW"]["y_coord"]],
                    [qr_dict["SW"]["x_coord"], qr_dict["SW"]["y_coord"]],
                    [qr_dict["SE"]["x_coord"], qr_dict["SE"]["y_coord"]],
                ],
                dtype="float32",
            )
        elif "NE" in qr_dict:
            ref_three_points = np.array(
                [
                    [self.RIGHT, self.TOP],
                    [self.LEFT, self.BOTTOM],
                    [self.RIGHT, self.BOTTOM],
                ],
                dtype="float32",
            )
            scan_three_points = np.array(
                [
                    [qr_dict["NE"]["x_coord"], qr_dict["NE"]["y_coord"]],
                    [qr_dict["SW"]["x_coord"], qr_dict["SW"]["y_coord"]],
                    [qr_dict["SE"]["x_coord"], qr_dict["SE"]["y_coord"]],
                ],
                dtype="float32",
            )
        else:
            return None
        # float32 input expected
        return cv.getAffineTransform(ref_three_points, scan_three_points)

    def _get_perspective_transform_scan_to_ref(
        self, ref_rect: dict[str, float], M_r_to_s: np.ndarray[Any, Any]
    ) -> np.ndarray[Any, Any]:
        """Given the ref-rectangle and the transform from reference-to-scan, compute (essentially) the inverse transform.

        Args:
            ref_rect: the ref-image coords (pixels) of the ref-rectangle given as {'left': px, 'top':px} etc.
            M_r_to_s: the affine transform from ref-image to scan-image as computed via the location of the qr-codes.

        Returns:
            The perspective transformation matrix that takes the rectangle (in scan-image px coords) and maps it back to
            a rectangle with width-height given by reference rectangle (but translated to origin).
        """
        # map the refernce rectangle to scan coordinates
        # (sc_x, sc_y) = M @ (r_x,r_y,1)
        # recall np matrix-mul Matrix @ vec, not M*v.
        scan_rect_coords = np.array(
            [
                M_r_to_s
                @ np.array([ref_rect["left"], ref_rect["top"], 1], dtype="float32"),
                M_r_to_s
                @ np.array([ref_rect["right"], ref_rect["top"], 1], dtype="float32"),
                M_r_to_s
                @ np.array([ref_rect["right"], ref_rect["bottom"], 1], dtype="float32"),
                M_r_to_s
                @ np.array([ref_rect["left"], ref_rect["bottom"], 1], dtype="float32"),
            ],
            dtype="float32",
        )

        dest_h = ref_rect["bottom"] - ref_rect["top"]
        dest_w = ref_rect["right"] - ref_rect["left"]
        dest_rect_coords = np.array(
            [[0, 0], [dest_w, 0], [dest_w, dest_h], [0, dest_h]], dtype="float32"
        )
        # now build the getPerspectiveTransform from scan-coords back to ref-coords
        return cv.getPerspectiveTransform(scan_rect_coords, dest_rect_coords)

    def extract_rect_region(
        self,
        paper_number: int,
        left_f: float,
        top_f: float,
        right_f: float,
        bottom_f: float,
    ) -> None | bytes:
        """Given an image, get a particular sub-rectangle, after applying an affine transformation to correct it.

        Args:
            paper_number (int): the number of the paper from which to extract the rectangle of the given version, page
            top_f (float): fractional value in roughly in ``[0, 1]``
                which define the top boundary of the desired subsection of
                the image.  Measured relative to the centres of the QR codes.
            left_f (float): same as top, defining the left boundary.
            bottom_f (float): same as top, defining the bottom boundary.
            right_f (float): same as top, defining the right boundary.

        Returns:
<<<<<<< HEAD
            the bytes of the image in png format, or none if errors
=======
            The bytes of the image in png format.
>>>>>>> a680ef1b
        """

        # start by getting the scanned image
        paper_obj = Paper.objects.get(paper_number=paper_number)
        img_obj = FixedPage.objects.get(
            version=self.version, page_number=self.page_number, paper=paper_obj
        ).image

        # rectangle to extract in ref-image-coords
        top = round(self.TOP + top_f * self.HEIGHT)
        bottom = round(self.TOP + bottom_f * self.HEIGHT)
        left = round(self.LEFT + left_f * self.WIDTH)
        right = round(self.LEFT + right_f * self.WIDTH)
        ref_rect = {"left": left, "right": right, "top": top, "bottom": bottom}
        rect_height = bottom - top
        rect_width = right - left

        # now build a tranformation to map from ref-image-coords to
        # scan-image-coords
        M_r_to_s = self._get_affine_transformation_matrix_ref_to_scan(img_obj.parsed_qr)
        # this can fail if too few qr-codes in scan-image
        # in which case we return a None
        if M_r_to_s is None:
            return None
        # now use that to map the reference-rectangle over to
        # the scan-image and then build the tranform that will
        # take that quadrilateral back to a rectangle of same
        # dimensions as the ref-rectangle, but translated to
        # the origin.
        M_s_to_r = self._get_perspective_transform_scan_to_ref(ref_rect, M_r_to_s)
        # now get the scan-image ready to extract the rectangle
        pil_img = rotate.pil_load_with_jpeg_exif_rot_applied(img_obj.image_file.path)
        pil_img = pil_img.rotate(img_obj.rotation, expand=True)
        # convert the PIL.Image to OpenCV format
        opencv_img = cv.cvtColor(np.array(pil_img), cv.COLOR_RGB2BGR)
        # now finally extract out the rectangle from the scan image
        extracted_rect_img = cv.warpPerspective(
            opencv_img, M_s_to_r, (rect_width, rect_height)
        )
<<<<<<< HEAD
=======

        # these values are in the pixel space of the reference image
        top = round(self.TOP + top_f * self.HEIGHT)
        bottom = round(self.TOP + bottom_f * self.HEIGHT)
        left = round(self.LEFT + left_f * self.WIDTH)
        right = round(self.LEFT + right_f * self.WIDTH)

        # in theory, the new image has been rescaled to be the same size as ref img
        # TODO: but I don't understand how that can be if the aspect ratio differs.
        if top < 0:
            warn(f"Top input of {top} is outside of image pixel range, capping at 0.")
        top = max(top, 0)
        if left < 0:
            warn(f"Left input of {left} is outside of image pixel range, capping at 0.")
        left = max(left, 0)
        if right > pil_img.width:
            warn(
                f"Right input of {right} is outside of image pixel range,"
                f" capping at {pil_img.width}."
            )
        right = min(right, pil_img.width)
        if bottom > pil_img.height:
            warn(
                f"Bottom input of {bottom} is outside of image pixel range,"
                f" capping at {pil_img.height}."
            )
        bottom = min(bottom, pil_img.height)

        cropped_img = righted_img[top:bottom, left:right]

>>>>>>> a680ef1b
        # convert the result to a PIL.Image
        resulting_img = Image.fromarray(
            cv.cvtColor(extracted_rect_img, cv.COLOR_BGR2RGB)
        )
        with BytesIO() as fh:
            resulting_img.save(fh, format="png")
            return fh.getvalue()

    def build_zipfile(
        self,
        dest_filename: str | Path,
        left_f: float,
        top_f: float,
        right_f: float,
        bottom_f: float,
    ):
        """Construct a zipfile of the extracted rectangular regions and save in dest_filename.

        Warning: This constructs the pngs for each extracted region in memory, but then saves the resulting (potentially very large) zipfile on disc. This could cause problems if large rectangles are selected from many pages.
        """
        paper_numbers = (
            PaperInfoService().get_paper_numbers_containing_given_page_version(
                self.version, self.page_number, scanned=True
            )
        )

        with zipfile.ZipFile(dest_filename, mode="w") as archive:
            for pn in paper_numbers:
                fname = f"extracted_rectangle_pn{pn}.png"
                # correctly detect the None return error case
                # for the rectangle extractor.
                dat = self.extract_rect_region(pn, left_f, top_f, right_f, bottom_f)
                archive.writestr(fname, dat)

    def get_largest_rectangle_contour(
        self, region: None | dict[str, float] = None
    ) -> None | dict[str, float]:
        """Helper function for extracting the largest box from an image.

        Args:
            filename: the image where the largest box is extracted from.

        Returns:
            A dict of the coordinates of the top-left and bottom-right corners of the rectangle
            encoded as {'left_f':blah, 'top_f':blah} etc or `None` if an error occurred. The coordinates
            are relative to positions of the qr-codes, and so values in the interval [0,1] (plus
            some overhang for the margins).
        """
        try:
            rimg_obj = ReferenceImage.objects.get(
                version=self.version, page_number=self.page_number
            )
        except ReferenceImage.DoesNotExist:
            raise ValueError(
                f"There is no reference image for v{self.version} pg{self.page_number}."
            )
        # read the ref-image into a cv image.
        img_bytes = rimg_obj.image_file.read()
        np_arr = np.frombuffer(img_bytes, np.uint8)
        src_image = cv.imdecode(np_arr, cv.IMREAD_COLOR)
        # if a region is specified then cut it out from the original image,
        # but we need to remember to map the resulting rectangle back to the
        # original coordinate system.
        # make sure region is padded by a few pixels.
        pad = 16
        if region:
            img_left = max(int(region["left_f"] * self.WIDTH + self.LEFT) - pad, 0)
            img_right = min(
                int(region["right_f"] * self.WIDTH + self.LEFT) + pad, self.FULL_WIDTH
            )
            img_top = max(int(region["top_f"] * self.HEIGHT + self.TOP) - pad, 0)
            img_bottom = min(
                int(region["bottom_f"] * self.HEIGHT + self.TOP) + pad, self.FULL_WIDTH
            )
            src_image = src_image[img_top:img_bottom, img_left:img_right]
        else:
            img_left = 0
            img_top = 0
        # Process the image so as to find the contours.
        # TODO = improve this - it seems pretty clunky.
        # Grey, Blur and Edging are standard processes for text detection.
        grey_image = cv.cvtColor(src_image, cv.COLOR_BGR2GRAY)
        blurred_image = cv.GaussianBlur(grey_image, (3, 3), 0)
        edged_image = cv.Canny(blurred_image, threshold1=5, threshold2=255)
        contours = cv.findContours(
            edged_image, cv.RETR_EXTERNAL, cv.CHAIN_APPROX_SIMPLE
        )
        contour_lists = imutils.grab_contours(contours)
        sorted_contour_list = sorted(contour_lists, key=cv.contourArea, reverse=True)

        box_contour = None
        for contour in sorted_contour_list:
            perimeter = cv.arcLength(contour, True)
            # Approximate the contour
            third_order_moment = cv.approxPolyDP(contour, 0.02 * perimeter, True)
            # check that the contour is a quadrilateral
            if len(third_order_moment) == 4:
                box_contour = third_order_moment
                break
        if box_contour is not None:
            corners_as_array = box_contour.reshape(4, 2)
            # the box contour will be 4 points - take min/max of x and y to get the corners.
            # this is in image pixels
            left = min([X[0] for X in corners_as_array]) + img_left
            right = max([X[0] for X in corners_as_array]) + img_left
            top = min([X[1] for X in corners_as_array]) + img_top
            bottom = max([X[1] for X in corners_as_array]) + img_top
            # make sure the box is not too small
            if (right - left) < 16 or (bottom - top) < 16:
                return None

            # convert to [0,1] ranges relative to qr code positions
            left_f = (left - self.LEFT) / self.WIDTH
            right_f = (right - self.LEFT) / self.WIDTH
            top_f = (top - self.TOP) / self.HEIGHT
            bottom_f = (bottom - self.TOP) / self.HEIGHT

            return {
                "left_f": left_f,
                "top_f": top_f,
                "right_f": right_f,
                "bottom_f": bottom_f,
            }

        return None<|MERGE_RESOLUTION|>--- conflicted
+++ resolved
@@ -170,6 +170,8 @@
             ],
             dtype="float32",
         )
+        # TODO - there should be some checks here for what happens
+        # when these coords are outside the bounds of the scan image?
 
         dest_h = ref_rect["bottom"] - ref_rect["top"]
         dest_w = ref_rect["right"] - ref_rect["left"]
@@ -199,11 +201,7 @@
             right_f (float): same as top, defining the right boundary.
 
         Returns:
-<<<<<<< HEAD
             the bytes of the image in png format, or none if errors
-=======
-            The bytes of the image in png format.
->>>>>>> a680ef1b
         """
 
         # start by getting the scanned image
@@ -243,39 +241,6 @@
         extracted_rect_img = cv.warpPerspective(
             opencv_img, M_s_to_r, (rect_width, rect_height)
         )
-<<<<<<< HEAD
-=======
-
-        # these values are in the pixel space of the reference image
-        top = round(self.TOP + top_f * self.HEIGHT)
-        bottom = round(self.TOP + bottom_f * self.HEIGHT)
-        left = round(self.LEFT + left_f * self.WIDTH)
-        right = round(self.LEFT + right_f * self.WIDTH)
-
-        # in theory, the new image has been rescaled to be the same size as ref img
-        # TODO: but I don't understand how that can be if the aspect ratio differs.
-        if top < 0:
-            warn(f"Top input of {top} is outside of image pixel range, capping at 0.")
-        top = max(top, 0)
-        if left < 0:
-            warn(f"Left input of {left} is outside of image pixel range, capping at 0.")
-        left = max(left, 0)
-        if right > pil_img.width:
-            warn(
-                f"Right input of {right} is outside of image pixel range,"
-                f" capping at {pil_img.width}."
-            )
-        right = min(right, pil_img.width)
-        if bottom > pil_img.height:
-            warn(
-                f"Bottom input of {bottom} is outside of image pixel range,"
-                f" capping at {pil_img.height}."
-            )
-        bottom = min(bottom, pil_img.height)
-
-        cropped_img = righted_img[top:bottom, left:right]
-
->>>>>>> a680ef1b
         # convert the result to a PIL.Image
         resulting_img = Image.fromarray(
             cv.cvtColor(extracted_rect_img, cv.COLOR_BGR2RGB)

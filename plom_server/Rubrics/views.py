# SPDX-License-Identifier: AGPL-3.0-or-later
# Copyright (C) 2023 Edith Coates
# Copyright (C) 2023 Julian Lapenna
# Copyright (C) 2023 Divy Patel
# Copyright (C) 2024 Colin B. Macdonald
<<<<<<< HEAD
# Copyright (C) 2024 Aidan Murphy
=======
# Copyright (C) 2024 Aden Chan
>>>>>>> 708072e6

from __future__ import annotations

from copy import deepcopy
from typing import Any
from io import TextIOWrapper, StringIO, BytesIO

from django.http import HttpRequest, HttpResponse
from django.http import HttpResponseRedirect
from django.shortcuts import render, redirect, reverse
from django.contrib.auth.models import User
from django.contrib import messages

from plom.feedback_rules import feedback_rules as static_feedback_rules
from plom.misc_utils import pprint_score

from Base.base_group_views import ManagerRequiredView
from Base.models import SettingsModel
from Papers.services import SpecificationService
from .services import RubricService
from .forms import RubricAdminForm, RubricWipeForm, RubricUploadForm
from .forms import RubricFilterForm, RubricEditForm, RubricDownloadForm


class RubricAdminPageView(ManagerRequiredView):
    """Initializing rubrics, maybe other features in the future."""

    def get(self, request: HttpRequest) -> HttpResponse:
        template_name = "Rubrics/rubrics_admin.html"
        form = RubricAdminForm(request.GET)
        download_form = RubricDownloadForm(request.GET)
        upload_form = RubricUploadForm()
        context = self.build_context()
        rubrics = RubricService().get_all_rubrics()
        context.update(
            {
                "rubrics": rubrics,
                "rubric_admin_form": form,
                "rubric_download_form": download_form,
                "rubric_upload_form": upload_form,
            }
        )
        return render(request, template_name, context=context)

    def post(self, request: HttpRequest) -> HttpResponse:
        template_name = "Rubrics/rubrics_admin.html"
        form = RubricAdminForm(request.POST)
        download_form = RubricDownloadForm(request.GET)
        upload_form = RubricUploadForm()
        context = self.build_context()
        if form.is_valid():
            # TODO: not necessarily the one who logged in; does it matter?
            any_manager = User.objects.filter(groups__name="manager").first()
            RubricService().init_rubrics(any_manager.username)
        # and if not valid, this just kinda DTRT (?)
        rubrics = RubricService().get_all_rubrics()
        context.update(
            {
                "rubrics": rubrics,
                "rubric_admin_form": form,
                "rubric_download_form": download_form,
                "rubric_upload_form": upload_form,
            }
        )
        return render(request, template_name, context=context)


class RubricWipePageView(ManagerRequiredView):
    """Confirm before wiping rubrics."""

    def get(self, request: HttpRequest) -> HttpResponse:
        template_name = "Rubrics/rubrics_wipe.html"
        context = self.build_context()
        form = RubricWipeForm()
        # TODO: what is supposed to happen if we don't have a shortname yet?
        # TODO: do we need a `get_shortname_or_None`?  Related to Issue #2996
        context.update(
            {
                "rubric_wipe_form": form,
                "short_name": SpecificationService.get_shortname(),
                "long_name": SpecificationService.get_longname(),
                "n_rubrics": RubricService().get_rubric_count(),
            }
        )
        return render(request, template_name, context=context)

    def post(self, request: HttpRequest) -> HttpResponse:
        template_name = "Rubrics/rubrics_wipe.html"
        context = self.build_context()
        form = RubricWipeForm(request.POST)
        short_name = SpecificationService.get_shortname()
        _confirm_field = "confirm_by_typing_the_short_name"
        if form.is_valid():
            if form.cleaned_data[_confirm_field] == short_name:
                RubricService().erase_all_rubrics()
                return HttpResponseRedirect(reverse("rubrics_landing"))
            form.add_error(_confirm_field, "Short name did not match")
        context.update(
            {
                "rubric_wipe_form": form,
                "short_name": SpecificationService.get_shortname(),
                "long_name": SpecificationService.get_longname(),
                "n_rubrics": RubricService().get_rubric_count(),
            }
        )
        return render(request, template_name, context=context)


class RubricAccessPageView(ManagerRequiredView):
    """Highlevel control of who can modify/create rubrics."""

    def get(self, request: HttpRequest) -> HttpResponse:
        template_name = "Rubrics/rubrics_access.html"

        settings = SettingsModel.load()

        if settings.who_can_create_rubrics == "permissive":
            create_checked = (True, False, False)
        elif settings.who_can_create_rubrics == "locked":
            create_checked = (False, False, True)
        else:
            create_checked = (False, True, False)

        if settings.who_can_modify_rubrics == "permissive":
            modify_checked = (True, False, False)
        elif settings.who_can_modify_rubrics == "locked":
            modify_checked = (False, False, True)
        else:
            modify_checked = (False, True, False)

        context = self.build_context()
        context.update(
            {
                "successful_post": False,
                "create0_checked": create_checked[0],
                "create1_checked": create_checked[1],
                "create2_checked": create_checked[2],
                "modify0_checked": modify_checked[0],
                "modify1_checked": modify_checked[1],
                "modify2_checked": modify_checked[2],
            }
        )
        return render(request, template_name, context=context)

    def post(self, request: HttpRequest) -> HttpResponse:
        template_name = "Rubrics/rubrics_access.html"
        create = request.POST.get("create", None)
        modify = request.POST.get("modify", None)

        settings = SettingsModel.load()

        if create not in ("permissive", "per-user", "locked"):
            # TODO: 406?
            raise ValueError(f"create={create} is invalid")
        settings.who_can_create_rubrics = create
        settings.save()

        if modify not in ("permissive", "per-user", "locked"):
            # TODO: 406?
            raise ValueError(f"modify={modify} is invalid")
        settings.who_can_modify_rubrics = modify
        settings.save()

        if settings.who_can_create_rubrics == "permissive":
            create_checked = (True, False, False)
        elif settings.who_can_create_rubrics == "locked":
            create_checked = (False, False, True)
        else:
            create_checked = (False, True, False)

        if settings.who_can_modify_rubrics == "permissive":
            modify_checked = (True, False, False)
        elif settings.who_can_modify_rubrics == "locked":
            modify_checked = (False, False, True)
        else:
            modify_checked = (False, True, False)

        context = self.build_context()
        context.update(
            {
                "successful_post": True,
                "create0_checked": create_checked[0],
                "create1_checked": create_checked[1],
                "create2_checked": create_checked[2],
                "modify0_checked": modify_checked[0],
                "modify1_checked": modify_checked[1],
                "modify2_checked": modify_checked[2],
            }
        )
        return render(request, template_name, context=context)


class RubricLandingPageView(ManagerRequiredView):
    """A landing page for displaying and analyzing rubrics."""

    def get(self, request):
        template_name = "Rubrics/rubrics_landing.html"
        rs = RubricService()
        rubric_filter_form = RubricFilterForm

        context = self.build_context()

        filter_form = rubric_filter_form(request.GET)
        rubrics = rs.get_all_rubrics()

        if filter_form.is_valid():
            question_filter = filter_form.cleaned_data["question_filter"]
            kind_filter = filter_form.cleaned_data["kind_filter"]

            if question_filter:
                rubrics = rubrics.filter(question=question_filter, latest=True)

            if kind_filter:
                rubrics = rubrics.filter(kind=kind_filter, latest=True)

        for index, r in enumerate(rubrics):
            r.value_str = f"{r.value:.3g}"
            r.out_of_str = f"{r.out_of:.3g}"

        context.update(
            {
                "rubrics": rubrics,
                "rubric_filter_form": filter_form,
            }
        )

        return render(request, template_name, context=context)


class RubricItemView(ManagerRequiredView):
    """A page for displaying a single rubric and its annotations."""

    def get(self, request, rubric_key):
        template_name = "Rubrics/rubric_item.html"
        rs = RubricService()
        form = RubricEditForm

        context = self.build_context()

        # we need to pad the number with zeros on the left since if the keystarts
        # with a zero, it will be interpreted as a 11 digit key, which result in an error
        rubric_key = str(rubric_key).zfill(12)
        rubric = rs.get_rubric_by_key(rubric_key)
        revisions = rs.get_past_revisions_by_key(rubric_key)
        marking_tasks = rs.get_marking_tasks_with_rubric_in_latest_annotation(rubric)
        for index, task in enumerate(marking_tasks):
            task.latest_annotation.score_str = pprint_score(
                task.latest_annotation.score
            )

        rubric_as_html = rs.get_rubric_as_html(rubric)
        context.update(
            {
                "latest_rubric": rubric,
                "revisions": revisions,
                "form": form(instance=rubric),
                "marking_tasks": marking_tasks,
                "latest_rubric_as_html": rubric_as_html,
            }
        )

        return render(request, template_name, context=context)

    @staticmethod
    def post(request, rubric_key):
        form = RubricEditForm(request.POST)

        # we need to pad the number with zeros on the left since if the keystarts
        # with a zero, it will be interpreted as a 11 digit key, which result in an error
        rubric_key = str(rubric_key).zfill(12)

        if form.is_valid():
            rs = RubricService()
            rubric = rs.get_rubric_by_key(rubric_key)
            for key, value in form.cleaned_data.items():
                rubric.__setattr__(key, value)
            rubric.save()
        return redirect("rubric_item", rubric_key=rubric_key)


def _rules_as_list(rules: dict[str, dict[str, Any]]) -> list[dict[str, Any]]:
    # something (possible jsonfield) is randomly re-ordering the Python
    # dict, so use a list, sorted alphabetically by code (TODO: for now!)
    L = []
    for code in sorted(rules.keys()):
        data = rules[code].copy()
        data.update({"code": code})
        L.append(data)
    return L


class FeedbackRulesView(ManagerRequiredView):
    """Viewing and changing the defaults around potentially problem cases in annotation."""

    def get(self, request: HttpRequest) -> HttpResponse:
        template_name = "Rubrics/feedback_rules.html"
        context = self.build_context()
        settings = SettingsModel.load()
        rules = settings.feedback_rules
        if not rules:
            rules = static_feedback_rules
        context.update(
            {
                "feedback_rules": _rules_as_list(rules),
            }
        )
        return render(request, template_name, context=context)

    def post(self, request: HttpRequest) -> HttpResponse:
        template_name = "Rubrics/feedback_rules.html"
        settings = SettingsModel.load()
        # decide if we are resetting or updating the rules from the form
        if request.POST.get("_whut_do") == "reset":
            rules = {}
        else:
            rules = settings.feedback_rules
            if not rules:
                # carefully make a copy so we don't mess with the static data
                rules = deepcopy(static_feedback_rules)
            for code in rules.keys():
                x = request.POST.get(f"{code}-allowed", None)
                rules[code]["allowed"] = True if x is not None else False
                x = request.POST.get(f"{code}-warn", None)
                rules[code]["warn"] = True if x is not None else False
                x = request.POST.get(f"{code}-dama_allowed", None)
                rules[code]["dama_allowed"] = True if x is not None else False
        settings.feedback_rules = rules
        settings.save()

        # essentially a copy-paste of get from here :(
        context = self.build_context()
        settings = SettingsModel.load()
        rules = settings.feedback_rules
        if not rules:
            rules = static_feedback_rules
        context.update(
            {
                "successful_post": True,
                "feedback_rules": _rules_as_list(rules),
            }
        )
        return render(request, template_name, context=context)


class DownloadRubricView(ManagerRequiredView):
    def get(self, request: HttpRequest):
        service = RubricService()
        question = request.GET.get("question_filter")
        filetype = request.GET.get("file_type")

        if question is not None and len(question) != 0:
            question = int(question)
        else:
            question = None

        if filetype == "json":
            data_string = service.get_rubric_data("json", question=question)
            buf = StringIO(data_string)
            response = HttpResponse(buf.getvalue(), content_type="text/json")
            response["Content-Disposition"] = "attachment; filename=rubrics.json"
        elif filetype == "toml":
            data_string = service.get_rubric_data("toml", question=question)
            buf2 = BytesIO(data_string.encode("utf-8"))
            response = HttpResponse(buf2.getvalue(), content_type="application/toml")
            response["Content-Disposition"] = "attachment; filename=rubrics.toml"
        else:
            data_string = service.get_rubric_data("csv", question=question)
            buf3 = StringIO(data_string)
            response = HttpResponse(buf3.getvalue(), content_type="text/csv")
            response["Content-Disposition"] = "attachment; filename=rubrics.csv"
        return response


class UploadRubricView(ManagerRequiredView):
    def post(self, request: HttpRequest):
        service = RubricService()
        suffix = request.FILES["rubric_file"].name.split(".")[-1]

        if suffix == "csv" or suffix == "json":
            f = TextIOWrapper(request.FILES["rubric_file"], encoding="utf-8")
            data_string = f.read()
        elif suffix == "toml":
            f2 = BytesIO(request.FILES["rubric_file"].file.read())
            data_string = f2.getvalue().decode("utf-8")
        else:
            messages.error(request, "Invalid rubric file format")
            return redirect("rubrics_admin")

        service.update_rubric_data(data_string, suffix)
        messages.success(request, "Rubric file uploaded successfully.")
        return redirect("rubrics_admin")<|MERGE_RESOLUTION|>--- conflicted
+++ resolved
@@ -3,11 +3,8 @@
 # Copyright (C) 2023 Julian Lapenna
 # Copyright (C) 2023 Divy Patel
 # Copyright (C) 2024 Colin B. Macdonald
-<<<<<<< HEAD
 # Copyright (C) 2024 Aidan Murphy
-=======
 # Copyright (C) 2024 Aden Chan
->>>>>>> 708072e6
 
 from __future__ import annotations
 

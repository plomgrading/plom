# SPDX-License-Identifier: AGPL-3.0-or-later
# Copyright (C) 2022-2023 Edith Coates
# Copyright (C) 2023 Brennen Chiu
# Copyright (C) 2019-2024 Colin B. Macdonald
# Copyright (C) 2019-2023 Andrew Rechnitzer
# Copyright (C) 2020 Dryden Wiebe
# Copyright (C) 2021 Nicholas J H Lai
# Copyright (C) 2023 Julian Lapenna
# Copyright (C) 2023 Divy Patel
# Copyright (C) 2023 Natalie Balashov
# Copyright (C) 2024 Aden Chan
# Copyright (C) 2024 Bryan Tanady
# Copyright (C) 2024 Aidan Murphy

from __future__ import annotations

import csv
import io
import html
import json
import logging
import sys
from django.db.models.aggregates import Count
import tomlkit
from typing import Any

if sys.version_info < (3, 11):
    import tomli as tomllib
else:
    import tomllib


from operator import itemgetter

from django.contrib.auth.models import User
from django.core.exceptions import ObjectDoesNotExist, PermissionDenied
from django.db import transaction
from django.db.models import QuerySet

from rest_framework.exceptions import ValidationError

from plom.plom_exceptions import PlomConflict
from Base.models import SettingsModel
from Mark.models import Annotation
from Mark.models.tasks import MarkingTask
from Papers.models import Paper
from Papers.services import SpecificationService
from ..serializers import RubricSerializer
from ..models import Rubric
from ..models import RubricPane


log = logging.getLogger("RubricServer")


def _Rubric_to_dict(r: Rubric) -> dict[str, Any]:
    return {
        "rid": r.rid,
        "kind": r.kind,
        "display_delta": r.display_delta,
        "value": r.value,
        "out_of": r.out_of,
        "text": r.text,
        "tags": r.tags,
        "meta": r.meta,
        "username": r.user.username,
        "question": r.question,
        "versions": r.versions,
        "parameters": r.parameters,
        "system_rubric": r.system_rubric,
        "published": r.published,
        "last_modified": r.last_modified,
        "modified_by_username": (
            None if not r.modified_by_user else r.modified_by_user.username
        ),
        "revision": r.revision,
    }


class RubricService:
    """Class to encapsulate functions for creating and modifying rubrics."""

    def create_rubric(
        self, rubric_data: dict[str, Any], *, creating_user: User | None = None
    ) -> dict[str, Any]:
        """Create a rubric using data submitted by a marker.

        Args:
            rubric_data: data for a rubric submitted by a web request.
                This input will not be modified by this call.

        Keyword Args:
            creating_user: who is trying to create the rubric.  ``None``
                means you don't care who (probably for internal use only).
                ``None`` also bypasses the rubric access settings.

        Returns:
            The new rubric data, in dict key-value format.

        Raises:
            KeyError: if rubric_data contains missing username or kind fields.
            ValidationError: if rubric kind is not a valid option.
            ValueError: if username does not exist in the DB.
            PermissionDenied: user are not allowed to create rubrics.
                This could be "this user" or "all users".
        """
        rubric_obj = self._create_rubric(rubric_data, creating_user=creating_user)
        return _Rubric_to_dict(rubric_obj)

    # implementation detail of the above, independently testable
    def _create_rubric(
        self, incoming_data: dict[str, Any], *, creating_user: User | None = None
    ) -> Rubric:
        incoming_data = incoming_data.copy()

        # some mangling around user/username here
        if "user" not in incoming_data.keys():
            username = incoming_data.pop("username")
            try:
                user = User.objects.get(username=username)
                incoming_data["user"] = user.pk
                incoming_data["modified_by_user"] = user.pk
            except ObjectDoesNotExist as e:
                raise ValueError(f"User {username} does not exist.") from e

        if "kind" not in incoming_data.keys():
            raise ValidationError({"kind": "Kind is required."})

        if incoming_data["kind"] not in ["absolute", "relative", "neutral"]:
            raise ValidationError({"kind": "Invalid kind."})

        # Check permissions
        s = SettingsModel.load()
        if creating_user is None:
            pass
        elif s.who_can_create_rubrics == "permissive":
            pass
        elif s.who_can_create_rubrics == "locked":
            raise PermissionDenied(
                "No users are allowed to create rubrics on this server"
            )
        else:
            # neither permissive nor locked so consult per-user permissions
            if creating_user.groups.filter(name="lead_marker").exists():
                # lead markers can modify any non-system-rubric
                pass
            else:
                raise PermissionDenied(
                    f'You ("{creating_user}") are not allowed to create'
                    " rubrics on this server"
                )
            pass

        # Now do actual stuff

        if incoming_data.get("display_delta", None) is None:
            # if we don't have a display_delta, we'll generate a default one
            incoming_data["display_delta"] = self._generate_display_delta(
                # if value is missing, can only be neutral
                # missing value will be prohibited in a future MR
                incoming_data.get("value", 0),
                incoming_data["kind"],
                incoming_data.get("out_of", None),
            )

        incoming_data["latest"] = True
        serializer = RubricSerializer(data=incoming_data)
        if serializer.is_valid():
            new_rubric = serializer.save()

            new_rubric.pedagogy_tags.clear()
            for tag in incoming_data.get("pedagogy_tags", []):
                new_rubric.pedagogy_tags.add(tag)

            rubric_obj = serializer.instance
            return rubric_obj
        else:
            raise ValidationError(serializer.errors)

    @transaction.atomic
    def modify_rubric(
        self,
        rid: int,
        new_rubric_data: dict[str, Any],
        *,
        modifying_user: User | None = None,
    ) -> dict[str, Any]:
        """Modify a rubric.

        Args:
            rid: uniquely identify a rubric, but not a particular revision.
                Generally not the same as the "primary key" used
                internally.
            new_rubric_data: data for a rubric submitted by a web request.
                This input will not be modified by this call.

        Keyword Args:
            modifying_user: who is trying to modify the rubric.  This might
                differ from the "owner" of the rubric, i.e., the ``username``
                field inside the ``rubric_data``.  If you pass None (default)
                no checking will be done (probably for internal use).

        Returns:
            The modified rubric data, in dict key-value format.

        Exceptions:
            ValueError: wrong "kind" or invalid rubric data.
            PermissionDenied: user does not have permission to modify.
                This could be "this user" or "all users".
            ValidationError: invalid kind, maybe other invalidity.
            PlomConflict: the new data is too old; someone else modified.
        """
        new_rubric_data = new_rubric_data.copy()
        username = new_rubric_data.pop("username")

        try:
            user = User.objects.get(username=username)
        except ObjectDoesNotExist as e:
            raise ValueError(f"User {username} does not exist.") from e

        try:
            old_rubric = (
                Rubric.objects.filter(rid=rid, latest=True).select_for_update().get()
            )
        except Rubric.DoesNotExist as e:
            raise ValueError(f"Rubric {rid} does not exist.") from e

        # default revision if missing from incoming data
        new_rubric_data.setdefault("revision", 0)

        # incoming revision is not incremented to check if what the
        # revision was based on is outdated
        if not new_rubric_data["revision"] == old_rubric.revision:
            # TODO: record who last modified and when
            raise PlomConflict(
                f'The rubric your revision was based upon {new_rubric_data["revision"]} '
                f"does not match database content (revision {old_rubric.revision}): "
                f"most likely your edits have collided with those of someone else."
            )

        # Generally, omitting modifying_user bypasses checks
        if modifying_user is None:
            pass
        elif old_rubric.system_rubric:
            raise PermissionDenied(
                f'User "{modifying_user}" is not allowed to modify system rubrics'
            )

        s = SettingsModel.load()
        if modifying_user is None:
            pass
        elif s.who_can_modify_rubrics == "permissive":
            pass
        elif s.who_can_modify_rubrics == "locked":
            raise PermissionDenied(
                "No users are allowed to modify rubrics on this server"
            )
        else:
            # neither permissive nor locked so consult per-user permissions
            if user == modifying_user:
                # users can modify their own
                pass
            elif modifying_user.groups.filter(name="lead_marker").exists():
                # lead markers can modify any non-system-rubric
                pass
            else:
                raise PermissionDenied(
                    f'You ("{modifying_user}") are not allowed to modify'
                    f' rubrics created by other users (here "{user}")'
                )

        new_rubric_data.pop("modified_by_username", None)

        if modifying_user is not None:
            new_rubric_data["modified_by_user"] = modifying_user.pk

        # To be changed by future MR
        new_rubric_data["user"] = old_rubric.user.pk
        new_rubric_data["revision"] += 1
        new_rubric_data["latest"] = True
        new_rubric_data["rid"] = old_rubric.rid

        new_rubric_data["display_delta"] = self._generate_display_delta(
            new_rubric_data.get("value", 0),
            new_rubric_data["kind"],
            new_rubric_data.get("out_of", None),
        )

        serializer = RubricSerializer(data=new_rubric_data)

        if not serializer.is_valid():
            raise ValidationError(serializer.errors)

        old_rubric.latest = False
        old_rubric.save()

        new_rubric = serializer.save()

        new_rubric.pedagogy_tags.clear()
        for tag in new_rubric_data.get("pedagogy_tags", []):
            new_rubric.pedagogy_tags.add(tag)

        rubric_obj = serializer.instance
        return _Rubric_to_dict(rubric_obj)

    def _generate_display_delta(
        self,
        value: int | float | str,
        kind: str,
        out_of: int | float | str | None = None,
    ) -> str:
        """Generate the display delta for a rubric.

        Keyword Args:
            value: the value of the rubric.
            kind: the kind of the rubric.
            out_of: the maximum value of the rubric, required for
                absolute rubrics, none for other rubrics

        Raises:
            ValueError: if the kind is not valid.
            ValueError: if the kind is absolute and out_of is not provided.
        """
        value = float(value) if isinstance(value, str) else value
        out_of = float(out_of) if isinstance(out_of, str) else out_of

        # TODO: we may want to special case vulgar fractions in the future

        if kind == "absolute":
            if out_of is None:
                raise ValueError("out_of is required for absolute rubrics.")
            else:
                if isinstance(value, int) or value.is_integer():
                    return f"{value:g} of {out_of:g}"
                else:
                    return f"{value} of {out_of}"
        elif kind == "relative":
            if value > 0:
                return f"+{value:g}"
            else:
                # Negative sign gets applied automatically
                return f"{value:g}"
        elif kind == "neutral":
            return "."
        else:
            raise ValueError(f"Invalid kind: {kind}.")

    @classmethod
    def get_rubrics_as_dicts(
        cls, *, question: int | None = None
    ) -> list[dict[str, Any]]:
        """Get the rubrics, possibly filtered by question.

        Keyword Args:
            question: question index or ``None`` for all.

        Returns:
            Collection of dictionaries, one for each rubric.
        """
        rubric_queryset = cls.get_all_rubrics()
        if question is not None:
            rubric_queryset = rubric_queryset.filter(question=question, latest=True)
        rubric_data = []

        for r in rubric_queryset.prefetch_related("user"):
            rubric_data.append(_Rubric_to_dict(r))

        new_rubric_data = sorted(rubric_data, key=itemgetter("kind"))

        return new_rubric_data

    @staticmethod
    def get_all_rubrics() -> QuerySet[Rubric]:
        """Get all the rubrics (latest revisions) as a QuerySet, enabling further lazy filtering.

        See: https://docs.djangoproject.com/en/4.2/topics/db/queries/#querysets-are-lazy

        Returns:
            Lazy queryset of all rubrics.
        """
        return Rubric.objects.filter(latest=True)

    def get_all_rubrics_with_counts(self) -> QuerySet[Rubric]:
        """Get all latest rubrics but also annotate with how many times it has been used.

            Times used included all annotations, not just latest ones.
            @arechnitzer promises to fix this behavior in a future MR.

        Returns:
            Lazy queryset of all rubrics with counts.
        """
        qs = self.get_all_rubrics()
        return qs.annotate(times_used=Count("annotations"))

    # TODO: create method to get all rubrics with counts of how many times
    #       it has been used in the latest edition of a paper

    def get_rubric_count(self) -> int:
        """How many rubrics in total (excluding revisions)."""
        return Rubric.objects.filter(latest=True).count()

    def get_rubric_by_rid(self, rid: int) -> Rubric:
        """Get the latest rurbic revision by its rubric id.

        Args:
            rid: which rubric.  Note currently the rid is not
                the same as the internal ``pk`` ("primary key").

        Returns:
            The rubric object.  It is not "selected for update" so should
            be read-only.
        """
        return Rubric.objects.get(rid=rid, latest=True)

    def get_past_revisions_by_rid(self, rid: int) -> list[Rubric]:
        """Get all earlier revisions of a rubric by the rid, not including the latest one.

        Args:
            rid: which rubric series to we want the past revisions of.

        Returns:
            A list of rubrics with the specified rubric id.
        """
        return list(
            Rubric.objects.filter(rid=rid, latest=False).all().order_by("revision")
        )

    def init_rubrics(self, username: str) -> bool:
        """Add special rubrics such as deltas and per-question specific.

        Args:
            username: which user to associate with the initialized rubrics.

        Returns:
            True if initialized or False if it was already initialized.

        Exceptions:
            ValueError: username does not exist or is not part of the manager group.
        """
        try:
            _ = User.objects.get(username__iexact=username, groups__name="manager")
        except ObjectDoesNotExist as e:
            raise ValueError(
                f"User '{username}' does not exist or has wrong permissions!"
            ) from e
        # TODO: legacy checks for specific "no answer given" rubric, see `db_create.py`
        existing_rubrics = Rubric.objects.all()
        if existing_rubrics:
            return False
        self._build_system_rubrics(username)
        return True

    def _build_system_rubrics(self, username: str) -> None:
        log.info("Building special manager-generated rubrics")
        # create standard manager delta-rubrics - but no 0, nor +/- max-mark
        for q in SpecificationService.get_question_indices():
            mx = SpecificationService.get_question_max_mark(q)
            # make zero mark and full mark rubrics
            rubric = {
                "kind": "absolute",
                "display_delta": f"0 of {mx}",
                "value": "0",
                "out_of": mx,
                "text": "no answer given",
                "question": q,
                "meta": "Is this answer blank or nearly blank?  Please do not use "
                + "if there is any possibility of relevant writing on the page.",
                "tags": "",
                "username": username,
                "system_rubric": True,
            }
            try:
                r = self.create_rubric(rubric)
            except AssertionError:
                print("Skipping absolute rubric, not implemented yet, Issue #2641")
            # log.info("Built no-answer-rubric Q%s: key %s", q, r.pk)

            rubric = {
                "kind": "absolute",
                "display_delta": f"0 of {mx}",
                "value": "0",
                "out_of": mx,
                "text": "no marks",
                "question": q,
                "meta": "There is writing here but its not sufficient for any points.",
                "tags": "",
                "username": username,
                "system_rubric": True,
            }
            try:
                r = self.create_rubric(rubric)
            except AssertionError:
                print("Skipping absolute rubric, not implemented yet, Issue #2641")
            # log.info("Built no-marks-rubric Q%s: key %s", q, r.pk)

            rubric = {
                "kind": "absolute",
                "display_delta": f"{mx} of {mx}",
                "value": f"{mx}",
                "out_of": mx,
                "text": "full marks",
                "question": q,
                "meta": "",
                "tags": "",
                "username": username,
                "system_rubric": True,
            }
            try:
                r = self.create_rubric(rubric)
            except AssertionError:
                print("Skipping absolute rubric, not implemented yet, Issue #2641")
            # log.info("Built full-marks-rubric Q%s: key %s", q, r.pk)

            # now make delta-rubrics
            for m in range(1, int(mx) + 1):
                # make positive delta
                rubric = {
                    "display_delta": "+{}".format(m),
                    "value": m,
                    "out_of": 0,
                    "text": ".",
                    "kind": "relative",
                    "question": q,
                    "meta": "",
                    "tags": "",
                    "username": username,
                    "system_rubric": True,
                }
                r = self.create_rubric(rubric)
                log.info("Built delta-rubric +%d for Q%s: %s", m, q, r["rid"])
                # make negative delta
                rubric = {
                    "display_delta": "-{}".format(m),
                    "value": -m,
                    "out_of": 0,
                    "text": ".",
                    "kind": "relative",
                    "question": q,
                    "meta": "",
                    "tags": "",
                    "username": username,
                    "system_rubric": True,
                }
                r = self.create_rubric(rubric)
                log.info("Built delta-rubric -%d for Q%s: %s", m, q, r["rid"])

            # TODO: testing non-integer rubrics in demo: change to True
            if False:
                for rubric in [
                    {
                        "display_delta": "+1\N{Vulgar Fraction One Half}",
                        "value": 1.5,
                        "text": "testing non-integer rubric",
                        "kind": "relative",
                        "question": q,
                        "username": username,
                        "system_rubric": True,
                    },
                    {
                        "display_delta": "-\N{Vulgar Fraction One Half}",
                        "value": -0.5,
                        "text": "testing negative non-integer rubric",
                        "kind": "relative",
                        "question": q,
                        "username": username,
                        "system_rubric": True,
                    },
                    {
                        "display_delta": "+a tenth",
                        "value": 1 / 10,
                        "text": "one tenth of one point",
                        "kind": "relative",
                        "question": q,
                        "username": username,
                        "system_rubric": True,
                    },
                    {
                        "display_delta": "+1/29",
                        "value": 1 / 29,
                        "text": "ADR will love co-prime pairs",
                        "kind": "relative",
                        "question": q,
                        "username": username,
                        "system_rubric": True,
                    },
                    {
                        "display_delta": "+1/31",
                        "value": 1 / 31,
                        "text": r"tex: Note that $31 \times 29 = 899$.",
                        "kind": "relative",
                        "question": q,
                        "username": username,
                        "system_rubric": True,
                    },
                    {
                        "display_delta": "1/49 of 1/7",
                        "value": 1 / 49,
                        "out_of": 1 / 7,
                        "text": "testing absolute rubric",
                        "kind": "absolute",
                        "question": q,
                        "username": username,
                        "system_rubric": True,
                    },
                ]:
                    r = self.create_rubric(rubric)
                    log.info(
                        "Built %s rubric %s for Q%s: %s",
                        r["kind"],
                        r["display_delta"],
                        q,
                        r["rid"],
                    )

    def build_half_mark_delta_rubrics(self, username: str) -> bool:
        """Create the plus and minus one-half delta rubrics that are optional.

        Args:
            username: which user to associate with the demo rubrics.

        Returns:
            True if initialized or False if already initialized.

        Exceptions:
            ValueError: username does not exist or is not part of the manager group.
        """
        try:
            _ = User.objects.get(username__iexact=username, groups__name="manager")
        except ObjectDoesNotExist as e:
            raise ValueError(
                f"User '{username}' does not exist or has wrong permissions!"
            ) from e
        existing_demo_rubrics = (
            Rubric.objects.all().filter(value__exact=0.5).filter(text__exact=".")
        )
        if existing_demo_rubrics:
            return False
        self._build_half_mark_delta_rubrics(username)
        return True

    def _build_half_mark_delta_rubrics(self, username: str) -> None:
        log.info("Building half-mark delta rubrics")
        for q in SpecificationService.get_question_indices():
            rubric = {
                "display_delta": "+\N{Vulgar Fraction One Half}",
                "value": 0.5,
                "text": ".",
                "kind": "relative",
                "question": q,
                "username": username,
                "system_rubric": True,
            }
            r = self.create_rubric(rubric)
            log.info(
                "Built delta-rubric %s for Qidx %d: %s",
                r["display_delta"],
                r["question"],
<<<<<<< HEAD
                r["rid"],
=======
                r["id"],
>>>>>>> 6d89928e
            )

            rubric = {
                "display_delta": "-\N{Vulgar Fraction One Half}",
                "value": -0.5,
                "text": ".",
                "kind": "relative",
                "question": q,
                "username": username,
                "system_rubric": True,
            }
            r = self.create_rubric(rubric)
            log.info(
                "Built delta-rubric %s for Qidx %d: %s",
                r["display_delta"],
                r["question"],
<<<<<<< HEAD
                r["rid"],
=======
                r["id"],
>>>>>>> 6d89928e
            )

    def erase_all_rubrics(self) -> int:
        """Remove all rubrics, permanently deleting them.  BE CAREFUL.

        Returns:
            How many rubrics were removed.
        """
        n = 0
        with transaction.atomic():
            for r in Rubric.objects.all().select_for_update():
                r.delete()
                n += 1
        return n

    def get_rubric_pane(self, user: User, question: int) -> dict:
        """Gets a rubric pane for a user.

        Args:
            user: a User instance
            question: which question index.

        Returns:
            dict: the JSON representation of the pane.
        """
        pane, created = RubricPane.objects.get_or_create(user=user, question=question)
        if created:
            return {}
        return pane.data

    def update_rubric_pane(self, user: User, question: int, data: dict) -> None:
        """Updates a rubric pane for a user.

        Args:
            user: a User instance
            question: question index associated with the rubric pane.
            data: dict representing the new pane
        """
        pane = RubricPane.objects.get(user=user, question=question)
        pane.data = data
        pane.save()

    def get_annotation_from_rubric(self, rubric: Rubric) -> QuerySet[Annotation]:
        """Get the QuerySet of Annotations that use this Rubric.

        Args:
            rubric: a Rubric object instance.

        Returns:
            A query set of Annotation instances.
        """
        return rubric.annotations.all()

    def get_marking_tasks_with_rubric_in_latest_annotation(
        self, rubric: Rubric
    ) -> QuerySet[MarkingTask]:
        """Get the QuerySet of MarkingTasks that use this Rubric in their latest annotations.

        Note: the search is only on the latest annotations but does not
        take revision of the rubric into account: that is you can ask
        with an older revision and you'll still find the match.

        Args:
            rubric: a Rubric object instance.

        Returns:
            A query of MarkingTask instances.
        """
        return (
            MarkingTask.objects.filter(
                status=MarkingTask.COMPLETE, latest_annotation__rubric__rid=rubric.rid
            )
            .order_by("paper__paper_number")
            .prefetch_related("paper", "assigned_user", "latest_annotation")
        )

    def get_rubrics_from_annotation(self, annotation: Annotation) -> QuerySet[Rubric]:
        """Get the queryset of rubrics that are used by this annotation.

        Args:
            annotation: Annotation instance

        Returns:
            Rubric instances
        """
        return Rubric.objects.filter(annotations=annotation)

    def get_rubrics_from_paper(self, paper_obj: Paper) -> QuerySet[Rubric]:
        """Get the queryset of rubrics that are used by this paper.

        Args:
            paper_obj: Paper instance

        Returns:
            Rubric instances
        """
        marking_tasks = MarkingTask.objects.filter(paper=paper_obj)
        annotations = Annotation.objects.filter(task__in=marking_tasks)
        rubrics = Rubric.objects.filter(annotations__in=annotations)
        return rubrics

    def get_rubrics_from_user(self, username: str) -> QuerySet[Rubric]:
        """Get the queryset of rubrics used by this user.

        Args:
            username: username of the user

        Returns:
            Rubric instances
        """
        user = User.objects.get(username=username)
        return Rubric.objects.filter(user=user)

    def get_rubric_as_html(self, rubric: Rubric) -> str:
        """Gets a rubric as HTML.

        Args:
            rubric: a Rubric instance

        Returns:
            HTML representation of the rubric.

        TODO: code duplication from plom.client.rubrics.py.
        """
        text = html.escape(rubric.text)
        display_delta = html.escape(rubric.display_delta)
        return f"""
            <table style="color:#FF0000;">
                <tr>
                    <td style="padding:2px; border-width:1px; border-style:solid; border-color:#FF0000;">
                        <b>{display_delta}</b>
                    </td>
                    <td style="padding:2px; border-width:1px; border-style:dotted; border-color:#FF0000; border-left-style:None;">
                        {text}
                    </td>
                </tr>
            </table>
        """

    def get_rubric_data(self, filetype: str, question: int | None) -> str:
        """Get the rubric data as a file.

        Args:
            filetype: The type of file to generate. Supported file types are "json", "toml", and "csv".
            question: The question ID to filter the rubric data. If None, all rubrics will be included.

        Returns:
            A string containing the rubric data from the specified file format.

        Raises:
            ValueError: If the specified file type is not supported.
        """
        rubrics = self.get_rubrics_as_dicts(question=question)

        if filetype == "json":
            if question is not None:
                queryset = Rubric.objects.filter(question=question)
            else:
                queryset = Rubric.objects.all()
            serializer = RubricSerializer(queryset, many=True)
            data_string = json.dumps(serializer.data, indent="  ")
        elif filetype == "toml":
            for dictionary in rubrics:
                filtered = {k: v for k, v in dictionary.items() if v is not None}
                dictionary.clear()
                dictionary.update(filtered)
            data_string = tomlkit.dumps({"rubric": rubrics})
        elif filetype == "csv":
            f = io.StringIO()
            writer = csv.DictWriter(f, fieldnames=rubrics[0].keys())
            writer.writeheader()
            writer.writerows(rubrics)
            data_string = f.getvalue()
        else:
            raise ValueError(f"Unsupported file type: {filetype}")

        return data_string

    def update_rubric_data(self, data: str, filetype: str) -> list[dict[str, Any]]:
        """Retrieves rubrics from a file.

        Args:
            data: The file object containing the rubrics.
            filetype: The type of the file (json, toml, csv).

        Returns:
            A list of the rubrics created.

        Raises:
            ValueError: If the file type is not supported.
        """
        if filetype == "json":
            rubrics = json.loads(data)
        elif filetype == "toml":
            rubrics = tomllib.loads(data)["rubric"]
        elif filetype == "csv":
            f = io.StringIO(data)
            reader = csv.DictReader(f)
            rubrics = list(reader)
        else:
            raise ValueError(f"Unsupported file type: {filetype}")

        return [self.create_rubric(r) for r in rubrics]<|MERGE_RESOLUTION|>--- conflicted
+++ resolved
@@ -655,11 +655,7 @@
                 "Built delta-rubric %s for Qidx %d: %s",
                 r["display_delta"],
                 r["question"],
-<<<<<<< HEAD
                 r["rid"],
-=======
-                r["id"],
->>>>>>> 6d89928e
             )
 
             rubric = {
@@ -676,11 +672,7 @@
                 "Built delta-rubric %s for Qidx %d: %s",
                 r["display_delta"],
                 r["question"],
-<<<<<<< HEAD
                 r["rid"],
-=======
-                r["id"],
->>>>>>> 6d89928e
             )
 
     def erase_all_rubrics(self) -> int:

# SPDX-License-Identifier: AGPL-3.0-or-later
# Copyright (C) 2022-2023 Edith Coates
# Copyright (C) 2023 Brennen Chiu
# Copyright (C) 2019-2025 Colin B. Macdonald
# Copyright (C) 2019-2025 Andrew Rechnitzer
# Copyright (C) 2020 Dryden Wiebe
# Copyright (C) 2021 Nicholas J H Lai
# Copyright (C) 2023 Julian Lapenna
# Copyright (C) 2023 Divy Patel
# Copyright (C) 2023 Natalie Balashov
# Copyright (C) 2024-2025 Aden Chan
# Copyright (C) 2024 Bryan Tanady
# Copyright (C) 2024 Aidan Murphy

from __future__ import annotations

import ast
import csv
import io
import html
import json
import logging
import sys
from operator import itemgetter
from typing import Any

if sys.version_info < (3, 11):
    import tomli as tomllib
else:
    import tomllib
import tomlkit

from django.contrib.auth.models import User
from django.core.exceptions import ObjectDoesNotExist, PermissionDenied
from django.db import transaction
from django.db.models.aggregates import Count
from django.db.models import QuerySet
from rest_framework import serializers

from plom.plom_exceptions import PlomConflict
from Base.models import SettingsModel
from Mark.models import Annotation
from Mark.models.tasks import MarkingTask
from Papers.models import Paper
from Papers.services import SpecificationService
from QuestionTags.models import PedagogyTag
from ..serializers import RubricSerializer
from ..models import Rubric
from ..models import RubricPane
from .utils import _generate_display_delta, _Rubric_to_dict


log = logging.getLogger("RubricServer")


# TODO: more validation of JSONFields that the model/form/serializer should
# be doing (see `clean_versions` commented out in Rubrics/models.py)
# These `_validate_...` functions are written somelike like `clean_<field>`
# in Django's model/form.
def _validate_versions(vers: None | list | str) -> None:
    if not vers:
        # empty string is ok for versions
        return

    if not isinstance(vers, list):
        raise serializers.ValidationError(
            f'nonempty "versions" must be a list of ints but got "{vers}"'
        )
    for v in vers:
        if not isinstance(v, int):
            raise serializers.ValidationError(
                f'nonempty "versions" must be a list of ints but got "{vers}"'
            )


def _validate_parameters(parameters: None | list) -> None:
    if not parameters:
        return

    if not isinstance(parameters, list):
        raise serializers.ValidationError(
            'nonempty "parameters" must be a list but got'
            f' type {type(parameters)}: "{parameters}"'
        )
    for row in parameters:
        try:
            param, values = row
        except ValueError as e:
            raise serializers.ValidationError(
                f'Invalid row in "parameters": {e}'
            ) from e

        if not isinstance(param, str):
            raise serializers.ValidationError(
                'Invalid row in "parameters": first row entry "param" should be str'
                f' but has type "{type(param)}"; row: "{row}"'
            )

        if not (isinstance(values, tuple) or isinstance(values, list)):
            raise serializers.ValidationError(
                'Invalid row in "parameters": expected list of substitution values;'
                f' got type "{type(values)}"; row: "{row}"'
            )

        # TODO: could also assert len(values) matches number of versions

        for v in values:
            if not isinstance(v, str):
                raise serializers.ValidationError(
                    'Invalid row in "parameters": expected list of str substitutions;'
                    f' value "{v}" has "{type(v)}"; row: "{row}"'
                )


# TODO: this code belongs in model/serializer?
def _validate_value_out_of(value, out_of) -> None:
    try:
        out_of = float(out_of)
    except ValueError as e:
        raise serializers.ValidationError(
            {"out_of": f"out of {out_of} must be convertible to number: {e}"}
        ) from e
    try:
        value = float(value)
    except ValueError as e:
        raise serializers.ValidationError(
            {"value": f"value {value} must be convertible to number: {e}"}
        ) from e
    if not 0 <= value <= out_of:
        raise serializers.ValidationError(
            {"value": f"out of range: {value} is not in [0, {out_of}]."}
        )


class RubricService:
    """Class to encapsulate functions for creating and modifying rubrics."""

    def create_rubric(
        self, rubric_data: dict[str, Any], *, creating_user: User | None = None
    ) -> dict[str, Any]:
        """Create a rubric using data submitted by a marker.

        Args:
            rubric_data: data for a rubric submitted by a web request.
                This input will not be modified by this call.

        Keyword Args:
            creating_user: who is trying to create the rubric.  ``None``
                means you don't care who (probably for internal use only).
                ``None`` also bypasses the rubric access settings.

        Returns:
            The new rubric data, in dict key-value format.

        Raises:
            KeyError: if rubric_data contains missing username or user.
            serializers.ValidationError: if rubric kind is not a valid
                option, or other errors.
            ValueError: if username does not exist in the DB.
            PermissionDenied: user are not allowed to create rubrics.
                This could be "this user" or "all users".
        """
        rubric_obj = self._create_rubric(rubric_data, creating_user=creating_user)
        return _Rubric_to_dict(rubric_obj)

    # implementation detail of the above, independently testable
    def _create_rubric(
        self, incoming_data: dict[str, Any], *, creating_user: User | None = None
    ) -> Rubric:
        incoming_data = incoming_data.copy()

        # some mangling around user/username here
        if "user" not in incoming_data.keys():
            username = incoming_data.pop("username", None)
            if not username:
                # TODO: revisit this in the context of uploading rubrics from files
                raise KeyError(
                    "user or username is required (for now, might change in future)"
                )
            try:
                user = User.objects.get(username=username)
                incoming_data["user"] = user.pk
                incoming_data["modified_by_user"] = user.pk
            except ObjectDoesNotExist as e:
                raise ValueError(f"User {username} does not exist.") from e

        if "rid" in incoming_data.keys():
            # could potentially allow blank rid...
<<<<<<< HEAD
            raise serializers.ValidationError(
                'Data for creating a new rubric must not already have a "rid" column,'
=======
            raise ValidationError(
                'Data for creating a new rubric must not have a "rid" column,'
>>>>>>> c0ec24f2
                f' but this has {incoming_data.get("rid")}'
            )

        # some mangling because client still uses "question"
        if "question_index" not in incoming_data.keys():
            incoming_data["question_index"] = incoming_data.pop("question")

        if "kind" not in incoming_data.keys():
            raise serializers.ValidationError({"kind": "Kind is required."})

        if incoming_data["kind"] not in ("absolute", "relative", "neutral"):
            raise serializers.ValidationError({"kind": "Invalid kind."})

        # Check permissions
        s = SettingsModel.load()
        if creating_user is None:
            pass
        elif s.who_can_create_rubrics == "permissive":
            pass
        elif s.who_can_create_rubrics == "locked":
            raise PermissionDenied(
                "No users are allowed to create rubrics on this server"
            )
        else:
            # neither permissive nor locked so consult per-user permissions
            if creating_user.groups.filter(name="lead_marker").exists():
                # lead markers can modify any non-system-rubric
                pass
            else:
                raise PermissionDenied(
                    f'You ("{creating_user}") are not allowed to create'
                    " rubrics on this server"
                )
            pass

        return self._create_rubric_lowlevel(incoming_data)

    def _create_rubric_lowlevel(
        self,
        data: dict[str, Any],
        *,
        _bypass_serializer: bool = False,
        _bypass_user: User | None = None,
    ) -> Rubric:
        """Create rubrics with less error checking, internal use only.

        Careful with ``_pypass_serializer``.  I think this stuff was introduced
        to decrease the number of database queries when making many rubrics.
        """
        if data.get("display_delta", None) is None:
            # if we don't have a display_delta, we'll generate a default one
            data["display_delta"] = _generate_display_delta(
                # if value is missing, can only be neutral
                # missing value will be prohibited in a future MR
                data.get("value", 0),
                data["kind"],
                data.get("out_of", None),
            )

        # TODO: Perhaps the serializer should do this
        if data["kind"] == "absolute":
            _validate_value_out_of(data["value"], data["out_of"])

        # TODO: more validation of JSONFields that the model/form/serializer should
        # be doing (see `clean_versions` commented out in Rubrics/models.py)
        _validate_versions(data.get("versions"))
        _validate_parameters(data.get("parameters"))

        data["latest"] = True
        if _bypass_serializer:
            assert _bypass_user is not None
            new_rubric = Rubric.objects.create(
                text=data["text"],
                question_index=data["question_index"],
                system_rubric=data["system_rubric"],
                kind=data["kind"],
                value=data["value"],
                out_of=data["out_of"],
                display_delta=data["display_delta"],
                meta=data.get("meta"),
                user=_bypass_user,
                modified_by_user=_bypass_user,
                latest=data.get("latest"),
                versions=data.get("versions"),
            )
            for tag in data.get("pedagogy_tags", []):
                new_rubric.pedagogy_tags.add(tag)
            return new_rubric

        serializer = RubricSerializer(data=data)
        if not serializer.is_valid():
            raise serializers.ValidationError(serializer.errors)
        new_rubric = serializer.save()
        # TODO: if its new why do we need to clear these?
        # new_rubric.pedagogy_tags.clear()
        for tag in data.get("pedagogy_tags", []):
            new_rubric.pedagogy_tags.add(tag)
        rubric_obj = serializer.instance
        return rubric_obj

    @transaction.atomic
    def modify_rubric(
        self,
        rid: int,
        new_rubric_data: dict[str, Any],
        *,
        modifying_user: User | None = None,
        tag_tasks: bool = False,
    ) -> dict[str, Any]:
        """Modify a rubric.

        Args:
            rid: uniquely identify a rubric, but not a particular revision.
                Generally not the same as the "primary key" used
                internally.
            new_rubric_data: data for a rubric submitted by a web request.
                This input will not be modified by this call.

        Keyword Args:
            modifying_user: who is trying to modify the rubric.  This might
                differ from the "owner" of the rubric, i.e., the ``username``
                field inside the ``rubric_data``.  If you pass None (default)
                no checking will be done (probably for internal use).
            tag_tasks: whether to tag all tasks whose latest annotation uses
                this rubric with ``"rubric_changed"``.

        Returns:
            The modified rubric data, in dict key-value format.

        Exceptions:
            ValueError: wrong "kind" or invalid rubric data.
            PermissionDenied: user does not have permission to modify.
                This could be "this user" or "all users".
            serializers.ValidationError: invalid kind, maybe other invalidity.
            PlomConflict: the new data is too old; someone else modified.
        """
        # addresses a circular import?
        from Mark.services import MarkingTaskService

        new_rubric_data = new_rubric_data.copy()
        username = new_rubric_data.pop("username")

        try:
            user = User.objects.get(username=username)
        except ObjectDoesNotExist as e:
            raise ValueError(f"User {username} does not exist.") from e

        try:
            old_rubric = (
                Rubric.objects.filter(rid=rid, latest=True).select_for_update().get()
            )
        except Rubric.DoesNotExist as e:
            raise ValueError(f"Rubric {rid} does not exist.") from e

        # default revision if missing from incoming data
        new_rubric_data.setdefault("revision", 0)

        # incoming revision is not incremented to check if what the
        # revision was based on is outdated
        if not new_rubric_data["revision"] == old_rubric.revision:
            # TODO: record who last modified and when
            raise PlomConflict(
                f'The rubric your revision was based upon {new_rubric_data["revision"]} '
                f"does not match database content (revision {old_rubric.revision}): "
                f"most likely your edits have collided with those of someone else."
            )

        # some mangling because client still uses "question"
        if "question_index" not in new_rubric_data.keys():
            new_rubric_data["question_index"] = new_rubric_data.pop("question")

        # Generally, omitting modifying_user bypasses checks
        if modifying_user is None:
            pass
        elif old_rubric.system_rubric:
            raise PermissionDenied(
                f'User "{modifying_user}" is not allowed to modify system rubrics'
            )

        s = SettingsModel.load()
        if modifying_user is None:
            pass
        elif s.who_can_modify_rubrics == "permissive":
            pass
        elif s.who_can_modify_rubrics == "locked":
            raise PermissionDenied(
                "No users are allowed to modify rubrics on this server"
            )
        else:
            # neither permissive nor locked so consult per-user permissions
            if user == modifying_user:
                # users can modify their own
                pass
            elif modifying_user.groups.filter(name="lead_marker").exists():
                # lead markers can modify any non-system-rubric
                pass
            else:
                raise PermissionDenied(
                    f'You ("{modifying_user}") are not allowed to modify'
                    f' rubrics created by other users (here "{user}")'
                )

        new_rubric_data.pop("modified_by_username", None)

        if modifying_user is not None:
            new_rubric_data["modified_by_user"] = modifying_user.pk

        # To be changed by future MR  (TODO: what does this comment mean?)
        new_rubric_data["user"] = old_rubric.user.pk
        new_rubric_data["revision"] += 1
        new_rubric_data["latest"] = True
        new_rubric_data["rid"] = old_rubric.rid

        if new_rubric_data.get("display_delta", None) is None:
            # if we don't have a display_delta, we'll generate a default one
            new_rubric_data["display_delta"] = _generate_display_delta(
                new_rubric_data.get("value", 0),
                new_rubric_data["kind"],
                new_rubric_data.get("out_of", None),
            )

        if new_rubric_data["kind"] in ("relative", "neutral"):
            new_rubric_data["out_of"] = 0

        # TODO: Perhaps the serializer should do this
        if new_rubric_data["kind"] == "absolute":
            _validate_value_out_of(new_rubric_data["value"], new_rubric_data["out_of"])

        _validate_versions(new_rubric_data.get("versions"))
        _validate_parameters(new_rubric_data.get("parameters"))

        serializer = RubricSerializer(data=new_rubric_data)

        if not serializer.is_valid():
            raise serializers.ValidationError(serializer.errors)

        old_rubric.latest = False
        old_rubric.save()

        new_rubric = serializer.save()

        if isinstance(new_rubric_data.get("pedagogy_tags"), list):
            new_rubric_data["pedagogy_tags"] = PedagogyTag.objects.filter(
                tag_name__in=new_rubric_data["pedagogy_tags"]
            ).values_list("pk", flat=True)
        new_rubric.pedagogy_tags.set(new_rubric_data.get("pedagogy_tags", []))

        if tag_tasks:
            # TODO: or do we need some "system tags" that definitely already exist?
            any_manager = User.objects.filter(groups__name="manager").first()
            tag = MarkingTaskService().get_or_create_tag(any_manager, "rubric_changed")
            # find all complete annotations using older revisions of this rubric
            tasks = MarkingTask.objects.filter(
                status=MarkingTask.COMPLETE,
                latest_annotation__rubric__rid=new_rubric.rid,
                latest_annotation__rubric__revision__lt=new_rubric.revision,
            )
            # A loop over what is hopefully not TOO many tasks...
            # TODO: perhaps Andrew knows how to write an efficient bulk-tagger?
            for task in tasks:
                MarkingTaskService()._add_tag(tag, task)

        rubric_obj = serializer.instance
        return _Rubric_to_dict(rubric_obj)

    @classmethod
    def get_rubrics_as_dicts(
        cls, *, question_idx: int | None = None
    ) -> list[dict[str, Any]]:
        """Get the rubrics, possibly filtered by question.

        Keyword Args:
            question_idx: question index or ``None`` for all.

        Returns:
            Collection of dictionaries, one for each rubric.
        """
        rubric_queryset = cls.get_all_rubrics()
        if question_idx is not None:
            rubric_queryset = rubric_queryset.filter(
                question_index=question_idx, latest=True
            )
        rubric_data = []

        # see issue #3683 - need to prefetch these fields for
        # the _Rubric_to_dict function.
        for r in rubric_queryset.prefetch_related("user", "modified_by_user"):
            rubric_data.append(_Rubric_to_dict(r))

        new_rubric_data = sorted(rubric_data, key=itemgetter("kind"))

        return new_rubric_data

    @staticmethod
    def get_all_rubrics() -> QuerySet[Rubric]:
        """Get all the rubrics (latest revisions) as a QuerySet, enabling further lazy filtering.

        See: https://docs.djangoproject.com/en/4.2/topics/db/queries/#querysets-are-lazy

        Returns:
            Lazy queryset of all rubrics.
        """
        return Rubric.objects.filter(latest=True)

    def get_all_rubrics_with_counts(self) -> QuerySet[Rubric]:
        """Get all latest rubrics but also annotate with how many times it has been used.

            Times used included all annotations, not just latest ones.
            @arechnitzer promises to fix this behavior in a future MR.

        Returns:
            Lazy queryset of all rubrics with counts.
        """
        qs = self.get_all_rubrics()
        return qs.annotate(times_used=Count("annotations"))

    # TODO: create method to get all rubrics with counts of how many times
    #       it has been used in the latest edition of a paper

    def get_rubric_count(self) -> int:
        """How many rubrics in total (excluding revisions)."""
        return Rubric.objects.filter(latest=True).count()

    def get_rubric_by_rid(self, rid: int) -> Rubric:
        """Get the latest rurbic revision by its rubric id.

        Args:
            rid: which rubric.  Note currently the rid is not
                the same as the internal ``pk`` ("primary key").

        Returns:
            The rubric object.  It is not "selected for update" so should
            be read-only.
        """
        return Rubric.objects.get(rid=rid, latest=True)

    def get_past_revisions_by_rid(self, rid: int) -> list[Rubric]:
        """Get all earlier revisions of a rubric by the rid, not including the latest one.

        Args:
            rid: which rubric series to we want the past revisions of.

        Returns:
            A list of rubrics with the specified rubric id.
        """
        return list(
            Rubric.objects.filter(rid=rid, latest=False).all().order_by("revision")
        )

    def init_rubrics(self) -> bool:
        """Add special rubrics such as deltas and per-question specific.

        Returns:
            True if initialized or False if it was already initialized.
        """
        if Rubric.objects.exists():
            return False
        self._build_system_rubrics()
        return True

    def _build_system_rubrics(self) -> None:
        log.info("Building special manager-generated rubrics")

        # get the first manager object
        any_manager = User.objects.filter(groups__name="manager").first()
        # raise an exception if there aren't any managers.
        if any_manager is None:
            raise ObjectDoesNotExist("No manager users have been created.")
        # TODO: experimenting with passing in User object instead...
        # any_manager_pk = any_manager.pk

        def create_system_rubric(data):
            # data["user"] = any_manager_pk
            # data["modified_by_user"] = any_manager_pk
            data["system_rubric"] = True
            self._create_rubric_lowlevel(
                data, _bypass_serializer=True, _bypass_user=any_manager
            )

        # create standard manager delta-rubrics - but no 0, nor +/- max-mark
        for q in SpecificationService.get_question_indices():
            mx = SpecificationService.get_question_max_mark(q)
            # make zero mark and full mark rubrics
            rubric = {
                "kind": "absolute",
                "value": 0,
                "out_of": mx,
                "text": "no answer given",
                "question_index": q,
                "meta": "Is this answer blank or nearly blank?  Please do not use "
                + "if there is any possibility of relevant writing on the page.",
                "tags": "",
            }
            create_system_rubric(rubric)
            # log.info("Built no-answer-rubric Q%s: key %s", q, r.pk)

            rubric = {
                "kind": "absolute",
                "value": 0,
                "out_of": mx,
                "text": "no marks",
                "question_index": q,
                "meta": "There is writing here but its not sufficient for any points.",
                "tags": "",
            }
            create_system_rubric(rubric)
            # log.info("Built no-marks-rubric Q%s: key %s", q, r.pk)

            rubric = {
                "kind": "absolute",
                "value": mx,
                "out_of": mx,
                "text": "full marks",
                "question_index": q,
                "tags": "",
            }
            create_system_rubric(rubric)
            # log.info("Built full-marks-rubric Q%s: key %s", q, r.pk)

            # now make +/- delta-rubrics
            for m in range(1, int(mx) + 1):
                rubric = {
                    "value": m,
                    "out_of": 0,
                    "text": ".",
                    "kind": "relative",
                    "question_index": q,
                    "tags": "",
                }
                create_system_rubric(rubric)
                # log.info("Built delta-rubric +%d for Q%s: %s", m, q, r["rid"])
                rubric = {
                    "value": -m,
                    "out_of": 0,
                    "text": ".",
                    "kind": "relative",
                    "question_index": q,
                    "tags": "",
                }
                create_system_rubric(rubric)
                # log.info("Built delta-rubric -%d for Q%s: %s", m, q, r["rid"])

            # TODO: testing non-integer rubrics in demo: change to True
            if False:
                for rubric in [
                    {
                        "display_delta": "+1\N{VULGAR FRACTION ONE HALF}",
                        "value": 1.5,
                        "text": "testing non-integer rubric",
                        "kind": "relative",
                        "question_index": q,
                    },
                    {
                        "value": -0.5,
                        "text": "testing negative non-integer rubric",
                        "kind": "relative",
                        "question_index": q,
                    },
                    {
                        "display_delta": "+a tenth",
                        "value": 1 / 10,
                        "text": "one tenth of one point",
                        "kind": "relative",
                        "question_index": q,
                    },
                    {
                        "display_delta": "+1/29",
                        "value": 1 / 29,
                        "text": "ADR will love co-prime pairs",
                        "kind": "relative",
                        "question_index": q,
                    },
                    {
                        "display_delta": "+1/31",
                        "value": 1 / 31,
                        "text": r"tex: Note that $31 \times 29 = 899$.",
                        "kind": "relative",
                        "question_index": q,
                    },
                    {
                        "display_delta": "1/49 of 1/7",
                        "value": 1 / 49,
                        "out_of": 1 / 7,
                        "text": "testing absolute rubric",
                        "kind": "absolute",
                        "question_index": q,
                    },
                ]:
                    create_system_rubric(rubric)
                    # log.info(
                    #     "Built %s rubric %s for Q%s: %s",
                    #     r["kind"],
                    #     r["display_delta"],
                    #     q,
                    #     r["rid"],
                    # )

    def build_half_mark_delta_rubrics(self, username: str) -> bool:
        """Create the plus and minus one-half delta rubrics that are optional.

        Args:
            username: which user to associate with the demo rubrics.

        Returns:
            True if initialized or False if already initialized.

        Exceptions:
            ValueError: username does not exist or is not part of the manager group.
        """
        try:
            _ = User.objects.get(username__iexact=username, groups__name="manager")
        except ObjectDoesNotExist as e:
            raise ValueError(
                f"User '{username}' does not exist or has wrong permissions!"
            ) from e
        existing_demo_rubrics = (
            Rubric.objects.all().filter(value__exact=0.5).filter(text__exact=".")
        )
        if existing_demo_rubrics:
            return False
        self._build_half_mark_delta_rubrics(username)
        return True

    def _build_half_mark_delta_rubrics(self, username: str) -> None:
        log.info("Building half-mark delta rubrics")
        for q in SpecificationService.get_question_indices():
            rubric = {
                "display_delta": "+\N{VULGAR FRACTION ONE HALF}",
                "value": 0.5,
                "text": ".",
                "kind": "relative",
                "question_index": q,
                "username": username,
                "system_rubric": True,
            }
            r = self.create_rubric(rubric)
            log.info(
                "Built delta-rubric %s for Qidx %d: %s",
                r["display_delta"],
                r["question_index"],
                r["rid"],
            )

            rubric = {
                "display_delta": "-\N{VULGAR FRACTION ONE HALF}",
                "value": -0.5,
                "text": ".",
                "kind": "relative",
                "question_index": q,
                "username": username,
                "system_rubric": True,
            }
            r = self.create_rubric(rubric)
            log.info(
                "Built delta-rubric %s for Qidx %d: %s",
                r["display_delta"],
                r["question_index"],
                r["rid"],
            )

    def _erase_all_rubrics(self) -> None:
        """Remove all rubrics, permanently deleting them.  BE CAREFUL.

        Warning - although this checks if any annotations have been produced
        before deleting, it should only be called by the papers_are_printed
        setter, and NO ONE ELSE.

        Raises:
            ValueError: when any annotations have been created.
        """
        if Annotation.objects.exists():
            raise ValueError(
                "Annotations have been created. You cannot delete rubrics."
            )

        Rubric.objects.all().select_for_update().delete()

    def get_rubric_pane(self, user: User, question_idx: int) -> dict[str, Any]:
        """Gets a rubric pane for a user.

        Args:
            user: a User instance
            question_idx: which question by index.

        Returns:
            Rubric pane data as key-value pairs.
        """
        pane, created = RubricPane.objects.get_or_create(
            user=user, question=question_idx
        )
        if created:
            return {}
        return pane.data

    def update_rubric_pane(
        self, user: User, question_idx: int, data: dict[str, Any]
    ) -> None:
        """Updates a rubric pane for a user.

        Args:
            user: a User instance
            question_idx: question index associated with the rubric pane.
            data: dict representing the pane.
        """
        pane = RubricPane.objects.get(user=user, question=question_idx)
        pane.data = data
        pane.save()

    def get_annotation_from_rubric(self, rubric: Rubric) -> QuerySet[Annotation]:
        """Get the QuerySet of Annotations that use this Rubric.

        Args:
            rubric: a Rubric object instance.

        Returns:
            A query set of Annotation instances.
        """
        return rubric.annotations.all()

    def get_marking_tasks_with_rubric_in_latest_annotation(
        self, rubric: Rubric
    ) -> QuerySet[MarkingTask]:
        """Get the QuerySet of MarkingTasks that use this Rubric in their latest annotations.

        Note: the search is only on the latest annotations but does not
        take revision of the rubric into account: that is you can ask
        with an older revision and you'll still find the match.

        Args:
            rubric: a Rubric object instance.

        Returns:
            A query of MarkingTask instances.
        """
        # Caution here: There is more than one rubric with a particular rid (b/c
        # of rubric revisions).  There should be at most one of those used in the
        # latest annotation but for awhile this was not true (Issue #3647) and we
        # would get get multiple copies of the same task.  Using "distinct" filters
        # out those duplicates:
        # https://docs.djangoproject.com/en/5.1/ref/models/querysets/#distinct
        # TODO: same docs say "if you are using distinct() be careful about ordering
        # by related models": perhaps we should stop ordering this (?)
        # Or rethink this whole query to be less flaky!
        return (
            MarkingTask.objects.filter(
                status=MarkingTask.COMPLETE, latest_annotation__rubric__rid=rubric.rid
            )
            .order_by("paper__paper_number")
            .prefetch_related("paper", "assigned_user", "latest_annotation")
            .distinct()
        )

    def get_rubrics_from_annotation(self, annotation: Annotation) -> QuerySet[Rubric]:
        """Get the queryset of rubrics that are used by this annotation.

        Args:
            annotation: Annotation instance

        Returns:
            Rubric instances
        """
        return Rubric.objects.filter(annotations=annotation)

    def get_rubrics_from_paper(self, paper_obj: Paper) -> QuerySet[Rubric]:
        """Get the queryset of rubrics that are used by this paper.

        Args:
            paper_obj: Paper instance

        Returns:
            Rubric instances
        """
        marking_tasks = MarkingTask.objects.filter(paper=paper_obj)
        annotations = Annotation.objects.filter(task__in=marking_tasks)
        rubrics = Rubric.objects.filter(annotations__in=annotations)
        return rubrics

    def get_rubrics_from_user(self, username: str) -> QuerySet[Rubric]:
        """Get the queryset of rubrics used by this user.

        Args:
            username: username of the user

        Returns:
            Rubric instances
        """
        user = User.objects.get(username=username)
        return Rubric.objects.filter(user=user)

    def get_rubric_as_html(self, rubric: Rubric) -> str:
        """Gets a rubric as HTML.

        Args:
            rubric: a Rubric instance

        Returns:
            HTML representation of the rubric.

        TODO: code duplication from plom.rubric_utils.py.
        """
        text = html.escape(rubric.text)
        display_delta = html.escape(rubric.display_delta)
        return f"""
            <table style="color:#FF0000;">
                <tr>
                    <td style="padding:2px; border-width:1px; border-style:solid; border-color:#FF0000;">
                        <b>{display_delta}</b>
                    </td>
                    <td style="padding:2px; border-width:1px; border-style:dotted; border-color:#FF0000; border-left-style:None;">
                        {text}
                    </td>
                </tr>
            </table>
        """

    def get_rubric_data(self, filetype: str, question_idx: int | None) -> str:
        """Get the rubric data as the string contents of file of a specified type.

        Args:
            filetype: The type of file to generate. Supported file types are "json", "toml", and "csv".
            question_idx: Filter the rubrics by those relevant to this
                question, by index.  If None, all rubrics will be included.

        Returns:
            A string containing the rubric data from the specified file format.

        Raises:
            ValueError: If the specified file type is not supported.
        """
        if filetype == "json":
            if question_idx is not None:
                queryset = Rubric.objects.filter(question_index=question_idx)
            else:
                queryset = Rubric.objects.all()
            serializer = RubricSerializer(queryset, many=True)
            data_string = json.dumps(serializer.data, indent="  ")
        elif filetype == "toml":
            rubrics = self.get_rubrics_as_dicts(question_idx=question_idx)
            for dictionary in rubrics:
                filtered = {k: v for k, v in dictionary.items() if v is not None}
                dictionary.clear()
                dictionary.update(filtered)
            data_string = tomlkit.dumps({"rubric": rubrics})
        elif filetype == "csv":
            rubrics = self.get_rubrics_as_dicts(question_idx=question_idx)
            f = io.StringIO()
            writer = csv.DictWriter(f, fieldnames=rubrics[0].keys())
            writer.writeheader()
            writer.writerows(rubrics)
            data_string = f.getvalue()
        else:
            raise ValueError(f"Unsupported file type: {filetype}")

        return data_string

    def update_rubric_data(self, data: str, filetype: str) -> list[dict[str, Any]]:
        """Retrieves rubrics from a file.

        Args:
            data: The file object containing the rubrics.
            filetype: The type of the file (json, toml, csv).

        Returns:
            A list of the rubrics created.

        Raises:
            ValueError: If the file type is not supported.  Also if
                username does not exist.
            PermissionDenied: username not allowed to make rubrics.
            serializers.ValidationError: rubric data is invalid.
            KeyError: TODO, what should happen if no user specified?
                See also TODO in the create code.
        """
        if filetype == "json":
            rubrics = json.loads(data)
        elif filetype == "toml":
            rubrics = tomllib.loads(data)["rubric"]
        elif filetype == "csv":
            f = io.StringIO(data)
            reader = csv.DictReader(f)
            rubrics = list(reader)
        else:
            raise ValueError(f"Unsupported file type: {filetype}")

        # This smells like ask-permission: try to avoid too much "pre-validation"
        # and instead leave that for the rubric creation code.  Try to keep this
        # code specific to file uploads, e.g., csv ambiguities.
        for r in rubrics:
            # Fixes for Issue #3807: csv often scramble empty lists or otherwise makes strings
            if r.get("pedagogy_tags") == "[]":
                r["pedagogy_tags"] = []
            if r.get("versions") == "[]":
                r["versions"] = []
            if isinstance(r.get("versions"), str) and r.get("versions") != "":
                versions = r["versions"]
                try:
                    versions = ast.literal_eval(versions)
                except (SyntaxError, ValueError) as e:
                    raise serializers.ValidationError(
                        f'Invalid "versions" field type {type(versions)}'
                        f' "{versions}"; {e}'
                    ) from e
                r["versions"] = versions

            if r.get("parameters") in ("[]", ""):
                r["parameters"] = []
            if isinstance(r.get("parameters"), str):
                parameters = r["parameters"]
                log.debug('evaluating string "parameters" input')
                try:
                    parameters = ast.literal_eval(parameters)
                except (SyntaxError, ValueError) as e:
                    raise serializers.ValidationError(
                        f'Invalid "parameters" field of type {type(parameters)}: {e}'
                    ) from e
                r["parameters"] = parameters

        # ensure either all rubrics succeed or all fail
        with transaction.atomic():
            return [self.create_rubric(r) for r in rubrics]<|MERGE_RESOLUTION|>--- conflicted
+++ resolved
@@ -186,13 +186,8 @@
 
         if "rid" in incoming_data.keys():
             # could potentially allow blank rid...
-<<<<<<< HEAD
             raise serializers.ValidationError(
-                'Data for creating a new rubric must not already have a "rid" column,'
-=======
-            raise ValidationError(
                 'Data for creating a new rubric must not have a "rid" column,'
->>>>>>> c0ec24f2
                 f' but this has {incoming_data.get("rid")}'
             )
 

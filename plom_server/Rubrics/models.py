--- conflicted
+++ resolved
@@ -4,12 +4,8 @@
 # Copyright (C) 2023-2024 Colin B. Macdonald
 # Copyright (C) 2023 Julian Lapenna
 # Copyright (C) 2023 Natalie Balashov
-<<<<<<< HEAD
 # Copyright (C) 2024 Aidan Murphy
-
-=======
 # Copyright (C) 2024 Aden Chan
->>>>>>> 708072e6
 
 import random
 
@@ -41,7 +37,6 @@
             a rubric.  It is not generally (and currently isn't) the
             same as the ``pk``, which is an internal field, and
             implementation-specific.
-<<<<<<< HEAD
         kind: one of "relative"; "abs"; or "neutral". This field indicates how the
             ``value`` and ``out_of`` fields are to be interpreted.
             "relative" rubrics have a ``value`` indicating a change in score,
@@ -51,10 +46,6 @@
             "neutral" rubrics indicate no change in score,
             ``value`` and ``out_of`` are both 0.
         display_delta: a short string to display, such as "+3" or "2 of 3",
-=======
-        kind: stores what kind of rubric this is.
-        display_delta: short string to display, such as "+3" or "2 of 3",
->>>>>>> 708072e6
             that illustrates to recipients how their score is changed by
             this rubric; its format is pre-defined by ``kind``.
         value: the internal score change associated with this rubric, not shown
@@ -63,9 +54,6 @@
             ``kind`` and there maybe be hypothetical future circumstances
             such as mastery grading where the ``display_delta`` might
             differ substantially from ``value``.
-<<<<<<< HEAD
-        annotations: a mapping to Annotation objects.  It's many-to-many
-=======
         out_of: the maximum possible value for this rubric. only
             for absolute rubrics and is 0 for other types
         text: the text of the rubric
@@ -76,7 +64,6 @@
         parameters: a list of parameters for the rubric, used in
             parameterized rubrics.
         annotations: a mapping to Annotation objects.  Its many-to-many
->>>>>>> 708072e6
             so that multiple rubrics can link to multiple Annotations.
         out_of: the maximum ``value`` an "abs" ``kind`` rubric may hold, 0 otherwise.
         text: a string to display to recipients, its format is not pre-defined.
@@ -115,19 +102,12 @@
         RELATIVE = "relative", _("Relative")
 
     key = models.TextField(null=False, default=generate_unique_key)
-<<<<<<< HEAD
-    kind = models.TextField(null=False)
-    display_delta = models.TextField(null=False, default="")  # is short
-    value = models.FloatField(null=False, default=0)
-    out_of = models.FloatField(
-        null=False, default=0, validators=[MinValueValidator(0.0)]
-    )
-=======
     kind = models.TextField(null=False, choices=RubricKind.choices)
     display_delta = models.TextField(null=False, blank=True, default="")  # is short
-    value = models.IntegerField(null=False, blank=True, default=0)
-    out_of = models.IntegerField(null=False, blank=True, default=0)
->>>>>>> 708072e6
+    value = models.FloatField(null=False, blank=True, default=0)
+    out_of = models.FloatField(
+        null=False, blank=True, default=0, validators=[MinValueValidator(0.0)]
+    )
     text = models.TextField(null=False)  # can be long
     question = models.IntegerField(null=False, blank=True, default=0)
     tags = models.TextField(null=True, blank=True, default="")  # can be long

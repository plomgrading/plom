--- conflicted
+++ resolved
@@ -415,10 +415,6 @@
         Args:
             filepath: path to the file to be mucked.
         """
-<<<<<<< HEAD
-        # operation = ["tear", "fold", "rotate", "compress", "lighten", "darken", "jam", "stretch", "hide", "corrupt"]
-        operation = ["obscure"]
-=======
         operation = [
             "tear",
             "fold",
@@ -431,7 +427,6 @@
             "hide",
             "corrupt",
         ]
->>>>>>> 8c5b093b
         random_operation = random.choice(operation)
 
         total_pages = fitz.open(filepath).page_count

--- conflicted
+++ resolved
@@ -1,12 +1,8 @@
 # SPDX-License-Identifier: AGPL-3.0-or-later
 # Copyright (C) 2023 Edith Coates
 # Copyright (C) 2023-2025 Colin B. Macdonald
-<<<<<<< HEAD
 # Copyright (C) 2023-2025 Andrew Rechnitzer
-=======
-# Copyright (C) 2023-2024 Andrew Rechnitzer
 # Copyright (C) 2025 Philip D. Loewen
->>>>>>> f9b9db33
 
 import sys
 from pathlib import Path

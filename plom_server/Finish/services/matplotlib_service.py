--- conflicted
+++ resolved
@@ -178,15 +178,9 @@
         assert format in self.formats
         self.ensure_all_figures_closed()
 
-<<<<<<< HEAD
         qlabel = self.q_label_map[question_idx]
-        ver_column = "q" + str(question_idx) + "_version"
-        mark_column = "q" + str(question_idx) + "_mark"
-=======
-        qlabel = SpecificationService.get_question_label(question_idx)
         ver_column = qlabel + "_version"
         mark_column = qlabel + "_mark"
->>>>>>> 99a8aebd
         plot_series = []
         if versions:
             if pd.isna(student_df[ver_column].max()):

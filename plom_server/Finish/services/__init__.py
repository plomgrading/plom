--- conflicted
+++ resolved
@@ -2,11 +2,8 @@
 # Copyright (C) 2023 Julian Lapenna
 # Copyright (C) 2023 Edith Coates
 # Copyright (C) 2023 Andrew Rechnitzer
-<<<<<<< HEAD
+# Copyright (C) 2024 Bryan Tanady
 # Copyright (C) 2024 Elisa Pan
-=======
-# Copyright (C) 2024 Bryan Tanady
->>>>>>> b97b4b05
 
 from .student_marks_service import StudentMarkService
 from .ta_marking_service import TaMarkingService
@@ -19,9 +16,5 @@
 from .soln_images import SolnImageService
 from .soln_source import SolnSourceService
 from .template_soln_spec import TemplateSolnSpecService
-<<<<<<< HEAD
-from .ReportPDFService import GRAPH_DETAILS
-=======
-
 from .build_student_report_service import BuildStudentReportService
->>>>>>> b97b4b05
+from .ReportPDFService import GRAPH_DETAILS
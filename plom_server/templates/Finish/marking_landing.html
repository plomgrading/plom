<!--
    SPDX-License-Identifier: AGPL-3.0-or-later
    Copyright (C) 2023 Julian Lapenna
-->
{% extends "base/base.html" %}
{% load static %}
{% load custom_tags %}
{% block page_heading %}
    Marking Information
{% endblock page_heading %}
{% block main_content %}
    <div class="row">
        <div class="col">
            <table style="width: auto" class="table table-striped table-bordered">
                <thead>
                    <tr>
                        <th scope="col">Question</th>
                        {% for i in n_questions %}<th scope="col" colspan="{{ n_versions|length }}">Q{{ i }}</th>{% endfor %}
                    </tr>
                    <tr>
                        <th scope="col">Version</th>
                        {% for i in n_questions %}
                            {% for j in n_versions %}<th scope="col">V{{ j }}</th>{% endfor %}
                        {% endfor %}
                    </tr>
                </thead>
                <tbody>
                    <tr>
                        <td># of papers marked</td>
                        {% for q in marked_question_counts %}
                            {% for v in q %}<td>{{ v.0 }}/{{ v.1 }}</td>{% endfor %}
                        {% endfor %}
                    </tr>
                </tbody>
            </table>
            <form method="post"
                  action="{% url 'marks_download' %}"
                  style="padding-right: 2%">
                {% csrf_token %}
                {% if all_marked %}
                    <p class="text-success" style="padding-right: 0.5%;">
                        All questions have a mark. Please confirm with your TAs that marking is complete.
                    </p>
                {% else %}
                    <p class="text-danger" style="padding-right: 0.5%">* * * Marking is not complete. * * *</p>
                {% endif %}
                {{ student_marks_form.as_p }}
                <button type="submit" class="btn btn-success">Download Grades</button>
            </form>
            <br>
            <p>Note: download does not include incomplete grading actions (i.e. ungraded questions, grading in progress, etc.)</p>
        </div>
        <div class="col">
            <table style="width: auto" class="table table-striped table-bordered">
                <thead>
                    <tr>
                        <th scope="col">Time spent marking</th>
                        {% for i in n_questions %}<th scope="col">Question {{ i }}</th>{% endfor %}
                    </tr>
                </thead>
                <tbody>
                    <tr>
                        <td>Total</td>
                        {% for time in total_times_spent %}<td>{{ time }}</td>{% endfor %}
                    </tr>
                    <tr>
                        <td>Average</td>
                        {% for time in average_times_spent %}<td>{{ time }}</td>{% endfor %}
                    </tr>
                    <tr>
                        <td>Standard Deviation</td>
                        {% for time in std_times_spent %}<td>{{ time }}</td>{% endfor %}
                    </tr>
                </tbody>
            </table>
            <form method="post"
                  action="{% url 'ta_info_download' %}"
                  style="padding-right: 2%">
                {% csrf_token %}
                {% if all_marked %}
                    <p class="text-success" style="padding-right: 0.5%;">
                        All questions have a mark. Please confirm with your TAs that marking is complete.
                    </p>
                {% else %}
                    <p class="text-danger" style="padding-right: 0.5%">* * * Marking is not complete. * * *</p>
                {% endif %}
                <button type="submit" class="btn btn-success">Download TA Marking Info</button>
            </form>
            <br>
            <p>Note: download does not include incomplete grading actions (i.e. ungraded questions, grading in progress, etc.)</p>
        </div>
    </div>
    <br>
    <hr>
    <br>
    <div class="row">
        <div class="col">
            <h5>Estimates</h5>
            <p>Hours formula: &nbsp &nbsp &nbsp # of questions remaining * average time to mark</p>
        </div>
        <div class="col">
            <table style="width: auto"
                   class="table table-striped table-bordered sortable">
                <thead>
                    <tr>
                        <th scope="col">Estimate</th>
                        {% for i in n_questions %}<th scope="col">Question {{ i }}</th>{% endfor %}
                    </tr>
                </thead>
                <tbody>
                    <tr>
                        <td>Hours remaining</td>
                        {% for time in hours_estimate %}<td>{{ time }}</td>{% endfor %}
                    </tr>
                </tbody>
            </table>
        </div>
    </div>
    <hr>
    <br>
    <div>
        <p>
            In the table below,
            <span class="border border-dark bg-success text-white">&nbspgreen cells&nbsp</span> have received a mark,
            <span class="border border-dark bg-warning">&nbspyellow cells&nbsp</span> are waiting to be marked, and
            <span class="border border-dark bg-danger text-white">&nbspred cells&nbsp</span> are missing pages and cannot be marked.
        </p>
        <table style="width: auto;
                      text-align: center"
               class="table table-striped table-bordered sortable">
            <thead>
                <tr>
                    <th scope="col">Paper Number</th>
                    {% for i in n_questions %}<th scope="col">Question {{ i }}</th>{% endfor %}
                </tr>
            </thead>
            <tbody>
                {% for paper_num, paper_tasks in papers.items %}
                    <tr>
                        <td>{{ paper_num }}</td>
                        {% if paper_tasks|length == n_questions|length %}
                            {% comment %}All tasks exist for paper{% endcomment %}
                            {% for question_num, question_dict in paper_tasks.items %}
                                {% if question_dict.student_mark is not None %}
                                    <td class="bg-success text-white">{{ question_dict.student_mark }}</td>
                                {% else %}
                                    <td class="bg-warning">Not marked</td>
                                {% endif %}
                            {% endfor %}
                        {% else %}
                            {% comment %}Not all tasks exist for paper{% endcomment %}
                            {% for question_num in n_questions %}
                                {% with paper_tasks|get_item:question_num as task %}
                                    {% comment %}Equivalent to task = paper_tasks.get(question_num) where paper_tasks is a dict{% endcomment %}
                                    {% if task == None %}
                                        <td class="bg-danger text-white">Task missing</td>
                                    {% elif task.student_mark is not None %}
                                        <td class="bg-success text-white">{{ task.student_mark }}</td>
                                    {% else %}
                                        <td class="bg-warning">{{ task }}</td>
                                    {% endif %}
                                {% endwith %}
                            {% endfor %}
                        {% endif %}
                    </tr>
                {% endfor %}
                {% for p_key, p_val in papers.items %}
                    <tr>
                        <td>{{ p_key }}</td>
                        {% if not p_val %}
                            {% for i in n_questions %}<td>None</td>{% endfor %}
                        {% elif p_val|length == n_questions|length %}
                            {% comment %}Fully graded{% endcomment %}
                            {% for q_key, q_val in p_val.items %}<td>{{ q_val.student_mark }}</td>{% endfor %}
                        {% else %}
                            {% comment %}Partially graded{% endcomment %}
                            {% for i in n_questions %}
                                <td>
                                    {% with p_val|get_item:i as dict %}
                                        {% if dict %}
                                            {{ dict.student_mark }}
                                        {% else %}
                                            None
                                        {% endif %}
                                    {% endwith %}
                                </td>
                            {% endfor %}
                        {% endif %}
                    </tr>
                {% endfor %}
            </tbody>
        </table>
    </div>
<<<<<<< HEAD
    <div>
        <div id="grades_hist">{% include "Visualization/histogram.html" with data=grades_hist_data %}</div>
        <div id="corr_heatmap">{% include "Visualization/heat_map.html" with data=corr_heatmap_data %}</div>
    </div>
</div>
<script src="https://www.kryogenix.org/code/browser/sorttable/sorttable.js"></script>
=======
>>>>>>> 19bfb4f5
{% endblock main_content %}<|MERGE_RESOLUTION|>--- conflicted
+++ resolved
@@ -1,6 +1,8 @@
 <!--
     SPDX-License-Identifier: AGPL-3.0-or-later
     Copyright (C) 2023 Julian Lapenna
+    Copyright (C) 2023 Divy Patel
+    Copyright (C) 2023 Colin B. Macdonald
 -->
 {% extends "base/base.html" %}
 {% load static %}
@@ -191,13 +193,9 @@
             </tbody>
         </table>
     </div>
-<<<<<<< HEAD
     <div>
         <div id="grades_hist">{% include "Visualization/histogram.html" with data=grades_hist_data %}</div>
         <div id="corr_heatmap">{% include "Visualization/heat_map.html" with data=corr_heatmap_data %}</div>
     </div>
 </div>
-<script src="https://www.kryogenix.org/code/browser/sorttable/sorttable.js"></script>
-=======
->>>>>>> 19bfb4f5
 {% endblock main_content %}
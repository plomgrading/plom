--- conflicted
+++ resolved
@@ -93,17 +93,6 @@
                             </td>
                             <!-- Probationary period button -->
                             <td>
-<<<<<<< HEAD
-                                <!-- Check if marker is in probation (show -> Unset probation), otherwise show -> set probation -->
-                                
-                                <!-- If marker is not in rprobation: -->
-                                <!-- <a class="btn btn-warning"
-                                    href="{% url 'toggleLeadMarker' user.username %}">Set Probation</a> -->
-                                <!-- else: -->
-                                <a class="btn btn-info"
-                                    href="{% url 'toggleLeadMarker' user.username %}">Unset Probation</a>
-                                
-=======
                                 <form action="{% url 'set_probation' user.username %}" method="post">
                                     {% csrf_token %}
                                     {% if user.pk in probation_users %}
@@ -114,7 +103,6 @@
                                         <button type="submit" class="btn btn-warning">Set Probation</button>
                                     {% endif %}
                                 </form>
->>>>>>> 17bae628
                             </td>
                         </tr>
                     {% endfor %}

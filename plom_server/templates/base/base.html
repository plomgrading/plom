<!--
    SPDX-License-Identifier: AGPL-3.0-or-later
    Copyright (C) 2022-2023 Edith Coates
    Copyright (C) 2022-2023 Brennen Chiu
    Copyright (C) 2023 Colin B. Macdonald
    Copyright (C) 2023 Julian Lapenna
    Copyright (C) 2023 Andrew Rechnitzer
-->
{% load static %}
<!DOCTYPE html>
<html lang="en">
    <head>
        <meta charset="utf-8">
        <meta name="viewport" content="width=device-width, initial-scale=1">
        <!-- HTMX -->
        <script src="https://unpkg.com/htmx.org@1.8.0"></script>
        <!-- Alpine -->
        <script defer src="https://unpkg.com/alpinejs@3.x.x/dist/cdn.min.js"></script>
        <!-- Bootstrap stylesheet -->
        <link href="https://cdn.jsdelivr.net/npm/bootstrap@5.3.0/dist/css/bootstrap.min.css"
              rel="stylesheet"
              integrity="sha384-9ndCyUaIbzAi2FUVXJi0CjmCapSmO7SnpJef0486qhLnuZ2cdeRhO02iuK6FUUVM"
              crossorigin="anonymous">
        <script src="https://cdn.jsdelivr.net/npm/bootstrap@5.3.0/dist/js/bootstrap.bundle.min.js"
                integrity="sha384-geWF76RCwLtnZ8qwWowPQNguL3RmwHVBC9FhGdlKrxdiJJigb/j/68SIy3Te4Bkz"
                crossorigin="anonymous"></script>
        <!-- Bootstrap icons -->
        <link rel="stylesheet"
              href="https://cdn.jsdelivr.net/npm/bootstrap-icons@1.8.3/font/bootstrap-icons.css">
        <!-- Sorttable by Stuart Langridge
            website = https://www.kryogenix.org/code/browser/sorttable/
            GitHub = https://github.com/stuartlangridge/sorttable -->
        <script src="https://www.kryogenix.org/code/browser/sorttable/sorttable.js"></script>
        <!-- Base stylesheet -->
        <link rel="stylesheet" href="{% static 'css/base.css' %}">
        <link rel="stylesheet"
              type="text/css"
              href="{% static '/css/profile.css' %}">
        <title>
            {% block full_title %}
                {% block title_prefix %}
                    Plom -
                {% endblock title_prefix %}
                {% block title %}
                {% endblock title %}
            {% endblock full_title %}
        </title>
    </head>
    <!-- Need the csrf token to enable htmx -->
    <body hx-headers='{"X-CSRFToken": "{{ csrf_token }}"}'>
        <!-- TODO: vh-100 is not quite right: if the page is very long, the sidebar does not extend -->
        <div class="container-fluid p-0 d-flex vh-100">
            <!-- TODO: style max width here stops the hamburger menu from popping up too wide: find better fix -->
            <div id="sidebar"
                 class="d-flex flex-column flex-shrink-0 p-2 shadow bg-{{ navbar_color }}-subtle text-start offcanvas-md offcanvas-start overflow-auto"
                 style="max-width: 13rem">
                <!-- Plom logo-->
                <a class="navbar-brand nav-link" href="{% url 'home' %}">
                    <img class="img-fluid"
                         src="{% static 'plomLogo.png' %}"
                         style="max-width: 8rem" />
                </a>
                <ul class="nav flex-column mt-2">
                    <li class="nav-item">
                        <a class="nav-link" href="{% url 'profile' %}">
                            {% if request.user.first_name %}
                                {{ request.user.first_name }}
                            {% else %}
                                {{ request.user.username.lower }}
                            {% endif %}
                        </a>
                    </li>
                    <ul>
                        <li class="nav-item">
                            <a class="nav-link" href="{% url 'logout' %}">Log out</a>
                        </li>
                    </ul>
                    {% if user_is_admin %}
                        <li class="nav-item">
                            <a class="nav-link" href="{% url 'signup_manager' %}">Sign Up Manager</a>
                        </li>
                        <li class="nav-item">
                            <a class="nav-link" href="{% url 'password_reset' %}">Password Reset Link</a>
                        </li>
                    {% elif user_is_manager %}
                        <li class="nav-item">
                            <a class="nav-link" href="{% url 'users' %}">Manage Users</a>
                        </li>
                        <li class="nav-item">
                            <a class="nav-link" href="{% url 'prep_landing' %}">Create test</a>
                        </li>
                        <li class="nav-item">
                            <a class="nav-link" href="{% url 'rubrics_landing' %}">Rubrics</a>
                        </li>
                        <li class="nav-item">
                            <a class="nav-link" href="{% url 'tags_landing' %}">Tags</a>
                        </li>
                        <li class="nav-item">
                            <a class="nav-link" href="{% url 'task_order_landing' %}">Task Ordering</a>
                        </li>
                        <li class="nav-item accordion accordion-flush">
                            <a class="nav-link" href="#progress">Progress</a>
                        </li>
                        <div id="progress">
                            <ul>
                                <li class="nav-item">
                                    <a class="nav-link" href="{% url 'progress_scan_overview' %}">Scan</a>
                                </li>
                                <li class="nav-item">
                                    <a class="nav-link" href="{% url 'marking_info' %}">Marking Info</a>
                                </li>
                                <li class="nav-item">
                                    <a class="nav-link" href="{% url 'progress_mark_home' %}">Mark</a>
                                </li>
<<<<<<< HEAD
                                <li class="nav-item accordion accordion-flush">
                                    <a class="nav-link" href="#progress">Progress</a>
                                </li>
                                <div id="progress">
                                    <ul>
                                        <li class="nav-item">
                                            <a class="nav-link" href="{% url 'progress_scan_overview' %}">Scan</a>
                                        </li>
                                        <li class="nav-item">
                                            <a class="nav-link" href="{% url 'alltaskoverview' %}">All Tasks</a>
                                        </li>
                                        <li class="nav-item">
                                            <a class="nav-link" href="{% url 'progress_mark_home' %}">Mark</a>
                                        </li>
                                        <li class="nav-item">
                                            <a class="nav-link" href="{% url 'progress_identify_home' %}">Identify</a>
                                        </li>
                                        <li class="nav-item">
                                            <a class="nav-link" href="{% url 'progress_user_info_home' %}">User Info</a>
                                        </li>
                                    </ul>
                                </div>
                                <li class="nav-item">
                                    <a class="nav-link" href="{% url 'reassemble_pdfs' %}">Reassemble</a>
                                </li>
                                <li class="nav-item">
                                    <a class="nav-link" href="{% url 'reports_landing' %}">Reports</a>
                                </li>
                            {% elif user_is_scanner %}
=======
>>>>>>> 4879cd74
                                <li class="nav-item">
                                    <a class="nav-link" href="{% url 'progress_identify_home' %}">Identify</a>
                                </li>
                                <li class="nav-item">
                                    <a class="nav-link" href="{% url 'progress_user_info_home' %}">User Info</a>
                                </li>
                            </ul>
                        </div>
                        <li class="nav-item">
                            <a class="nav-link" href="{% url 'reassemble_pdfs' %}">Reassemble</a>
                        </li>
                        <li class="nav-item">
                            <a class="nav-link" href="{% url 'reports_landing' %}">Reports</a>
                        </li>
                    {% elif user_is_scanner %}
                        <li class="nav-item">
                            <a class="nav-link" href="{% url 'scan_home' %}">Scan</a>
                        </li>
                        <li class="nav-item">
                            <a class="nav-link" href="{% url 'scan_summary' %}">Summary</a>
                        </li>
                    {% elif user_is_marker %}
                        <li class="nav-item">
                            <a class="nav-link" href="{% url 'progress_mark_home' %}">Marking progress</a>
                        </li>
                    {% endif %}
                </ul>
            </div>
            <!-- flex-fill here will go off the screen for very wide pages -->
            <div class="w-100">
                <div class="p-2 d-md-none shadow bg-{{ navbar_color }}-subtle d-flex">
                    <a class="navbar-brand nav-link" href="{% url 'home' %}">
                        <img class="img-fluid"
                             src="{% static 'plomLogo.png' %}"
                             style="max-width: 8rem" />
                    </a>
                    <button class="btn ms-auto border border-black"
                            type="button"
                            data-bs-toggle="offcanvas"
                            data-bs-target="#sidebar">
                        <i class="bi bi-list"></i>
                    </button>
                </div>
                <!-- padding-start-4 b/c content was too close to navbar shadow -->
                <!-- 1.5rem is the bootstrap padding for 4 -->
                <div style="padding: 0rem 1.5rem">
                    <!-- Page heading -->
                    <h1 class="fw-lighter m-2">
                        {% block page_heading %}
                        {% endblock page_heading %}
                    </h1>
                    <p class="lead mb-2">
                        {% block page_subheading %}
                        {% endblock page_subheading %}
                    </p>
                    <!-- Main content -->
                    {% block main_content %}
                    {% endblock main_content %}
                </div>
            </div>
        </div>
    </body>
</html><|MERGE_RESOLUTION|>--- conflicted
+++ resolved
@@ -107,43 +107,14 @@
                                     <a class="nav-link" href="{% url 'progress_scan_overview' %}">Scan</a>
                                 </li>
                                 <li class="nav-item">
+                                    <a class="nav-link" href="{% url 'alltaskoverview' %}">Task overview</a>
+                                </li>
+                                <li class="nav-item">
                                     <a class="nav-link" href="{% url 'marking_info' %}">Marking Info</a>
                                 </li>
                                 <li class="nav-item">
                                     <a class="nav-link" href="{% url 'progress_mark_home' %}">Mark</a>
                                 </li>
-<<<<<<< HEAD
-                                <li class="nav-item accordion accordion-flush">
-                                    <a class="nav-link" href="#progress">Progress</a>
-                                </li>
-                                <div id="progress">
-                                    <ul>
-                                        <li class="nav-item">
-                                            <a class="nav-link" href="{% url 'progress_scan_overview' %}">Scan</a>
-                                        </li>
-                                        <li class="nav-item">
-                                            <a class="nav-link" href="{% url 'alltaskoverview' %}">All Tasks</a>
-                                        </li>
-                                        <li class="nav-item">
-                                            <a class="nav-link" href="{% url 'progress_mark_home' %}">Mark</a>
-                                        </li>
-                                        <li class="nav-item">
-                                            <a class="nav-link" href="{% url 'progress_identify_home' %}">Identify</a>
-                                        </li>
-                                        <li class="nav-item">
-                                            <a class="nav-link" href="{% url 'progress_user_info_home' %}">User Info</a>
-                                        </li>
-                                    </ul>
-                                </div>
-                                <li class="nav-item">
-                                    <a class="nav-link" href="{% url 'reassemble_pdfs' %}">Reassemble</a>
-                                </li>
-                                <li class="nav-item">
-                                    <a class="nav-link" href="{% url 'reports_landing' %}">Reports</a>
-                                </li>
-                            {% elif user_is_scanner %}
-=======
->>>>>>> 4879cd74
                                 <li class="nav-item">
                                     <a class="nav-link" href="{% url 'progress_identify_home' %}">Identify</a>
                                 </li>

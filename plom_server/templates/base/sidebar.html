--- conflicted
+++ resolved
@@ -44,7 +44,6 @@
                         <a class="nav-link" href="{% url 'scan_home' %}">Upload</a>
                     </li>
                     <li class="nav-item">
-<<<<<<< HEAD
                         <a class="nav-link" href="{% url 'progress_scan_overview' %}">Overview</a>
                     </li>
                 </ul>
@@ -55,10 +54,7 @@
             <div id="progress">
                 <ul style="list-style-type: none">
                     <li class="nav-item">
-                        <a class="nav-link" href="{% url 'overview_landing' %}">Task overview</a>
-=======
                         <a class="nav-link" href="{% url 'overview_landing' %}">Marking and IDing overview</a>
->>>>>>> 1919927b
                     </li>
                     <li class="nav-item">
                         <a class="nav-link" href="{% url 'progress_user_info_home' %}">User Info</a>

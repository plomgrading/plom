--- conflicted
+++ resolved
@@ -75,16 +75,14 @@
                         <a class="nav-link" href="{% url 'task_order_landing' %}">Task Ordering</a>
                     </li>
                     <li class="nav-item">
-<<<<<<< HEAD
-                        <a class="nav-link" href="{% url 'qtags_landing' %}">Question Tags</a>
-                    </li>            
-=======
                         <a class="nav-link" href="{% url 'rectangle_home' %}">Rectangle extraction</a>
                     </li>
                     <li class="nav-item">
                         <a class="nav-link" href="{% url 'id_prediction_home' %}">ID predictor</a>
                     </li>
->>>>>>> 4e33937f
+                    <li class="nav-item">
+                        <a class="nav-link" href="{% url 'qtags_landing' %}">Question Tags</a>
+                    </li>            
                 </ul>
             </div>
         </li>

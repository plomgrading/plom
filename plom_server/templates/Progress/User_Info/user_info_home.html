<<<<<<< HEAD
<!--
    SPDX-License-Identifier: AGPL-3.0-or-later
    Copyright (C) 2023 Brennen Chiu
    Copyright (C) 2023-2024 Colin B. Macdonald
    Copyright (C) 2024 Bryan Tanady
-->
=======
<!-- Progress/templates/Progress/User_Info/user_info_home.html -->
>>>>>>> de9d11db
{% extends "base/base.html" %}
{% block title %}
    User progress
{% endblock title %}
{% block page_heading %}
    User progress
{% endblock page_heading %}
{% block main_content %}
    <div>
        <div class="card w-100">
            <div class="card-body">
                <a class="btn btn-success m-2" type="submit" href="">Modify probationary state/limit</a>
                <a class="btn btn-primary" href="{% url 'users' %}">User List</a>
                <!-- Do some counting here and display how many are in prob -->
                <div>
                    <i class="bi bi-exclamation-diamond-fill text-info"></i> {{ probation_users|length }} Markers are in probation
                </div>
                {% if annotations_exist %}
                    <table class="table text-center align-middle">
                        <tr>
                            <th>Username</th>
                            <th>Question Marked</th>
                            <th>Probation</th>
                            <th>Probation Limit</th>
                            <th>Limit Modifier</th>
                        </tr>
                        {% for user, annotation_count in annotation_count_dict.items %}
                            <tr>
                                <td>
                                    {{ user.username }}
                                    {% if user.pk in probation_users %}
                                        <i class="bi bi-exclamation-diamond-fill text-info"
                                           data-bs-toggle="tooltip"
                                           title="In Probation"></i>
                                    {% endif %}
                                </td>
                                <td>{{ annotation_count }}</td>
                                <td>
                                    {% if user.pk in probation_users %}
                                        <form action="{% url 'unset_probation' user.username %}" method="post">
                                            {% csrf_token %}
                                            <button type="submit" class="btn btn-info">Unset Probation</button>
                                        </form>
                                    {% else %}
                                        <form action="{% url 'set_probation' user.username %}" method="post">
                                            {% csrf_token %}
                                            <button type="submit" class="btn btn-warning">Set Probation</button>
                                        </form>
                                    {% endif %}
                                </td>
                                <td>
                                    {% if user.pk in probation_users %}
                                        {{ user.probationperiod.limit }}
                                    {% else %}
                                        N/A
                                    {% endif %}
                                </td>
                                <td>
                                    <button class="btn btn-primary m-2"
                                            type="button"
                                            data-bs-toggle="modal"
                                            data-username="{{ user.username }}"
                                            data-bs-target="#editLimit">Edit Limit</button>
                                </td>
                            </tr>
                        {% endfor %}
                    </table>
                </div>
            </div>
            <div class="mb-3">
                <form method="get" action="">
                    <div>
                        <h6>
                            <b>Filter annotations by time:</b>
                        </h6>
                        <p>{{ annotation_filter_form.time_filter_seconds.label }} {{ annotation_filter_form.time_filter_seconds }}</p>
                        <p class="text-danger">{{ error }}</p>
                    </div>
                    <button type="submit" class="btn btn-primary">Filter</button>
                </form>
            </div>
            <div class="mb-3">
                <p>
                    <b>Latest Updated Annotation: {{ latest_updated_annotation_human_time }}</b>
                </p>
            </div>
            <div>
                <ul class="nav nav-tabs" id="annotationTab" role="tablist">
                    <li class="nav-item" role="presentation">
                        <button class="nav-link active"
                                id="filter-by-user-tab"
                                data-bs-toggle="tab"
                                data-bs-target="#filterByUserTab"
                                type="button"
                                role="tab"
                                aria-controls="filterByUserTab"
                                aria-selected="true">Filter By User</button>
                    </li>
                    <li class="nav-item" role="presentation">
                        <button class="nav-link"
                                id="filter-by-question-tab"
                                data-bs-toggle="tab"
                                data-bs-target="#filterByQuestionTab"
                                type="button"
                                role="tab"
                                aria-controls="filterByQuestionTab"
                                aria-selected="false">Filter By Question</button>
                    </li>
                </ul>
                <div class="tab-content" id="annotationTabContent">
                    <div class="tab-pane fade show active"
                         id="filterByUserTab"
                         role="tabpanel"
                         aria-labelledby="filter-by-user-tab">
                        <table class="table text-center align-middle sortable">
                            <thead>
                                <tr>
                                    <th>Username</th>
                                    <th>Question Index</th>
                                    <th>Question Version</th>
                                    <th>Annotations Count</th>
                                    <th>Average Marking Time</th>
                                    <th>Percentage Marked</th>
                                </tr>
                            </thead>
                            <tbody>
                                {% for user, annotations in annotations_grouped_by_user.items %}
                                    {% for question_data, annotation_data in annotations.items %}
                                        <tr>
                                            <td>{{ user.username }}</td>
                                            <td>{{ question_data.0 }}</td>
                                            <td>{{ question_data.1 }}</td>
                                            <td>{{ annotation_data.annotations_count }}</td>
                                            <td sorttable_customkey={{ annotation_data.date_format }}>{{ annotation_data.average_marking_time }}
                                            </td>
                                            <td>
                                                <div class="progress">
                                                    <div class="progress-bar"
                                                         role="progressbar"
                                                         style="width: {{ annotation_data.percentage_marked }}%"
                                                         aria-valuenow="{{ annotation_data.percentage_marked }}"
                                                         aria-valuemin="0"
                                                         aria-valuemax="100">
                                                        {{ annotation_data.percentage_marked }}%
                                                    </div>
                                                </div>
                                            </td>
                                        </tr>
                                    {% endfor %}
                                {% endfor %}
                            </tbody>
                        </table>
                    </div>
                    <div class="tab-pane fade"
                         id="filterByQuestionTab"
                         role="tabpanel"
                         aria-labelledby="filter-by-question-tab">
                        <table class="table text-center align-middle sortable">
                            <thead>
                                <tr>
                                    <th>Question (Index , Version)</th>
                                    <th>Username</th>
                                    <th>Annotations Count</th>
                                    <th>Average Marking Time</th>
                                    <th>Percentage Marked</th>
                                </tr>
                            </thead>
                            <tbody>
                                {% for question, annotation_data in annotations_grouped_by_question_ver.items %}
                                    {% for annotation in annotation_data.annotations %}
                                        <tr>
                                            <td>{{ question.0 }} , {{ question.1 }}</td>
                                            <td>{{ annotation.marker }}</td>
                                            <td>{{ annotation.annotations_count }}</td>
                                            <td sorttable_customkey={{ annotation.date_format }}>{{ annotation.average_marking_time }}
                                            </td>
                                            <td>
                                                <div class="progress">
                                                    <div class="progress-bar"
                                                         role="progressbar"
                                                         style="width: {{ annotation.percentage_marked }}%"
                                                         aria-valuenow="{{ annotation.percentage_marked }}"
                                                         aria-valuemin="0"
                                                         aria-valuemax="100">{{ annotation.percentage_marked }}%</div>
                                                </div>
                                            </td>
                                        </tr>
                                    {% endfor %}
                                {% endfor %}
                            </tbody>
                        </table>
                    </div>
                </div>
            </div>
        {% else %}
            <p>No annotations</p>
        {% endif %}
    </div>
    {% include "./modal_forms.html" %}
    <script src="https://code.jquery.com/jquery-3.6.0.min.js"></script>
    <script src="https://cdn.jsdelivr.net/npm/select2@4.1.0-rc.0/dist/js/select2.min.js"></script>
    <script>
        $('#editLimit').on('show.bs.modal', function (event) {
            var button = $(event.relatedTarget); 
            var username = button.data('username'); 
            var modal = $(this);
            
            // Update the modal title
            modal.find('.modal-title').text('Edit Limit for ' + username);
            
            // Update the hidden input field with the username
            modal.find('input[name="username"]').val(username);
        });
    </script>
{% endblock main_content %}<|MERGE_RESOLUTION|>--- conflicted
+++ resolved
@@ -1,13 +1,9 @@
-<<<<<<< HEAD
 <!--
     SPDX-License-Identifier: AGPL-3.0-or-later
     Copyright (C) 2023 Brennen Chiu
     Copyright (C) 2023-2024 Colin B. Macdonald
     Copyright (C) 2024 Bryan Tanady
 -->
-=======
-<!-- Progress/templates/Progress/User_Info/user_info_home.html -->
->>>>>>> de9d11db
 {% extends "base/base.html" %}
 {% block title %}
     User progress

<!--
    SPDX-License-Identifier: AGPL-3.0-or-later
    Copyright (C) 2023 Brennen Chiu
    Copyright (C) 2023-2024 Colin B. Macdonald
    Copyright (C) 2024 Bryan Tanady
-->
{% extends "base/base.html" %}
{% block title %}
    User progress
{% endblock title %}
{% block page_heading %}
    User progress
{% endblock page_heading %}
{% block main_content %}
    <div>
        <div class="card w-100">
            <div class="card-body">
                <button class="btn btn-success m-2" type="submit">Modify probationary state/limit</button>
                <!-- Do some counting here and display how many are in prob -->
                <div>
                    <i class="bi bi-exclamation-diamond-fill text-info"></i> 8 Markers are in probation
                </div>
                {% if annotations_exist %}
                    <table class="table text-center align-middle">
                        <tr>
                            <th>Username</th>
                            <th>Question Marked</th>
                            <th>Probation</th>
                            <th>Probation Limit</th>
                            <th>Limit Modifier</th>
                        </tr>
                        {% for user, annotation_count in annotation_count_dict.items %}
                            <tr>
                                <td>
                                    {{ user }}
                                    <i class="bi bi-exclamation-diamond-fill text-info"
                                       data-bs-toggle="tooltip"
                                       title="In Probation"></i>
                                </td>
                                <td>{{ annotation_count }}</td>
<<<<<<< HEAD
                                <td>20 (DEMO)</td>
                                <td>
                                    <a class="btn btn-warning" href="{}">set limit</a>
=======
                                <td>
                                    <!-- Check if marker is in probation, then show:  -->
                                    <!-- <button class="btn btn-warning">Set Probation</button> -->
                                    <!-- else: -->
                                    <button class="btn btn-info">Unset Probation</button>
                                </td>
                                <!-- TODO: Retrieve the limit for each user -->
                                <td>20 (DEMO)</td>
                                <td>
                                    <button class="btn btn-primary m-2"
                                            type="button"
                                            data-bs-toggle="modal"
                                            data-username="{{ user }}"
                                            data-bs-target="#editLimit">Edit Limit</button>
                                    <!-- TODO: edit limit button must not be pressable or pops up warning box if marker is not in prob. -->
>>>>>>> e9902a4c
                                </td>
                            </tr>
                        {% endfor %}
                    </table>
                </div>
            </div>
            <div class="mb-3">
                <form method="get" action="">
                    <div>
                        <h6>
                            <b>Filter annotations by time:</b>
                        </h6>
                        <p>{{ annotation_filter_form.time_filter_seconds.label }} {{ annotation_filter_form.time_filter_seconds }}</p>
                        <p class="text-danger">{{ error }}</p>
                    </div>
                    <button type="submit" class="btn btn-primary">Filter</button>
                </form>
            </div>
            <div class="mb-3">
                <p>
                    <b>Latest Updated Annotation: {{ latest_updated_annotation_human_time }}</b>
                </p>
            </div>
            <div>
                <ul class="nav nav-tabs" id="annotationTab" role="tablist">
                    <li class="nav-item" role="presentation">
                        <button class="nav-link active"
                                id="filter-by-user-tab"
                                data-bs-toggle="tab"
                                data-bs-target="#filterByUserTab"
                                type="button"
                                role="tab"
                                aria-controls="filterByUserTab"
                                aria-selected="true">Filter By User</button>
                    </li>
                    <li class="nav-item" role="presentation">
                        <button class="nav-link"
                                id="filter-by-question-tab"
                                data-bs-toggle="tab"
                                data-bs-target="#filterByQuestionTab"
                                type="button"
                                role="tab"
                                aria-controls="filterByQuestionTab"
                                aria-selected="false">Filter By Question</button>
                    </li>
                </ul>
                <div class="tab-content" id="annotationTabContent">
                    <div class="tab-pane fade show active"
                         id="filterByUserTab"
                         role="tabpanel"
                         aria-labelledby="filter-by-user-tab">
                        <table class="table text-center align-middle sortable">
                            <thead>
                                <tr>
                                    <th>Username</th>
                                    <th>Question Index</th>
                                    <th>Question Version</th>
                                    <th>Annotations Count</th>
                                    <th>Average Marking Time</th>
                                    <th>Percentage Marked</th>
                                </tr>
                            </thead>
                            <tbody>
                                {% for user, annotations in annotations_grouped_by_user.items %}
                                    {% for question_data, annotation_data in annotations.items %}
                                        <tr>
                                            <td>{{ user }}</td>
                                            <td>{{ question_data.0 }}</td>
                                            <td>{{ question_data.1 }}</td>
                                            <td>{{ annotation_data.annotations_count }}</td>
                                            <td sorttable_customkey={{ annotation_data.date_format }}>{{ annotation_data.average_marking_time }}
                                            </td>
                                            <td>
                                                <div class="progress">
                                                    <div class="progress-bar"
                                                         role="progressbar"
                                                         style="width: {{ annotation_data.percentage_marked }}%"
                                                         aria-valuenow="{{ annotation_data.percentage_marked }}"
                                                         aria-valuemin="0"
                                                         aria-valuemax="100">
                                                        {{ annotation_data.percentage_marked }}%
                                                    </div>
                                                </div>
                                            </td>
                                        </tr>
                                    {% endfor %}
                                {% endfor %}
                            </tbody>
                        </table>
                    </div>
                    <div class="tab-pane fade"
                         id="filterByQuestionTab"
                         role="tabpanel"
                         aria-labelledby="filter-by-question-tab">
                        <table class="table text-center align-middle sortable">
                            <thead>
                                <tr>
                                    <th>Question (Index , Version)</th>
                                    <th>Username</th>
                                    <th>Annotations Count</th>
                                    <th>Average Marking Time</th>
                                    <th>Percentage Marked</th>
                                </tr>
                            </thead>
                            <tbody>
                                {% for question, annotation_data in annotations_grouped_by_question_ver.items %}
                                    {% for annotation in annotation_data.annotations %}
                                        <tr>
                                            <td>{{ question.0 }} , {{ question.1 }}</td>
                                            <td>{{ annotation.marker }}</td>
                                            <td>{{ annotation.annotations_count }}</td>
                                            <td sorttable_customkey={{ annotation.date_format }}>{{ annotation.average_marking_time }}
                                            </td>
                                            <td>
                                                <div class="progress">
                                                    <div class="progress-bar"
                                                         role="progressbar"
                                                         style="width: {{ annotation.percentage_marked }}%"
                                                         aria-valuenow="{{ annotation.percentage_marked }}"
                                                         aria-valuemin="0"
                                                         aria-valuemax="100">{{ annotation.percentage_marked }}%</div>
                                                </div>
                                            </td>
                                        </tr>
                                    {% endfor %}
                                {% endfor %}
                            </tbody>
                        </table>
                    </div>
                </div>
            </div>
        {% else %}
            <p>No annotations</p>
        {% endif %}
    </div>
    {% include "./modal_forms.html" %}
    <script src="https://code.jquery.com/jquery-3.6.0.min.js"></script>
    <script src="https://cdn.jsdelivr.net/npm/select2@4.1.0-rc.0/dist/js/select2.min.js"></script>
    <script>
        $('#editLimit').on('show.bs.modal', function (event) {
            var button = $(event.relatedTarget); 
            var username = button.data('username'); 
            var modal = $(this);
            
            // Update the modal title
            modal.find('.modal-title').text('Edit Limit for ' + username);
            
            // Update the hidden input field with the username
            modal.find('input[name="username"]').val(username);
        });
    </script>
{% endblock main_content %}<|MERGE_RESOLUTION|>--- conflicted
+++ resolved
@@ -2,6 +2,7 @@
     SPDX-License-Identifier: AGPL-3.0-or-later
     Copyright (C) 2023 Brennen Chiu
     Copyright (C) 2023-2024 Colin B. Macdonald
+    Copyright (C) 2024 Bryan Tanady
     Copyright (C) 2024 Bryan Tanady
 -->
 {% extends "base/base.html" %}
@@ -38,11 +39,6 @@
                                        title="In Probation"></i>
                                 </td>
                                 <td>{{ annotation_count }}</td>
-<<<<<<< HEAD
-                                <td>20 (DEMO)</td>
-                                <td>
-                                    <a class="btn btn-warning" href="{}">set limit</a>
-=======
                                 <td>
                                     <!-- Check if marker is in probation, then show:  -->
                                     <!-- <button class="btn btn-warning">Set Probation</button> -->
@@ -58,7 +54,6 @@
                                             data-username="{{ user }}"
                                             data-bs-target="#editLimit">Edit Limit</button>
                                     <!-- TODO: edit limit button must not be pressable or pops up warning box if marker is not in prob. -->
->>>>>>> e9902a4c
                                 </td>
                             </tr>
                         {% endfor %}

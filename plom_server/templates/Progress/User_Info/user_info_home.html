--- conflicted
+++ resolved
@@ -140,131 +140,6 @@
                         {% endif %}
                     </td>
                 </tr>
-<<<<<<< HEAD
-            {% endfor %}
-        </table>
-    </div>
-    <div class="mb-3">
-        <form method="get" action="">
-            <div>
-                <h6>
-                    <b>Filter annotations by time:</b>
-                </h6>
-                <p>{{ annotation_filter_form.time_filter_seconds.label }} {{ annotation_filter_form.time_filter_seconds }}</p>
-                <p class="text-danger">{{ error }}</p>
-            </div>
-            <button type="submit" class="btn btn-primary">Filter</button>
-        </form>
-    </div>
-    <div class="mb-3">
-        <p>
-            <b>Latest Updated Annotation: {{ latest_updated_annotation_human_time }}</b>
-        </p>
-    </div>
-    <div>
-        <ul class="nav nav-tabs" id="annotationTab" role="tablist">
-            <li class="nav-item" role="presentation">
-                <button class="nav-link active"
-                        id="filter-by-user-tab"
-                        data-bs-toggle="tab"
-                        data-bs-target="#filterByUserTab"
-                        type="button"
-                        role="tab"
-                        aria-controls="filterByUserTab"
-                        aria-selected="true">Filter By User</button>
-            </li>
-            <li class="nav-item" role="presentation">
-                <button class="nav-link"
-                        id="filter-by-question-tab"
-                        data-bs-toggle="tab"
-                        data-bs-target="#filterByQuestionTab"
-                        type="button"
-                        role="tab"
-                        aria-controls="filterByQuestionTab"
-                        aria-selected="false">Filter By Question</button>
-            </li>
-        </ul>
-        <div class="tab-content" id="annotationTabContent">
-            <div class="tab-pane fade show active"
-                 id="filterByUserTab"
-                 role="tabpanel"
-                 aria-labelledby="filter-by-user-tab">
-                <table class="table text-center align-middle sortable">
-                    <thead>
-                        <tr>
-                            <th>Username</th>
-                            <th>Question Index</th>
-                            <th>Question Version</th>
-                            <th>Annotations Count</th>
-                            <th>Average Marking Time</th>
-                            <th>Percentage Marked</th>
-                        </tr>
-                    </thead>
-                    <tbody>
-                        {% for user, annotations in annotations_grouped_by_user.items %}
-                            {% for question_data, annotation_data in annotations.items %}
-                                <tr>
-                                    <td>{{ user.username }}</td>
-                                    <td>{{ question_data.0 }}</td>
-                                    <td>{{ question_data.1 }}</td>
-                                    <td>{{ annotation_data.annotations_count }}</td>
-                                    <td sorttable_customkey={{ annotation_data.date_format }}>{{ annotation_data.average_marking_time }}
-                                    </td>
-                                    <td>
-                                        <div class="progress">
-                                            <div class="progress-bar"
-                                                 role="progressbar"
-                                                 style="width: {{ annotation_data.percentage_marked }}%"
-                                                 aria-valuenow="{{ annotation_data.percentage_marked }}"
-                                                 aria-valuemin="0"
-                                                 aria-valuemax="100">{{ annotation_data.percentage_marked }}%</div>
-                                        </div>
-                                    </td>
-                                </tr>
-                            {% endfor %}
-                        {% endfor %}
-                    </tbody>
-                </table>
-            </div>
-            <div class="tab-pane fade"
-                 id="filterByQuestionTab"
-                 role="tabpanel"
-                 aria-labelledby="filter-by-question-tab">
-                <table class="table text-center align-middle sortable">
-                    <thead>
-                        <tr>
-                            <th>Question (Index , Version)</th>
-                            <th>Username</th>
-                            <th>Annotations Count</th>
-                            <th>Average Marking Time</th>
-                            <th>Percentage Marked</th>
-                        </tr>
-                    </thead>
-                    <tbody>
-                        {% for question, annotation_data in annotations_grouped_by_question_ver.items %}
-                            {% for annotation in annotation_data.annotations %}
-                                <tr>
-                                    <td>{{ question.0 }} , {{ question.1 }}</td>
-                                    <td>{{ annotation.marker }}</td>
-                                    <td>{{ annotation.annotations_count }}</td>
-                                    <td sorttable_customkey={{ annotation.date_format }}>{{ annotation.average_marking_time }}
-                                    </td>
-                                    <td>
-                                        <div class="progress">
-                                            <div class="progress-bar"
-                                                 role="progressbar"
-                                                 style="width: {{ annotation.percentage_marked }}%"
-                                                 aria-valuenow="{{ annotation.percentage_marked }}"
-                                                 aria-valuemin="0"
-                                                 aria-valuemax="100">{{ annotation.percentage_marked }}%</div>
-                                        </div>
-                                    </td>
-                                </tr>
-                            {% endfor %}
-                        {% endfor %}
-                    </tbody>
-                </table>
-=======
                 {% for user, annotation_and_claimedTask_count in annotation_count_dict.items %}
                     <tr>
                         <td>
@@ -450,7 +325,6 @@
                         </tbody>
                     </table>
                 </div>
->>>>>>> 61b3c43d
             </div>
         </div>
     </div>

<!--
    SPDX-License-Identifier: AGPL-3.0-or-later
    Copyright (C) 2023 Edith Coates
    Copyright (C) 2023 Julian Lapenna
    Copyright (C) 2023 Divy Patel
    Copyright (C) 2023-2024 Colin B. Macdonald
<<<<<<< HEAD
    Copyright (C) 2023-2024 Aden Chan
=======
    Copyright (C) 2024 Aidan Murphy
>>>>>>> 1919927b
-->
{% extends "base/base.html" %}
{% load humanize %}
{% load render_table from django_tables2 %}
{% block title %}
    Rubrics
{% endblock title %}
{% block page_heading %}
    Rubrics
{% endblock page_heading %}
{% block main_content %}
    <script>
        function populateFields() {
            updateQuestion();
            updateKind();
        }

        function updateQuestion() {
            var question_dict = JSON.parse('{{ questions|escapejs }}');
            var question = document.getElementById("id_question").value;
            var out_of = question_dict[question]["mark"];
            document.getElementById("id_out_of").value = out_of;
            updateConstraints(out_of);

        }

        function updateKind() {
            var kind = document.getElementById("id_kind").value;
            if (kind === "absolute") {
                document.getElementById("id_out_of_label").innerHTML = "out of";
            } else {
                document.getElementById("id_out_of_label").innerHTML = "Max:";
            }
            updateConstraints(document.getElementById("id_out_of").value);
        }

        function updateConstraints(out_of) {
            var kind = document.getElementById("id_kind").value;
            if (kind === "absolute") {
                document.getElementById("id_value").min = 0;
                document.getElementById("id_value").max = out_of;
            } else if (kind === "relative") {
                document.getElementById("id_value").min = -1 * out_of;
                document.getElementById("id_value").max = out_of;
            } else {
                document.getElementById("id_value").value = 0;
            }
        }
    </script>
    <div>
        <a class="btn btn-primary dinline-block"
           href="{% url 'rubrics_admin' %}">Rubric management&hellip;</a>
        <a class="btn btn-primary dinline-block ms-2"
           href="{% url 'rubrics_access' %}">Rubric access controls&hellip;</a>
        <a class="btn btn-primary dinline-block ms-2"
           href="{% url 'feedback_rules' %}">Feedback rules&hellip;</a>
    </div>
    <hr />
    {% comment %} Filter {% endcomment %}
    <div class="row">
        <div class="col">
            <form method="get" action="" class="form-inline">
                <div class="form-group mr-2">
                    {{ rubric_filter_form }}
                    <button type="submit" class="btn btn-success">
                        <i class="bi bi-filter"></i> Filter
                    </button>
                </div>
            </form>
        </div>
        <div class="col">
            <button type="submit"
                    class="btn btn-primary float-end"
                    data-bs-toggle="modal"
                    data-bs-target="#createModal"
                    onclick="populateFields()">
                <i class="bi bi-plus-circle-fill"></i> Create Rubric
            </button>
        </div>
    </div>
    {% comment %} Table {% endcomment %}
<<<<<<< HEAD
    <div class="mt-2">{% render_table rubrics %}</div>
    <!-- Create Rubric Modal -->
    <div class="modal fade"
         id="createModal"
         tabindex="-1"
         aria-labelledby="createModalLabel"
         aria-hidden="true">
        <div class="modal-dialog">
            <div class="modal-content">
                <div class="modal-header">
                    <h5 class="modal-title" id="createModalLabel">Creating Rubric</h5>
                    <button type="button"
                            class="btn-close"
                            data-bs-dismiss="modal"
                            aria-label="Close"></button>
                </div>
                <form action="{% url 'rubric_create' %}" method="post">
                    {% csrf_token %}
                    <div class="modal-body">
                        {{ rubric_create_form.non_field_errors }}
                        <div class="row form-group">
                            <div class="col">
                                {{ rubric_create_form.question.errors }}
                                <label for="{{ rubric_create_form.question.id_for_label }}">Question:</label>
                                {{ rubric_create_form.question }}
                            </div>
                        </div>
                        <div class="row form-group">
                            <div class="col">
                                {{ rubric_create_form.text.errors }}
                                <label for="{{ rubric_create_form.text.id_for_label }}">Rubric Text:</label>
                                {{ rubric_create_form.text }}
                            </div>
                        </div>
                        <div class="row form-group">
                            <div class="col">
                                {{ rubric_create_form.kind.errors }}
                                <label for="{{ rubric_create_form.kind.id_for_label }}">Rubric Kind:</label>
                                {{ rubric_create_form.kind }}
                            </div>
                        </div>
                        <div class="row mt-2">
                            {{ rubric_create_form.value.errors }}
                            <label class="col-sm-2 col-form-label"
                                   for="{{ rubric_create_form.value.id_for_label }}">Value:</label>
                            <div class="col">{{ rubric_create_form.value }}</div>
                            <label class="col-sm-2 col-form-label"
                                   for="{{ rubric_create_form.out_of.id_for_label }}"
                                   id="id_out_of_label">out of</label>
                            <div class="col">{{ rubric_create_form.out_of }}</div>
                        </div>
                        <div class="row form-group">
                            <div class="col">
                                {{ rubric_create_form.meta.errors }}
                                <label for="{{ rubric_create_form.meta.id_for_label }}">Rubric Meta (not shown to students):</label>
                                {{ rubric_create_form.meta }}
                            </div>
                        </div>
                        <div class="accordion mt-2" id="accordion">
                            <div class="accordion-item">
                                <h2 class="accordion-header" id="headingOne">
                                    <button class="accordion-button collapsed"
                                            type="button"
                                            data-bs-toggle="collapse"
                                            data-bs-target="#collapseOne"
                                            aria-controls="collapseOne">Advanced Settings</button>
                                </h2>
                                <div id="collapseOne"
                                     class="accordion-collapse collapse"
                                     aria-labelledby="headingOne"
                                     data-bs-parent="#accordion">
                                    <div class="accordion-body">
                                        <div class="row form-group">
                                            <div class="col">
                                                {{ rubric_create_form.versions.errors }}
                                                <label for="{{ rubric_create_form.meta.id_for_label }}">Versions:</label>
                                                {{ rubric_create_form.versions }}
                                            </div>
                                        </div>
                                        <div class="row form-group">
                                            <div class="col">
                                                {{ rubric_create_form.parameters.errors }}
                                                <label for="{{ rubric_create_form.parameters.id_for_label }}">Parameters:</label>
                                                {{ rubric_create_form.parameters }}
                                            </div>
                                        </div>
                                    </div>
                                </div>
                            </div>
                        </div>
                    </div>
                    <div class="modal-footer">
                        <button type="button" class="btn btn-secondary" data-bs-dismiss="modal">Close</button>
                        <input type="submit" class="btn btn-primary" value="Create">
                    </div>
                </form>
            </div>
        </div>
=======
    <div>
        <table class="table table-striped table-bordered sortable">
            <thead>
                <tr>
                    <th scope="col">ID</th>
                    <th scope="col">Value</th>
                    <th scope="col">Out of</th>
                    <th scope="col">Display Delta</th>
                    <th scope="col">Kind</th>
                    <th scope="col">System</th>
                    <!-- This column should use the question label html -->
                    <th scope="col">Question index</th>
                    <th scope="col"># used</th>
                    <th scope="col">Text</th>
                </tr>
            </thead>
            <tbody>
                {% for rubric in rubrics %}
                    <tr>
                        <td>
                            <a href="{% url 'rubric_item' rubric.key %}">{{ rubric.key }}</a>
                        </td>
                        <td>{{ rubric.value_str }}</td>
                        <td>
                            {% if rubric.out_of %}{{ rubric.out_of_str }}{% endif %}
                        </td>
                        <td>{{ rubric.display_delta }}</td>
                        <td>{{ rubric.kind }}</td>
                        <td>{{ rubric.system_rubric }}</td>
                        <td>{{ rubric.question }}</td>
                        <td></td>
                        <td>{{ rubric.text }}</td>
                    </tr>
                {% endfor %}
            </tbody>
        </table>
>>>>>>> 1919927b
    </div>
{% endblock main_content %}<|MERGE_RESOLUTION|>--- conflicted
+++ resolved
@@ -4,11 +4,8 @@
     Copyright (C) 2023 Julian Lapenna
     Copyright (C) 2023 Divy Patel
     Copyright (C) 2023-2024 Colin B. Macdonald
-<<<<<<< HEAD
     Copyright (C) 2023-2024 Aden Chan
-=======
     Copyright (C) 2024 Aidan Murphy
->>>>>>> 1919927b
 -->
 {% extends "base/base.html" %}
 {% load humanize %}
@@ -90,7 +87,6 @@
         </div>
     </div>
     {% comment %} Table {% endcomment %}
-<<<<<<< HEAD
     <div class="mt-2">{% render_table rubrics %}</div>
     <!-- Create Rubric Modal -->
     <div class="modal fade"
@@ -189,43 +185,5 @@
                 </form>
             </div>
         </div>
-=======
-    <div>
-        <table class="table table-striped table-bordered sortable">
-            <thead>
-                <tr>
-                    <th scope="col">ID</th>
-                    <th scope="col">Value</th>
-                    <th scope="col">Out of</th>
-                    <th scope="col">Display Delta</th>
-                    <th scope="col">Kind</th>
-                    <th scope="col">System</th>
-                    <!-- This column should use the question label html -->
-                    <th scope="col">Question index</th>
-                    <th scope="col"># used</th>
-                    <th scope="col">Text</th>
-                </tr>
-            </thead>
-            <tbody>
-                {% for rubric in rubrics %}
-                    <tr>
-                        <td>
-                            <a href="{% url 'rubric_item' rubric.key %}">{{ rubric.key }}</a>
-                        </td>
-                        <td>{{ rubric.value_str }}</td>
-                        <td>
-                            {% if rubric.out_of %}{{ rubric.out_of_str }}{% endif %}
-                        </td>
-                        <td>{{ rubric.display_delta }}</td>
-                        <td>{{ rubric.kind }}</td>
-                        <td>{{ rubric.system_rubric }}</td>
-                        <td>{{ rubric.question }}</td>
-                        <td></td>
-                        <td>{{ rubric.text }}</td>
-                    </tr>
-                {% endfor %}
-            </tbody>
-        </table>
->>>>>>> 1919927b
     </div>
 {% endblock main_content %}
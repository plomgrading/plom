--- conflicted
+++ resolved
@@ -20,15 +20,10 @@
             <div class="col">
                 <div class="card">
                     <h5 class="card-header d-flex justify-content-between align-items-center">
-<<<<<<< HEAD
                         Rubric {{ latest_rubric.rid }}, revision {{ latest_rubric.revision }}
-                        <a class="btn btn-outline-primary float-end"
-=======
-                        Rubric {{ latest_rubric.key }}, revision {{ latest_rubric.revision }}
                         <!-- Button semi-function but disabled pending Issue #3556 -->
                         <a class="btn btn-outline-primary float-end disabled"
                            disabled
->>>>>>> 6d89928e
                            data-bs-toggle="modal"
                            data-bs-target="#editModal"
                            onclick="populateFields()">

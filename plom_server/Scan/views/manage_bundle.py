# SPDX-License-Identifier: AGPL-3.0-or-later
# Copyright (C) 2022 Edith Coates
# Copyright (C) 2022-2023 Brennen Chiu
# Copyright (C) 2023-2024 Andrew Rechnitzer
# Copyright (C) 2024-2025 Colin B. Macdonald
# Copyright (C) 2024-2025 Philip D. Loewen
<<<<<<< HEAD
# Copyright (C) 2025 Aidan Murphy
=======
# Copyright (C) 2025 Deep Shah
>>>>>>> e295d2e1

from typing import Any

import pymupdf

from django.core.exceptions import ObjectDoesNotExist
from django.http import HttpResponse, Http404, FileResponse, HttpRequest
from django.shortcuts import render, redirect
from django.urls import reverse
from django.contrib import messages

from django.views.decorators.clickjacking import xframe_options_sameorigin
from django.utils.decorators import method_decorator

from plom_server.Base.base_group_views import ScannerRequiredView
from plom_server.Papers.services import SpecificationService, PaperInfoService
from ..services import ScanService

from plom.misc_utils import format_int_list_with_runs
from datetime import datetime


class ThumbnailContainerFragmentView(ScannerRequiredView):
    """For http requests involving thumbnail container fragments."""

    def get(self, request: HttpRequest, *, bundle_id: int, index: int) -> HttpResponse:
        """Renders a thumbnail container for the specified page in a bundle."""
        # list of dicts of page info, in bundle order
        scanner = ScanService()
        bundle = scanner.get_bundle_from_pk(bundle_id)
        bundle_page_info_list = scanner.get_bundle_pages_info_list(bundle)
        # get the specific page we want.
        # TODO: a dict of bundle page dicts keyed by 'order' would be more convenient
        bundle_page = 0
        for i, item in enumerate(bundle_page_info_list):
            # TODO: order was originally just for show, but the server is now reusing it
            if int(item["order"]) == index:
                bundle_page = bundle_page_info_list[i]
                break

        context = {
            "pg": bundle_page,
            "bundle_id": bundle_id,
            "timestamp": datetime.now().timestamp(),
        }

        return render(
            request, "Scan/fragments/bundle_thumbnail_container.html", context
        )


class BundleThumbnailsView(ScannerRequiredView):
    """Handles the creation and perhaps some of the interaction with a page of thumbnails of a bundle."""

    def build_context(
        self,
        *,
        bundle_id: int | None = None,
        pop: int | None = None,
    ) -> dict[str, Any]:
        """Build a context for a particular page of a bundle.

        Keyword Args:
            bundle_id: which bundle.
            pop: the index of the page to focus on
        """
        # TODO: not clear if superclass forbids this?
        assert bundle_id is not None, "bundle_id must be specified (?)"

        context = super().build_context()
        scanner = ScanService()
        bundle = scanner.get_bundle_from_pk(bundle_id)
        n_pages = scanner.get_n_images(bundle)
        known_pages = scanner.get_n_known_images(bundle)
        unknown_pages = scanner.get_n_unknown_images(bundle)
        extra_pages = scanner.get_n_extra_images(bundle)
        discard_pages = scanner.get_n_discard_images(bundle)
        error_pages = scanner.get_n_error_images(bundle)

        # list of dicts of page info, in bundle order
        bundle_page_info_list = scanner.get_bundle_pages_info_list(bundle)
        # and get an ordered list of papers in the bundle and info about the pages for each paper that are in this bundle.
        bundle_papers_pages_list = scanner.get_bundle_papers_pages_list(bundle)
        # get a list of the paper-numbers in bundle that are missing pages
        bundle_incomplete_papers_list = [
            X[0] for X in scanner.get_bundle_missing_paper_page_numbers(bundle)
        ]
        bundle_colliding_images = scanner.get_bundle_colliding_images(bundle)

        filter_options = [
            {"filter_code": X[0], "filter_name": X[1]}
            for X in [
                ("all", "all"),
                ("attn", "needs your attention"),
                ("known", "known pages"),
                ("extra", "extra pages"),
                ("ex_no_info", "extra pages without information"),
                ("error", "errors"),
                ("lowqr", "few qr codes read"),
                ("discard", "discarded pages"),
                ("unknown", "unknown pages"),
                ("unread", "unread pages"),
            ]
        ]

        context.update(
            {
                "is_pushed": bundle.pushed,
                "is_perfect": scanner.is_bundle_perfect(bundle.pk),
                "slug": bundle.slug,
                "bundle_id": bundle.pk,
                "timestamp": bundle.timestamp,
                "pages": bundle_page_info_list,
                "papers_pages_list": bundle_papers_pages_list,
                "incomplete_papers_list": bundle_incomplete_papers_list,
                "n_incomplete": len(bundle_incomplete_papers_list),
                "colliding_image_orders": bundle_colliding_images,
                "colliding_images_nice_format": format_int_list_with_runs(
                    bundle_colliding_images
                ),
                "n_collisions": len(bundle_colliding_images),
                "total_pages": n_pages,
                "known_pages": known_pages,
                "unknown_pages": unknown_pages,
                "extra_pages": extra_pages,
                "discard_pages": discard_pages,
                "error_pages": error_pages,
                "has_page_images": bundle.has_page_images,
                "finished_reading_qr": bundle.has_qr_codes,
                "filter_options": filter_options,
            }
        )
        if pop in [pg["order"] for pg in bundle_page_info_list]:
            context.update({"pop": pop})
        else:
            # pop the first image in the list
            if pop and bundle_page_info_list:
                context.update({"pop": bundle_page_info_list[0]["order"]})
            # otherwise don't pop anything.
        return context

    def get(self, request: HttpRequest, *, bundle_id: int) -> HttpResponse:
        """Get a page of thumbnails with manipulations options for a bundle.

        Args:
            request: incoming request.

        Keyword Args:
            bundle_id: which bundle.

        Returns:
            The response returns a template-rendered page.
            If there was no such bundle, return a 404 error page.
            Note if the url has a pop-query then check if that
            page passes the filter, and if not then pop the first
            page that does pass the filter.
        """
        # to pop up the same image we were just at
        # provided that the image satisfies the current filter.
        pop = request.GET.get("pop", None)
        try:
            context = self.build_context(bundle_id=bundle_id, pop=pop)
        except ObjectDoesNotExist as e:
            raise Http404(e)

        return render(request, "Scan/bundle_thumbnails.html", context)


class BundleThumbnailsSummaryFragmentView(ScannerRequiredView):
    """Render summary information for a bundle.

    Per the name this is only a fragment of an HTML page.
    """

    def get(self, request: HttpRequest, *, bundle_id: int) -> HttpResponse:

        context = super().build_context()
        scanner = ScanService()
        bundle = scanner.get_bundle_from_pk(bundle_id)

        # an ordered list of papers in the bundle and info about the pages for each paper that are in this bundle.
        bundle_papers_pages_list = scanner.get_bundle_papers_pages_list(bundle)
        bundle_incomplete_papers_list = [
            X[0] for X in scanner.get_bundle_missing_paper_page_numbers(bundle)
        ]
        bundle_colliding_images = scanner.get_bundle_colliding_images(bundle)

        context.update(
            {
                "slug": bundle.slug,
                "n_collisions": len(bundle_colliding_images),
                "n_incomplete": len(bundle_incomplete_papers_list),
                "colliding_images_nice_format": format_int_list_with_runs(
                    bundle_colliding_images
                ),
                "total_pages": scanner.get_n_images(bundle),
                "known_pages": scanner.get_n_known_images(bundle),
                "unknown_pages": scanner.get_n_unknown_images(bundle),
                "extra_pages": scanner.get_n_extra_images(bundle),
                "discard_pages": scanner.get_n_discard_images(bundle),
                "error_pages": scanner.get_n_error_images(bundle),
                "papers_pages_list": bundle_papers_pages_list,
                "is_pushed": bundle.pushed,
                "is_perfect": scanner.is_bundle_perfect(bundle.pk),
                "has_page_images": bundle.has_page_images,
                "finished_reading_qr": bundle.has_qr_codes,
                "bundle": bundle,
                "bundle_id": bundle.pk,
                "incomplete_papers_list": bundle_incomplete_papers_list,
            }
        )

        return render(request, "Scan/fragments/bundle_summary.html", context)


class GetBundleThumbnailView(ScannerRequiredView):
    """Return an image from a user-uploaded bundle."""

    def get(self, request: HttpRequest, *, bundle_id: int, index: int) -> HttpResponse:
        """Get a thumbnail view for a particular position in a bundle.

        Args:
            request: incoming request.

        Keyword Args:
            bundle_id: which bundle.
            index: which index within the bundle.

        Returns:
            The response returns the file when everything was successful.
            If there was no such bundle or no such index within the
            bundle, we get a 404 error.
        """
        scanner = ScanService()
        try:
            image = scanner.get_thumbnail_image(bundle_id, index)
        except ObjectDoesNotExist as e:
            raise Http404(e)
        # note - is a thumbnail - so we don't need the baseimage here.
        return FileResponse(image.image_file)


class GetBundlePageFragmentView(ScannerRequiredView):
    """Return the image display fragment from a user-uploaded bundle."""

<<<<<<< HEAD
    def get(self, request: HttpResponse, *, bundle_id: int, index: int) -> HttpResponse:
=======
    def get(
        self, request: HttpRequest, *, the_filter: str, bundle_id: int, index: int
    ) -> HttpResponse:
>>>>>>> e295d2e1
        context = super().build_context()
        scanner = ScanService()
        paper_info = PaperInfoService()
        bundle = scanner.get_bundle_from_pk(bundle_id)
        n_pages = scanner.get_n_images(bundle)

        if index < 1 or index > n_pages:
            raise Http404("Bundle page does not exist.")

        prev_paper_number = None

        for i in range(index - 1, 0, -1):
            page_info = scanner.get_bundle_single_page_info(bundle, i)
            if page_info.get("status") == "known":
                prev_paper_number = page_info.get("info", {}).get("paper_number")
                if prev_paper_number is not None:
                    break

        next_paper_number = None

        for i in range(index + 1, n_pages + 1):
            page_info = scanner.get_bundle_single_page_info(bundle, i)
            if page_info.get("status") == "known":
                next_paper_number = page_info.get("info", {}).get("paper_number")
                if next_paper_number is not None:
                    break

        current_page = scanner.get_bundle_single_page_info(bundle, index)
        context.update(
            {
                "is_pushed": bundle.pushed,
                "is_push_locked": bundle.is_push_locked,
                "slug": bundle.slug,
                "bundle_id": bundle.pk,
                "bundle_timestamp": bundle.timestamp,
                "index": index,
                "total_pages": n_pages,
                "current_page": current_page,
<<<<<<< HEAD
                "timestamp": datetime.now().timestamp(),
=======
                "the_filter": the_filter,
                "prev_paper_number": prev_paper_number,
                "next_paper_number": next_paper_number,
>>>>>>> e295d2e1
            }
        )
        # If page is an extra page then we grab some data for the
        # set-extra-page-info form stuff
        if current_page["status"] == "extra":
            question_labels_html = (
                SpecificationService.get_question_html_label_triples()
            )
            paper_numbers = scanner.get_bundle_paper_numbers(bundle)
            all_paper_numbers = paper_info.which_papers_in_database()
            context.update(
                {
                    "question_labels_html": question_labels_html,
                    "bundle_paper_numbers": paper_numbers,
                    "all_paper_numbers": all_paper_numbers,
                }
            )

        return render(request, "Scan/fragments/bundle_page_panel.html", context)


class BundleLockView(ScannerRequiredView):
    """Display an error message that a bundle is locked."""

    def get(self, request: HttpResponse, *, bundle_id: int) -> HttpResponse:
        context = self.build_context()
        bundle = ScanService().get_bundle_from_pk(bundle_id)
        context.update({"slug": bundle.slug, "bundle_id": bundle_id})
        reasons = [f"{msg}" for msg in messages.get_messages(request)]
        context.update({"reasons": reasons})
        return render(request, "Scan/bundle_is_locked.html", context)


class BundlePushCollisionView(ScannerRequiredView):
    """Display an error message that a collision was detected during push."""

    def get(self, request: HttpResponse, *, bundle_id: int) -> HttpResponse:
        context = self.build_context()
        bundle = ScanService().get_bundle_from_pk(bundle_id)
        context.update({"slug": bundle.slug, "bundle_id": bundle_id})
        reasons = [f"{msg}" for msg in messages.get_messages(request)]
        context.update({"reasons": reasons})
        return render(request, "Scan/bundle_push_collision.html", context)


class BundlePushBadErrorView(ScannerRequiredView):
    """Display an error message that something unexpected happened during push."""

    def get(self, request: HttpResponse, *, bundle_id: int) -> HttpResponse:
        context = self.build_context()
        bundle = ScanService().get_bundle_from_pk(bundle_id)
        context.update({"slug": bundle.slug, "bundle_id": bundle_id})
        reasons = [f"{msg}" for msg in messages.get_messages(request)]
        context.update({"reasons": reasons})
        return render(request, "Scan/bundle_push_bad_error.html", context)


class RecentStagedBundleRedirectView(ScannerRequiredView):
    """Handle a redirection, either to the newest unpushed bundle or the overall list."""

    def get(self, request: HttpResponse) -> HttpResponse:
        bundle = ScanService().get_most_recent_unpushed_bundle()
        if bundle is None:
            return redirect(reverse("scan_list_staged"))
        else:
<<<<<<< HEAD
            return redirect(reverse("scan_bundle_thumbnails", args=[bundle.pk]))
=======
            return redirect(reverse("scan_bundle_thumbnails", args=["all", bundle.pk]))


class HandwritingComparisonView(ScannerRequiredView):
    """Provide context for comparing an extra (unassigned) page with neighboring known papers.

    This view identifies the closest previous and next known paper numbers relative to the
    given extra page index, then finds the first page of each of those papers (if available).
    """

    def get(self, request: HttpRequest, *, bundle_id: int, index: int) -> HttpResponse:
        """Render the handwriting comparison view for a specific extra page within a bundle.

        This method:
        - Retrieves the current (extra) page based on its index.
        - Finds the closest known pages before and after the extra page.
        - Attempts to identify the first page of the nearest previous and next known papers.
        - Prepares context with all relevant page and paper metadata to assist in visual
        handwriting comparison during re-identification or reattachment tasks.

        Args:
            request: The incoming HTTP GET request.
            bundle_id: The ID of the bundle containing scanned pages.
            index: The page index of the extra (unidentified) page to compare.

        Returns:
            An HttpResponse rendering the 'handwriting_comparison.html' template with context
            including the extra page and its neighboring known papers (if any).
        """
        context = super().build_context()
        scanner = ScanService()
        bundle = scanner.get_bundle_from_pk(bundle_id)
        n_pages = scanner.get_n_images(bundle)
        current_page = scanner.get_bundle_single_page_info(bundle, index)

        prev_paper_number = None
        nearest_prev_known_index = None

        # WARNING: Potentially inefficient DB access
        for i in range(index - 1, -1, -1):
            page_info = scanner.get_bundle_single_page_info(bundle, i)
            if page_info.get("status") == "known":
                prev_paper_number = page_info.get("info", {}).get("paper_number")
                nearest_prev_known_index = page_info.get("order")
                if prev_paper_number is not None:
                    break

        prev_paper_first_page_index = None
        if prev_paper_number is not None:
            all_bundle_pages = scanner.get_bundle_pages_info_list(bundle)
            for page in all_bundle_pages:
                page_info = page.get("info", {})
                page_paper_num = page_info.get("paper_number")
                page_num_in_paper = page_info.get("page_number")

                if page_paper_num is not None and page_num_in_paper is not None:
                    if (
                        int(page_paper_num) == int(prev_paper_number)
                        and int(page_num_in_paper) == 1
                    ):
                        prev_paper_first_page_index = page.get("order")
                        break

        if prev_paper_first_page_index is None:
            prev_paper_first_page_index = nearest_prev_known_index

        next_paper_number = None
        nearest_next_known_index = None

        for i in range(index + 1, n_pages):
            page_info = scanner.get_bundle_single_page_info(bundle, i)
            if page_info.get("status") == "known":
                next_paper_number = page_info.get("info", {}).get("paper_number")
                nearest_next_known_index = page_info.get("order")
                if next_paper_number is not None:
                    break

        next_paper_first_page_index = None
        if next_paper_number is not None:
            if "all_bundle_pages" not in locals():
                all_bundle_pages = scanner.get_bundle_pages_info_list(bundle)
            for page in all_bundle_pages:
                page_info = page.get("info", {})
                page_paper_num = page_info.get("paper_number")
                page_num_in_paper = page_info.get("page_number")

                if page_paper_num is not None and page_num_in_paper is not None:
                    if (
                        int(page_paper_num) == int(next_paper_number)
                        and int(page_num_in_paper) == 1
                    ):
                        next_paper_first_page_index = page.get("order")
                        break

        if next_paper_first_page_index is None:
            next_paper_first_page_index = nearest_next_known_index

        context.update(
            {
                "bundle_id": bundle_id,
                "extra_page_index": index,
                "prev_paper_number": prev_paper_number,
                "next_paper_number": next_paper_number,
                "prev_paper_first_page_index": prev_paper_first_page_index,
                "next_paper_first_page_index": next_paper_first_page_index,
                "current_page": current_page,
            }
        )
        return render(request, "Scan/handwriting_comparison.html", context)


# Override the default X-Frame-Options header (which is "DENY" in Django)
# to allow this view to be embedded in an <iframe> when served from the same origin.
@method_decorator(xframe_options_sameorigin, name="dispatch")
class GeneratePaperPDFView(ScannerRequiredView):
    """Generate and return a PDF version of a single paper within a bundle.

    Retrieves all scanned images associated with a specific paper number in the given
    bundle, assembles them into a PDF (one image per page), and returns the result as
    an inline HTTP response.
    """

    def get(
        self, request: HttpRequest, *, bundle_id: int, paper_number: int
    ) -> HttpResponse:
        """Generate a PDF from the scanned images of a specific paper in a bundle.

        This method:
        - Retrieves all scanned page metadata from the specified bundle.
        - Filters the pages belonging to the requested paper number.
        - Constructs a PDF with one image per page using the scanned images.
        - If an image file is missing, inserts a placeholder page with an error message.
        - Returns the PDF as an inline HTTP response for viewing or download.

        Args:
            request: The HTTP GET request.
            bundle_id: The ID of the bundle containing the scanned pages.
            paper_number: The paper number (within the bundle) to generate the PDF for.

        Returns:
            An HttpResponse containing the generated PDF, served with content type 'application/pdf'.
        """
        scanner = ScanService()
        bundle = scanner.get_bundle_from_pk(bundle_id)

        all_pages = scanner.get_bundle_pages_info_list(bundle)
        paper_pages_info = [
            p
            for p in all_pages
            if p.get("info", {}).get("paper_number") == paper_number
        ]

        if not paper_pages_info:
            raise Http404(f"No pages found for paper {paper_number} in this bundle.")

        output_pdf = pymupdf.Document()
        for page_info in sorted(paper_pages_info, key=lambda x: x["order"]):
            try:
                img_file = scanner.get_original_image(
                    bundle_id, int(page_info["order"])
                )
                img_bytes = img_file.read()

                page = output_pdf.new_page(width=612, height=792)
                page.insert_image(page.rect, stream=img_bytes)

            except (ObjectDoesNotExist, FileNotFoundError):
                page = output_pdf.new_page()
                page.insert_text(
                    (72, 72),
                    f"Error: Image for page order {page_info['order']} not found.",
                )

        pdf_bytes = output_pdf.write()
        output_pdf.close()

        return HttpResponse(pdf_bytes, content_type="application/pdf")
>>>>>>> e295d2e1
<|MERGE_RESOLUTION|>--- conflicted
+++ resolved
@@ -4,11 +4,8 @@
 # Copyright (C) 2023-2024 Andrew Rechnitzer
 # Copyright (C) 2024-2025 Colin B. Macdonald
 # Copyright (C) 2024-2025 Philip D. Loewen
-<<<<<<< HEAD
+# Copyright (C) 2025 Deep Shah
 # Copyright (C) 2025 Aidan Murphy
-=======
-# Copyright (C) 2025 Deep Shah
->>>>>>> e295d2e1
 
 from typing import Any
 
@@ -254,13 +251,7 @@
 class GetBundlePageFragmentView(ScannerRequiredView):
     """Return the image display fragment from a user-uploaded bundle."""
 
-<<<<<<< HEAD
-    def get(self, request: HttpResponse, *, bundle_id: int, index: int) -> HttpResponse:
-=======
-    def get(
-        self, request: HttpRequest, *, the_filter: str, bundle_id: int, index: int
-    ) -> HttpResponse:
->>>>>>> e295d2e1
+    def get(self, request: HttpRequest, *, bundle_id: int, index: int) -> HttpResponse:
         context = super().build_context()
         scanner = ScanService()
         paper_info = PaperInfoService()
@@ -299,13 +290,9 @@
                 "index": index,
                 "total_pages": n_pages,
                 "current_page": current_page,
-<<<<<<< HEAD
                 "timestamp": datetime.now().timestamp(),
-=======
-                "the_filter": the_filter,
                 "prev_paper_number": prev_paper_number,
                 "next_paper_number": next_paper_number,
->>>>>>> e295d2e1
             }
         )
         # If page is an extra page then we grab some data for the
@@ -371,10 +358,7 @@
         if bundle is None:
             return redirect(reverse("scan_list_staged"))
         else:
-<<<<<<< HEAD
             return redirect(reverse("scan_bundle_thumbnails", args=[bundle.pk]))
-=======
-            return redirect(reverse("scan_bundle_thumbnails", args=["all", bundle.pk]))
 
 
 class HandwritingComparisonView(ScannerRequiredView):
@@ -550,5 +534,4 @@
         pdf_bytes = output_pdf.write()
         output_pdf.close()
 
-        return HttpResponse(pdf_bytes, content_type="application/pdf")
->>>>>>> e295d2e1
+        return HttpResponse(pdf_bytes, content_type="application/pdf")
# SPDX-License-Identifier: AGPL-3.0-or-later
# Copyright (C) 2022 Edith Coates
# Copyright (C) 2022-2023 Brennen Chiu
# Copyright (C) 2023-2024 Andrew Rechnitzer
# Copyright (C) 2023-2025 Colin B. Macdonald
# Copyright (C) 2023 Natalie Balashov

from __future__ import annotations

import hashlib
import logging
from math import ceil
import pathlib
import random
import tempfile
import time
from datetime import datetime
from typing import Any

from django.conf import settings
from django.contrib.auth.models import User
from django.core.files import File
from django.core.exceptions import ObjectDoesNotExist
from django.db import transaction
<<<<<<< HEAD
from django.db.models import Q  # for queries involving "or", "and"
from django.utils import timezone
=======
>>>>>>> d060c309
from django_huey import db_task
import huey
import huey.api
import huey.exceptions

from plom.plom_exceptions import PlomConflict
from plom.scan import QRextract
from plom.scan import render_page_to_bitmap, try_to_extract_image
from plom.scan.question_list_utils import canonicalize_page_question_map
from plom.tpv_utils import (
    parseTPV,
    parseExtraPageCode,
    getPaperPageVersion,
    isValidTPV,
    isValidExtraPageCode,
    isValidScrapPaperCode,
)

from Papers.services import ImageBundleService, SpecificationService
from Papers.models import FixedPage
from Base.models import HueyTaskTracker
from ..models import (
    StagingBundle,
    StagingImage,
    StagingThumbnail,
    KnownStagingImage,
    ExtraStagingImage,
    DiscardStagingImage,
    PagesToImagesChore,
    ManageParseQRChore,
)
from ..services.qr_validators import QRErrorService
from .image_process import PageImageProcessor
from ..services.util import (
    update_thumbnail_after_rotation,
    check_any_bundle_push_locked,
    check_bundle_object_is_neither_locked_nor_pushed,
)
from plom.plom_exceptions import PlomBundleLockedException, PlomPushCollisionException


log = logging.getLogger(__name__)


class ScanService:
    """Functions for staging scanned test-papers."""

    @classmethod
    def upload_bundle(
        cls,
        uploaded_pdf_file: File,
        slug: str,
        user: User,
        *,
        timestamp: float | None = None,
        file_hash: str = "",
        number_of_pages: int | None = None,
        force_render: bool = False,
        read_after: bool = False,
    ) -> int:
        """Upload a bundle PDF and store it in the filesystem + database.

        Also, trigger a background job to split PDF into page images and
        store in filesystem and database.  Because that is a background
        job, if it fails for any reason, the StagingBundle is still
        created.

        Note: this does not check if the user has appropriate permissions.
        You either need to do that yourself or consider calling
        :meth:`upload_bundle_cmd`_ instead.

        Args:
            uploaded_pdf_file (Django File): File-object containing the pdf
                (can also be a TemporaryUploadedFile or InMemoryUploadedFile).
            slug: Filename slug for the pdf.
            user (Django User): the user uploading the file

        Keyword Args:
            timestamp: the timestamp of the time at which the file was
                uploaded.  If omitted, we'll use right now.
            file_hash: the sha256 of the pdf file.  If omitted, we will
                compute it.
            number_of_pages: the number of pages in the pdf.
            force_render: Don't try to extract large bitmaps; always
                render the page.
            read_after: Automatically read the qr codes from the bundle after
                upload+splitting is finished.

        Returns:
            The bundle id, the primary key of the newly-created bundle.

        Raises:
            PlomConflict: we already have a bundle which conflicts.
        """
        if not timestamp:
            timestamp = datetime.timestamp(timezone.now())

        if not file_hash:
            try:
                with uploaded_pdf_file.open("rb") as f:
                    _file_bytes = f.read()
            except OSError as err:
                raise RuntimeError(f"TODO: dunno about this error handling: {err}")
            file_hash = hashlib.sha256(_file_bytes).hexdigest()

        # Warning: Issue #2888, and https://gitlab.com/plom/plom/-/merge_requests/2361
        # strange behaviour can result from relaxing this durable=True
        with transaction.atomic(durable=True):
            existing = StagingBundle.objects.filter(pdf_hash=file_hash)
            if existing:
                raise PlomConflict(
                    f"Bundle(s) {[x.slug for x in existing]} with the"
                    f" same file hash {file_hash} have already uploaded"
                )
            # create the bundle first, so it has a pk and
            # then give it the file and resave it.
            bundle_obj = StagingBundle.objects.create(
                slug=slug,
                user=user,
                timestamp=timestamp,
                pushed=False,
                force_page_render=force_render,
            )
            with uploaded_pdf_file.open() as fh:
                bundle_obj.pdf_file = File(fh, name=f"{slug}.pdf")
                bundle_obj.pdf_hash = file_hash
                bundle_obj.number_of_pages = number_of_pages
                bundle_obj.save()
        cls.split_and_save_bundle_images(bundle_obj.pk, read_after=read_after)
        return bundle_obj.pk

    def upload_bundle_cmd(
        self,
        pdf_file_path: str | pathlib.Path,
        slug: str,
        username: str,
        timestamp: float,
        pdf_hash: str,
        number_of_pages: int,
    ) -> int:
        """Wrapper around upload_bundle for use by the commandline bundle upload command.

        Checks if the supplied username has permissions to access and upload scans.

        Args:
            pdf_file_path (pathlib.Path or str): the path to the pdf being uploaded
            slug (str): Filename slug for the pdf
            username (str): the username uploading the file
            timestamp (float): the timestamp of the datetime at which the file was uploaded
            pdf_hash (str): the sha256 of the pdf.
            number_of_pages (int): the number of pages in the pdf

        Returns:
            The bundle id, the primary key of the newly-created bundle.

        Raises:
            ValueError: username invalid or not in scanner group.
            PlomConflict: duplicate upload.
        """
        # username => user_object, if in scanner group, else exception raised.
        try:
            user_obj = User.objects.get(
                username__iexact=username, groups__name="scanner"
            )
        except ObjectDoesNotExist:
            raise ValueError(
                f"User '{username}' does not exist or has wrong permissions!"
            )

        with open(pdf_file_path, "rb") as fh:
            pdf_file_object = File(fh)

        return self.upload_bundle(
            pdf_file_object,
            slug,
            user_obj,
            timestamp=timestamp,
            file_hash=pdf_hash,
            number_of_pages=number_of_pages,
        )

    @staticmethod
    def split_and_save_bundle_images(
        bundle_pk: int,
        *,
        number_of_chunks: int = 16,
        read_after: bool = False,
    ) -> None:
        """Read a PDF document and save page images to filesystem/database.

        Args:
            bundle_pk: StagingBundle object primary key

        Keyword Args:
            number_of_chunks: the number of page-splitting jobs to run;
                each huey-page-split-task will process approximately
                number_of_pages_in_bundle / number_of_chunks pages.
            read_after: Automatically read the qr codes from the bundle after
                upload+splitting is finished.

        Returns:
            None
        """
        bundle_obj = StagingBundle.objects.get(pk=bundle_pk)

        with transaction.atomic(durable=True):
            x = PagesToImagesChore.objects.create(
                bundle=bundle_obj,
                status=HueyTaskTracker.STARTING,
            )
            tracker_pk = x.pk
        res = huey_parent_split_bundle_chore(
            bundle_pk,
            number_of_chunks,
            tracker_pk=tracker_pk,
            read_after=read_after,
            _debug_be_flaky=False,
        )
        # print(f"Just enqueued Huey parent_split_and_save task id={res.id}")
        HueyTaskTracker.transition_to_queued_or_running(tracker_pk, res.id)

    @transaction.atomic
    def get_bundle_split_completions(self, bundle_pk: int) -> int:
        bundle_obj = StagingBundle.objects.get(pk=bundle_pk)
        return PagesToImagesChore.objects.get(bundle=bundle_obj).completed_pages

    def is_bundle_mid_splitting(self, bundle_pk: int) -> bool:
        """Check if the bundle with this id is currently in the midst of splitting its pages."""
        # TODO: use a prefetch to avoid two DB calls in this function
        bundle_obj = StagingBundle.objects.get(pk=bundle_pk)
        if bundle_obj.has_page_images:
            return False
        # If there are only Error/Complete chores then we are not splitting
        if PagesToImagesChore.objects.filter(
            bundle=bundle_obj,
            status__in=(
                HueyTaskTracker.TO_DO,
                HueyTaskTracker.STARTING,
                HueyTaskTracker.QUEUED,
                HueyTaskTracker.RUNNING,
            ),
        ).exists():
            return True
        return False

    def are_bundles_mid_splitting(self) -> dict[str, bool]:
        """Returns a dict of each staging bundle (slug) and whether it is still mid-split."""
        return {
            bundle_obj.slug: self.is_bundle_mid_splitting(bundle_obj.pk)
            for bundle_obj in StagingBundle.objects.all()
        }

    def remove_bundle_by_pk(self, bundle_pk: int) -> None:
        """Remove a bundle PDF from the filesystem + database.

        Args:
            bundle_pk: the primary key for a particular bundle.

        Exceptions:
            PlomBundleLockedException: bundle was splitting or reading QR
                codes, or "push-locked", or already pushed.
        """
        with transaction.atomic():
            _bundle_obj = (
                StagingBundle.objects.select_for_update().filter(pk=bundle_pk).get()
            )

            if self.is_bundle_mid_splitting(_bundle_obj.pk):
                raise PlomBundleLockedException(
                    "Bundle is upload / splitting. Wait until that is finished before removing it"
                )
            if self.is_bundle_mid_qr_read(_bundle_obj.pk):
                raise PlomBundleLockedException(
                    "Bundle is mid qr read. Wait until that is finished before removing it"
                )
            # will raise exception if the bundle is locked or push-locked - cannot remove it.
            check_bundle_object_is_neither_locked_nor_pushed(_bundle_obj)
            pathlib.Path(_bundle_obj.pdf_file.path).unlink()
            _bundle_obj.delete()

    @transaction.atomic
    def check_for_duplicate_hash(self, pdf_hash: str) -> bool:
        """Check if a PDF has already been uploaded.

        Returns True if the hash already exists in the database.
        """
        return StagingBundle.objects.filter(pdf_hash=pdf_hash).exists()

    @transaction.atomic
    def get_bundle_name_from_hash(self, pdf_hash: str) -> str | None:
        """Get a bundle-name from a hash or return none."""
        try:
            return StagingBundle.objects.get(pdf_hash=pdf_hash).slug
        except ObjectDoesNotExist:
            return None

    def get_bundle_from_pk(self, pk: int) -> StagingBundle:
        """Return a StagingBundle object from its pk."""
        return StagingBundle.objects.get(pk=pk)

    @transaction.atomic
    def get_image(self, bundle_id: int, index: int) -> StagingImage:
        """Get an image from the database from bundle-id, and index."""
        bundle = self.get_bundle_from_pk(bundle_id)
        return StagingImage.objects.get(
            bundle=bundle,
            bundle_order=index,
        )

    @transaction.atomic
    def get_first_image(self, bundle_obj: StagingBundle) -> StagingImage:
        """Get the first image from the given bundle."""
        return StagingImage.objects.get(
            bundle=bundle_obj,
            bundle_order=1,
        )

    @transaction.atomic
    def get_thumbnail_image(self, bundle_pk: int, index: int) -> StagingImage:
        """Get a thubnail image from the database.

        To uniquely identify an image, we need a bundle and a page index.
        """
        # try to do this in one query to reduce DB hits.
        img = StagingImage.objects.select_related("stagingthumbnail").get(
            bundle__pk=bundle_pk, bundle_order=index
        )
        return img.stagingthumbnail

    @transaction.atomic
    def get_n_images(self, bundle: StagingBundle) -> int:
        """Get the number of page images in a bundle from the number of its StagingImages."""
        return bundle.stagingimage_set.count()

    @transaction.atomic
    def get_user_bundles(self, user: User) -> list[StagingBundle]:
        """Return all of the staging bundles that the given user uploaded."""
        return list(StagingBundle.objects.filter(user=user))

    @transaction.atomic
    def get_all_staging_bundles(self) -> list[StagingBundle]:
        """Return all of the staging bundles in reverse chronological order.

        Note - for each set we prefetch the associated user info and the
            info about the associated staging images.
        """
        return list(
            StagingBundle.objects.all()
            .prefetch_related("stagingimage_set", "user")
            .order_by("-timestamp")
        )

    def get_most_recent_unpushed_bundle(self) -> StagingBundle | None:
        """Return all of the staging bundles in reverse chronological order."""
        return (
            StagingBundle.objects.filter(pushed=False, is_push_locked=False)
            .order_by("-timestamp")
            .first()
        )

    def staging_bundles_exist(self) -> bool:
        """Check if any staging bundles exist."""
        return StagingBundle.objects.all().exists()

    def parse_qr_code(self, list_qr_codes: list[dict[str, Any]]) -> dict[str, Any]:
        """Parse QR codes into list of dictionaries.

        Args:
            list_qr_codes: (list) QR codes returned from QRextract() method as a dictionary

        Returns:
            groupings: (dict) Set of data from raw-qr-strings
            {
                'NE': {
                    'page_type': 'plom_qr',
                    'page_info': {
                        'paper_id': 1,
                        'page_num': 3,
                        'version_num': 1,
                        'public_code': '93849',
                    }
                    'quadrant': '1',
                    'tpv': '00001003001',
                    'x_coord': 2204,
                    'y_coord': 279.5
                },
                'SW': {
                    'page_type': 'plom_qr',
                    'page_info': {
                        'paper_id': 1,
                        'page_num': 3,
                        'version_num': 1,
                        'public_code': '93849',
                }
                    'quadrant': '3',
                    'tpv': '00001003001',
                    'x_coord': 234,
                    'y_coord': 2909.5
                },
                'SE': {
                    'page_type': 'plom_qr',
                    'page_info': {
                        'paper_id': 1,
                        'page_num': 3,
                        'version_num': 1,
                        'public_code': '93849',
                    }
                    'quadrant': '4',
                    'tpv': '00001003001',
                    'x_coord': 2203,
                    'y_coord': 2906.5
                }
            }
            Alternatively, if the page is an extra page, then returns a similar dict but with entries of the form
                    'SE': {
                    'page_type': 'plom_extra',
                    'quadrant': '4',
                    'tpv': 'plomX',
                    'x_coord': 2203,
                    'y_coord': 2906.5
                }
            Similarly,, if the page is a scrap-paper page, then returns
                    'SE': {
                    'page_type': 'plom_scrap',
                    'quadrant': '4',
                    'tpv': 'plomS',
                    'x_coord': 2203,
                    'y_coord': 2906.5
                }

        """
        # ++++++++++++++++++++++
        # TODO - hack this to handle tpv and plomX pages.
        # Need to add a tpv-utils method to decide if tpv or plomX and then
        # act accordingly here.
        # ++++++++++++++++++++++

        groupings = {}
        # TODO - simplify this loop using enumerate(list) or similar.
        for page in range(len(list_qr_codes)):
            for quadrant in list_qr_codes[page]:
                # note that from legacy-scan code the tpv_signature is the full raw "TTTTTPPPVVVOCCCCC" qr-string
                # while tpv refers to "TTTTTPPPVVV"
                raw_qr_string = list_qr_codes[page][quadrant].get("tpv_signature", None)
                if raw_qr_string is None:
                    continue
                x_coord = list_qr_codes[page][quadrant].get("x")
                y_coord = list_qr_codes[page][quadrant].get("y")
                qr_code_dict = {
                    "raw_qr_string": raw_qr_string,
                    "x_coord": x_coord,
                    "y_coord": y_coord,
                }

                if isValidTPV(raw_qr_string):
                    paper_id, page_num, version_num, public_code, corner = parseTPV(
                        raw_qr_string
                    )
                    tpv = getPaperPageVersion(
                        list_qr_codes[page][quadrant].get("tpv_signature")
                    )
                    qr_code_dict.update(
                        {
                            "page_type": "plom_qr",
                            "page_info": {
                                "paper_id": paper_id,
                                "page_num": page_num,
                                "version_num": version_num,
                                "public_code": public_code,
                            },
                            "quadrant": corner,
                            "tpv": tpv,
                        }
                    )
                elif isValidExtraPageCode(raw_qr_string):
                    corner = parseExtraPageCode(raw_qr_string)
                    qr_code_dict.update(
                        {
                            "page_type": "plom_extra",
                            "quadrant": corner,
                            "tpv": "plomX",
                        }
                    )
                elif isValidScrapPaperCode(raw_qr_string):
                    corner = parseExtraPageCode(raw_qr_string)
                    qr_code_dict.update(
                        {
                            "page_type": "plom_scrap",
                            "quadrant": corner,
                            "tpv": "plomS",
                        }
                    )
                else:
                    # it is not a valid qr-code
                    qr_code_dict.update(
                        {
                            "page_type": "invalid_qr",
                            "quadrant": "0",
                        }
                    )
                groupings[quadrant] = qr_code_dict
        return groupings

    def read_qr_codes(self, bundle_pk: int) -> None:
        """Read QR codes of scanned pages in a bundle.

        QR Code:
        -         Test ID:  00001
        -        Page Num:  00#
        -     Version Num:  00#
        -              NW:  2
        -              NE:  1
        -              SW:  3
        -              SE:  4
        - Last five digit:  93849

        Args:
            bundle_pk: primary key of bundle DB object
        """
        root_folder = settings.MEDIA_ROOT / "page_images"
        root_folder.mkdir(exist_ok=True)

        bundle_obj = StagingBundle.objects.get(pk=bundle_pk)
        # check that the qr-codes have not been read already, or that a task has not been set

        # Currently, even a status Error chore would prevent it from being rerun
        if ManageParseQRChore.objects.filter(bundle=bundle_obj).exists():
            return

        with transaction.atomic(durable=True):
            x = ManageParseQRChore.objects.create(
                bundle=bundle_obj,
                status=HueyTaskTracker.STARTING,
            )
            tracker_pk = x.pk

        log.info("starting the read_qr_codes_chore...")
        res = huey_parent_read_qr_codes_chore(
            bundle_pk, tracker_pk=tracker_pk, _debug_be_flaky=False
        )
        # print(f"Just enqueued Huey parent_read_qr_codes task id={res.id}")
        HueyTaskTracker.transition_to_queued_or_running(tracker_pk, res.id)

    def map_bundle_page(
        self,
        bundle_id: int,
        page: int,
        *,
        papernum: int,
        question_indices: list[int],
    ) -> None:
        """Maps one page of a bundle onto zero or more questions.

        Args:
            bundle_id: primary key of bundle DB object.
            page: one-based (TODO: check) index of the pages in the bundle.

        Keyword Args:
            papernum: the number of the test-paper
            question_indices: a variable-length list of which questions (by
                one-based question index) to attach the page to.  If empty,
                it means to drop (discard) the page.
                TODO: no, it should attach it to the proto DNM group:
                TODO: https://gitlab.com/plom/plom/-/merge_requests/2771

        Raises:
            ObjectDoesNotExist: no such BundleImage, e.g., invalid bundle id or page
        """
        root_folder = settings.MEDIA_ROOT / "page_images"
        root_folder.mkdir(exist_ok=True)

        # TODO: assert the length of question is same as pages in bundle

        with transaction.atomic():
            page_img = StagingImage.objects.get(bundle__pk=bundle_id, bundle_order=page)

            if not question_indices:
                # TODO: see MR !2771 for later improvements
                page_img.image_type = StagingImage.DISCARD
                page_img.save()
                DiscardStagingImage.objects.create(
                    staging_image=page_img, discard_reason="map said drop this page"
                )
            else:
                page_img.image_type = StagingImage.EXTRA
                # TODO = update the qr-code info in the underlying image
                page_img.save()
                ExtraStagingImage.objects.create(
                    staging_image=page_img,
                    paper_number=papernum,
                    question_list=question_indices,
                )
            # TODO: Issue #3770.
            # bundle_obj = (
            #     StagingBundle.objects.filter(pk=bundle_pk).select_for_update().get()
            # )
            # finally - mark the bundle as having had its qr-codes read.
            # bundle_obj.has_qr_codes = True
            # bundle_obj.save()

    def map_bundle_pages(
        self,
        bundle_pk: int,
        *,
        papernum: int,
        pages_to_question_indices: list[list[int]],
    ) -> None:
        """Maps an entire bundle's pages onto zero or more questions per page.

        Args:
            bundle_pk: primary key of bundle DB object.

        Keyword Args:
            papernum (int): the number of the test-paper
            pages_to_question_indices: a list same length
                as the bundle, each element is variable-length list
                of which questions (by one-based question index)
                to attach that page to.  If one of those inner
                lists is empty, it means to drop (discard) that
                particular page.

        Returns:
            None
        """
        root_folder = settings.MEDIA_ROOT / "page_images"
        root_folder.mkdir(exist_ok=True)

        bundle_obj = (
            StagingBundle.objects.filter(pk=bundle_pk).select_for_update().get()
        )

        # TODO: assert the length of question is same as pages in bundle

        with transaction.atomic():
            # TODO: how do we walk them in order?
            for page_img, qlist in zip(
                bundle_obj.stagingimage_set.all().order_by("bundle_order"),
                pages_to_question_indices,
            ):
                if not qlist:
                    page_img.image_type = StagingImage.DISCARD
                    page_img.save()
                    DiscardStagingImage.objects.create(
                        staging_image=page_img, discard_reason="map said drop this page"
                    )
                    continue
                page_img.image_type = StagingImage.EXTRA
                # TODO = update the qr-code info in the underlying image
                page_img.save()
                ExtraStagingImage.objects.create(
                    staging_image=page_img,
                    paper_number=papernum,
                    question_idx_list=qlist,
                )
            # TODO: Issue #3770.
            # finally - mark the bundle as having had its qr-codes read.
            bundle_obj.has_qr_codes = True
            bundle_obj.save()

    @transaction.atomic
    def get_bundle_qr_completions(self, bundle_pk: int) -> int:
        bundle_obj = StagingBundle.objects.get(pk=bundle_pk)
        return ManageParseQRChore.objects.get(bundle=bundle_obj).completed_pages

    def is_bundle_mid_qr_read(self, bundle_pk: int) -> bool:
        """Check if the bundle with this id is currently in the midst of reading QR codes."""
        # TODO: use a prefetch to avoid two DB calls in this function
        bundle_obj = StagingBundle.objects.get(pk=bundle_pk)
        if bundle_obj.has_qr_codes:
            return False

        # If there are only Error/Complete chores then we are not reading
        if ManageParseQRChore.objects.filter(
            bundle=bundle_obj,
            status__in=(
                HueyTaskTracker.TO_DO,
                HueyTaskTracker.STARTING,
                HueyTaskTracker.QUEUED,
                HueyTaskTracker.RUNNING,
            ),
        ).exists():
            return True
        return False

    def are_bundles_mid_qr_read(self) -> dict[str, bool]:
        """Returns a dict of each staging bundle (slug) and whether it is still mid-qr-read."""
        return {
            bundle_obj.slug: self.is_bundle_mid_qr_read(bundle_obj.pk)
            for bundle_obj in StagingBundle.objects.all()
        }

    @transaction.atomic
    def get_qr_code_results(
        self, bundle: StagingBundle, page_index: int
    ) -> dict[str, Any] | None:
        """Check the results of a QR code scanning task.

        If done, return the QR code data. Otherwise, return None.
        """
        return StagingImage.objects.get(
            bundle=bundle, bundle_order=page_index
        ).parsed_qr

    @transaction.atomic
    def get_all_known_images(self, bundle: StagingBundle) -> list[StagingImage]:
        """Get all the images with completed QR code data - they can be pushed."""
        return list(bundle.stagingimage_set.filter(image_type=StagingImage.KNOWN))

    @transaction.atomic
    def get_n_known_images(self, bundle: StagingBundle) -> int:
        return bundle.stagingimage_set.filter(image_type=StagingImage.KNOWN).count()

    @transaction.atomic
    def get_n_unknown_images(self, bundle: StagingBundle) -> int:
        return bundle.stagingimage_set.filter(image_type=StagingImage.UNKNOWN).count()

    @transaction.atomic
    def get_n_extra_images(self, bundle: StagingBundle) -> int:
        return bundle.stagingimage_set.filter(image_type=StagingImage.EXTRA).count()

    @transaction.atomic
    def get_n_extra_images_with_data(self, bundle: StagingBundle) -> int:
        return bundle.stagingimage_set.filter(
            image_type=StagingImage.EXTRA,
            extrastagingimage__paper_number__isnull=False,
        ).count()

    @transaction.atomic
    def do_all_extra_images_have_data(self, bundle: StagingBundle) -> int:
        # check whether all extra question pages have paper-numbers
        epages = bundle.stagingimage_set.filter(image_type=StagingImage.EXTRA)
        return not epages.filter(extrastagingimage__paper_number__isnull=True).exists()
        # if you can find an extra page with a null paper_number

    @transaction.atomic
    def get_n_error_images(self, bundle: StagingBundle) -> int:
        return bundle.stagingimage_set.filter(image_type=StagingImage.ERROR).count()

    @transaction.atomic
    def get_n_discard_images(self, bundle: StagingBundle) -> int:
        return bundle.stagingimage_set.filter(image_type=StagingImage.DISCARD).count()

    @transaction.atomic
    def staging_bundle_status(
        self,
    ) -> list[tuple[Any, Any, Any, Any, Any, Any, Any, Any, Any, Any, Any]]:
        bundles = StagingBundle.objects.all().order_by("slug")

        bundle_status = []
        status_header = (
            "Bundle name",
            "Id",
            "Total Pages",
            "Unknowns",
            "Knowns",
            "Extra (w data)",
            "Discards",
            "Error",
            "QR read",
            "Pushed",
            "Uploaded by",
        )
        bundle_status.append(status_header)
        for bundle in bundles:
            images = StagingImage.objects.filter(bundle=bundle)
            n_unknowns = self.get_n_unknown_images(bundle)
            n_knowns = self.get_n_known_images(bundle)
            n_extras_w_data = self.get_n_extra_images_with_data(bundle)
            n_discards = self.get_n_discard_images(bundle)
            n_errors = self.get_n_error_images(bundle)

            if self.is_bundle_mid_splitting(bundle.pk):
                count = PagesToImagesChore.objects.get(bundle=bundle).completed_pages
                total_pages = f"in progress: {count} of {bundle.number_of_pages}"
            else:
                total_pages = images.count()

            bundle_qr_read = bundle.has_qr_codes
            if self.is_bundle_mid_qr_read(bundle.pk):
                count = ManageParseQRChore.objects.get(bundle=bundle).completed_pages
                bundle_qr_read = f"in progress ({count})"

            bundle_data = (
                bundle.slug,
                bundle.pk,
                total_pages,
                n_unknowns,
                n_knowns,
                n_extras_w_data,
                n_discards,
                n_errors,
                bundle_qr_read,
                bundle.pushed,
                bundle.user.username,
            )
            bundle_status.append(bundle_data)
        return bundle_status

    def read_bundle_qr_cmd(self, bundle_name: str) -> None:
        """Read all the QR codes from a bundle specified by its name."""
        try:
            bundle_obj = StagingBundle.objects.get(slug=bundle_name)
        except ObjectDoesNotExist:
            raise ValueError(f"Bundle '{bundle_name}' does not exist!")

        if not bundle_obj.has_page_images:
            raise ValueError(f"Please wait for {bundle_name} to upload...")
        elif bundle_obj.has_qr_codes:
            raise ValueError(f"QR codes for {bundle_name} has been read.")
        self.read_qr_codes(bundle_obj.pk)

    @transaction.atomic
    def map_bundle_pages_cmd(
        self,
        *,
        bundle_name: str | None = None,
        bundle_id: int | None = None,
        papernum: int,
        question_map: str | list[int] | list[list[int]],
    ) -> None:
        """Maps an entire bundle's pages onto zero or more questions per page.

        Keyword Args:
            bundle_name: which bundle by name.
            bundle_id: which bundle by id; you must specify one but not both
                of `bundle_name` or `bundle_id`.
            papernum: which paper.
            question_map: specifies how pages of this bundle should be mapped
                onto questions.  In principle it can be many different things,
                although the current single caller passes only strings.
                You can pass a single integer, or a list like `[1,2,3]`
                which updates each page to questions 1, 2 and 3.
                You can also pass the special string `all` which uploads
                each page to all questions.
                If you need to specify questions per page, you can pass a list
                of lists: each list gives the questions for each page.
                For example, `[[1],[2],[2],[2],[3]]` would upload page 1 to
                question 1, pages 2-4 to question 2 and page 5 to question 3.
                A common case is `-q [[1],[2],[3]]` to upload one page per
                question.
                An empty list will "discard" that particular page.

        Returns:
            None.

        This is the command "front-end" to :method:`map_bundle_pages`,
        see also docs there.
        """
        if bundle_id and bundle_name:
            raise ValueError("You cannot specify both ID and name")
        elif bundle_id:
            try:
                bundle_obj = StagingBundle.objects.get(pk=bundle_id)
            except ObjectDoesNotExist as e:
                raise ValueError(f"Bundle id {bundle_id} does not exist!") from e
        elif bundle_name:
            try:
                bundle_obj = StagingBundle.objects.get(slug=bundle_name)
            except ObjectDoesNotExist as e:
                raise ValueError(f"Bundle '{bundle_name}' does not exist!") from e
        else:
            raise ValueError("You must specify one of ID or name")

        if not bundle_obj.has_page_images:
            raise ValueError(f"Please wait for {bundle_name} to upload...")
        # elif bundle_obj.has_qr_codes:
        #    raise ValueError(f"QR codes for {bundle_name} has been read.")
        # TODO: ensure papernum exists, here or in the none-cmd?

        numpages = bundle_obj.number_of_pages
        numquestions = SpecificationService.get_n_questions()
        mymap = canonicalize_page_question_map(question_map, numpages, numquestions)
        self.map_bundle_pages(
            bundle_obj.pk, papernum=papernum, pages_to_question_indices=mymap
        )

    @transaction.atomic
    def is_bundle_perfect(self, bundle_pk: int) -> bool:
        """Tests if the bundle (given by its pk) is perfect.

        A bundle is perfect when
          * no unread pages, no error-pages, no unknown-pages, and
          * all extra pages have data.
        this, in turn, means that all pages present in bundle are
          * known or discard, or
          * are extra-pages with data
        """
        bundle_obj = StagingBundle.objects.get(pk=bundle_pk)
        # a bundle is perfect if it has

        # check for unread, unknown, error pages
        if bundle_obj.stagingimage_set.filter(
            image_type__in=[
                StagingImage.UNKNOWN,
                StagingImage.UNREAD,
                StagingImage.ERROR,
            ]
        ).exists():
            return False
        # check for extra pages not assigned to paper numbers
        epages = bundle_obj.stagingimage_set.filter(image_type=StagingImage.EXTRA)
        if epages.filter(extrastagingimage__paper_number__isnull=True).exists():
            return False
        return True

    def are_bundles_perfect(self) -> dict[str, bool]:
        """Returns a dict of each staging bundle (slug) and whether it is perfect."""
        return {
            bundle_obj.slug: self.is_bundle_perfect(bundle_obj.pk)
            for bundle_obj in StagingBundle.objects.all()
        }

    def are_bundles_pushed(self) -> dict[str, bool]:
        """Returns a dict of each staging bundle (slug) and whether it is pushed."""
        return {
            bundle_obj.slug: bundle_obj.pushed
            for bundle_obj in StagingBundle.objects.all()
        }

    @transaction.atomic
    def get_bundle_push_lock_information(
        self, include_pushed: bool = False
    ) -> list[tuple[Any, Any, Any]]:
        info = [("name", "push-locked", "pushed")]
        if include_pushed:
            for bundle_obj in StagingBundle.objects.all().order_by("slug"):
                info.append(
                    (bundle_obj.slug, bundle_obj.is_push_locked, bundle_obj.pushed)
                )
        else:
            for bundle_obj in StagingBundle.objects.filter(pushed=False).order_by(
                "slug"
            ):
                info.append(
                    (bundle_obj.slug, bundle_obj.is_push_locked, bundle_obj.pushed)
                )

        return info

    def push_lock_bundle_cmd(self, bundle_name: str) -> None:
        with transaction.atomic():
            try:
                bundle_obj = (
                    StagingBundle.objects.select_for_update()
                    .filter(slug=bundle_name)
                    .get()
                )
            except ObjectDoesNotExist:
                raise ValueError(f"Bundle '{bundle_name}' does not exist!")

            if bundle_obj.pushed:
                raise ValueError(
                    f"Bundle '{bundle_name}' has been pushed. Cannot modify."
                )

            if bundle_obj.is_push_locked:
                raise PlomBundleLockedException(
                    f"Bundle '{bundle_name}' is already push-locked."
                )

            bundle_obj.is_push_locked = True
            bundle_obj.save()

    def push_unlock_bundle_cmd(self, bundle_name: str) -> None:
        with transaction.atomic():
            try:
                bundle_obj = (
                    StagingBundle.objects.select_for_update()
                    .filter(slug=bundle_name)
                    .get()
                )
            except ObjectDoesNotExist:
                raise ValueError(f"Bundle '{bundle_name}' does not exist!")

            if bundle_obj.pushed:
                raise ValueError(
                    f"Bundle '{bundle_name}' has been pushed. Cannot modify."
                )

            if not bundle_obj.is_push_locked:
                raise ValueError(
                    f"Bundle '{bundle_name}' is not push-locked. No unlock required."
                )
            bundle_obj.is_push_locked = False
            bundle_obj.save()

    @transaction.atomic
    def toggle_bundle_push_lock(self, bundle_pk: int) -> None:
        bundle_obj = (
            StagingBundle.objects.select_for_update().filter(pk=bundle_pk).get()
        )
        bundle_obj.is_push_locked = not (bundle_obj.is_push_locked)
        bundle_obj.save()

    def push_bundle_to_server(self, bundle_obj_pk: int, user_obj: User) -> None:
        """Push a legal bundle from staging to the core server.

        Args:
            bundle_obj_pk: The pk of the stagingBundle object to be pushed to the core server
            user_obj: The (django) User object that is doing the pushing

        Returns:
            None

        Exceptions:
            ValueError: When the bundle is currently being pushed
            ValueError: When the bundle has already been pushed,
            ValueError: When the qr codes have not all been read,
            ValueError: When the bundle is not prefect (eg still has errors or unknowns),
            RuntimeError: When something very strange happens!!
            PlomPushCollisionException: When images in the bundle collide with existing pushed images
            PlomBundleLockedException: When any bundle is push-locked, or the current one is locked/push-locked.
        """
        # raises exception if *any* bundle is push-locked
        # (only allow one bundle at a time to be pushed.)
        check_any_bundle_push_locked()

        # now try to grab the bundle to set lock and check stuff
        with transaction.atomic():
            bundle_obj = (
                StagingBundle.objects.select_for_update().filter(pk=bundle_obj_pk).get()
            )

            if bundle_obj.is_push_locked:
                raise ValueError(
                    "Bundle is currently push-locked. Please wait for that process to finish"
                )
            if bundle_obj.pushed:
                raise ValueError("Bundle has already been pushed. Cannot push again.")

            if not bundle_obj.has_page_images:
                raise ValueError(
                    "Bundle has no page-images yet. Please wait for the upload process to finish."
                )
            if not bundle_obj.has_qr_codes:
                raise ValueError("QR codes are not all read - cannot push bundle.")

            # make sure bundle is "perfect"
            # note function takes a bundle-pk as argument
            if not self.is_bundle_perfect(bundle_obj.pk):
                raise ValueError("The bundle is imperfect, cannot push.")
            # the bundle is valid so we can push it --- set the lock.
            bundle_obj.is_push_locked = True
            bundle_obj.save()
            # must make sure we unlock the bundle when we are done

        # the bundle is valid so we can push it.

        raise_this_after: Any = None
        try:
            with transaction.atomic(durable=True):
                bundle_obj = (
                    StagingBundle.objects.select_for_update()
                    .filter(pk=bundle_obj_pk)
                    .get()
                )
                # This call can be slow.
                ImageBundleService().upload_valid_bundle(bundle_obj, user_obj)
                # now update the bundle and its images to say "pushed"
                bundle_obj.stagingimage_set.update(pushed=True)
                bundle_obj.pushed = True
                bundle_obj.save()
        except PlomPushCollisionException as err:
            raise_this_after = err
        except RuntimeError as err:
            # This should only be for **very bad** errors
            raise_this_after = err
        finally:
            # unlock the bundle when we are done
            with transaction.atomic():
                bundle_obj = (
                    StagingBundle.objects.filter(pk=bundle_obj_pk)
                    .select_for_update()
                    .get()
                )
                bundle_obj.is_push_locked = False
                bundle_obj.save()

        # and now after the bundle-lock is done, raise exception that occurred
        if raise_this_after:
            raise raise_this_after

    def push_bundle_cmd(self, bundle_name: str, username: str) -> None:
        """Wrapper around push_bundle_to_server().

        Args:
            bundle_name: The name of the staging bundle to be pushed
            username: The name of the user doing the pushing

        Returns:
            None

        Exceptions:
            ValueError: When the bundle does not exist
            ValueError: When the user does not exist or has wrong permissions
        """
        try:
            bundle_obj_pk = StagingBundle.objects.get(slug=bundle_name).pk
        except ObjectDoesNotExist:
            raise ValueError(f"Bundle '{bundle_name}' does not exist!")

        # username => user_object, if in scanner group, else exception raised.
        try:
            user_obj = User.objects.get(
                username__iexact=username, groups__name="scanner"
            )
        except ObjectDoesNotExist:
            raise ValueError(
                f"User '{username}' does not exist or has wrong permissions!"
            )

        self.push_bundle_to_server(bundle_obj_pk, user_obj)

    @transaction.atomic
    def get_bundle_pages_info_list(
        self, bundle_obj: StagingBundle
    ) -> list[dict[str, Any]]:
        """List of info about the pages in a bundle in bundle order.

        Args:
            bundle_obj (todo): the pk reference to a bundle.

        Returns:
            list: the pages within the given bundle ordered by their
            bundle-order.  Each item in the list is a dict with keys
            ``status`` (the image type), ``order``, ``rotation``,
            and ``info``.
            The latter value is itself a dict containing different
            items depending on the image-type.  For error-pages and
            discard-pages, it contains the ``reason`` while for
            known-pages it contains ``paper_number``, ``page_number``
            and ``version``.  Finally for extra-pages, it contains
            ``paper_number``, and ``question_idx_list``.
        """
        # compute number of digits in longest page number to pad the page numbering
        n_digits = len(str(bundle_obj.number_of_pages))

        # We compute the list in two steps.
        # First we compute a dict of (key, value) (bundle_order, page_information)
        # Second we flatten that dict into an ordered list.

        # To do build the dict, we loop over all images and set up the
        # dict entries, and then loop over each separate image-type in
        # order to populate the information-field. This allows us to
        # prefetch the required information and so avoid any N+1 query
        # problems.
        pages = {}
        for img in bundle_obj.stagingimage_set.all().order_by("bundle_order"):
            pages[img.bundle_order] = {
                "status": img.image_type.lower(),
                "info": {},
                # order is 1-indexed
                "order": f"{img.bundle_order}".zfill(n_digits),
                "rotation": img.rotation,
                "n_qr_read": len(img.parsed_qr),
            }

        for img in bundle_obj.stagingimage_set.filter(
            image_type=StagingImage.ERROR
        ).prefetch_related("errorstagingimage"):
            pages[img.bundle_order]["info"] = {
                "reason": img.errorstagingimage.error_reason
            }

        for img in bundle_obj.stagingimage_set.filter(
            image_type=StagingImage.DISCARD
        ).prefetch_related("discardstagingimage"):
            pages[img.bundle_order]["info"] = {
                "reason": img.discardstagingimage.discard_reason
            }

        for img in bundle_obj.stagingimage_set.filter(
            image_type=StagingImage.KNOWN
        ).prefetch_related("knownstagingimage"):
            pages[img.bundle_order]["info"] = {
                "paper_number": img.knownstagingimage.paper_number,
                "page_number": img.knownstagingimage.page_number,
                "version": img.knownstagingimage.version,
            }
        for img in bundle_obj.stagingimage_set.filter(
            image_type=StagingImage.EXTRA
        ).prefetch_related("extrastagingimage"):
            pages[img.bundle_order]["info"] = {
                "paper_number": img.extrastagingimage.paper_number,
                "question_idx_list": img.extrastagingimage.question_idx_list,
            }

        # now build an ordered list by running the keys (which are bundle-order) of the pages-dict in order.
        return [pages[ord] for ord in sorted(pages.keys())]

    @transaction.atomic
    def get_bundle_papers_pages_list(
        self, bundle_obj: StagingBundle
    ) -> list[tuple[int, list[dict[str, Any]]]]:
        """Return an ordered list of papers and their known/extra pages in the given bundle.

        Each item in the list is a pair
        (paper_number, page-info). The page-info is itself a ordered
        list of dicts. Each dict contains information about a page in
        the given paper in the given bundle.
        """
        # We build the ordered list in two steps. First build a dict of lists indexed by paper-number.
        papers: dict[int, list[dict[str, Any]]] = {}
        # Loop over the known-images first and then the extra-pages.
        for known in (
            KnownStagingImage.objects.filter(staging_image__bundle=bundle_obj)
            .order_by("paper_number", "page_number")
            .prefetch_related("staging_image")
        ):
            papers.setdefault(known.paper_number, []).append(
                {
                    "type": "known",
                    "page": known.page_number,
                    "order": known.staging_image.bundle_order,
                }
            )
        # Now loop over the extra pages
        for extra in (
            ExtraStagingImage.objects.filter(staging_image__bundle=bundle_obj)
            .order_by("paper_number", "question_idx_list")
            .prefetch_related("staging_image")
        ):
            # we can skip those without data
            if extra.paper_number:
                papers.setdefault(extra.paper_number, []).append(
                    {
                        "type": "extra",
                        "question_idx_list": extra.question_idx_list,
                        "order": extra.staging_image.bundle_order,
                    }
                )
        # # recast paper_pages as an **ordered** list of tuples (paper, page-info)
        return [
            (paper_number, page_info)
            for paper_number, page_info in sorted(papers.items())
        ]

    @transaction.atomic
    def get_bundle_pages_info_cmd(
        self, bundle_name: str
    ) -> list[tuple[int, dict[str, Any]]]:
        try:
            bundle_obj = StagingBundle.objects.get(slug=bundle_name)
        except ObjectDoesNotExist:
            raise ValueError(f"Bundle '{bundle_name}' does not exist!")
        return self.get_bundle_pages_info_list(bundle_obj)

    @transaction.atomic
    def get_bundle_extra_pages_info(
        self, bundle_obj: StagingBundle
    ) -> dict[int, dict[str, Any]]:
        # compute number of digits in longest page number to pad the page numbering
        n_digits = len(str(bundle_obj.number_of_pages))

        pages = {}
        for img in bundle_obj.stagingimage_set.filter(
            image_type=StagingImage.EXTRA
        ).all():
            pages[img.bundle_order] = {
                "status": img.image_type,
                "info": {
                    "paper_number": img.extrastagingimage.paper_number,
                    "question_idx_list": img.extrastagingimage.question_idx_list,
                },
                "order": f"{img.bundle_order}".zfill(n_digits),
                "rotation": img.rotation,
            }
        return pages

    @transaction.atomic
    def get_bundle_extra_pages_info_cmd(
        self, bundle_name: str
    ) -> dict[int, dict[str, Any]]:
        try:
            bundle_obj = StagingBundle.objects.get(slug=bundle_name)
        except ObjectDoesNotExist:
            raise ValueError(f"Bundle '{bundle_name}' does not exist!")
        return self.get_bundle_extra_pages_info(bundle_obj)

    @transaction.atomic
    def get_bundle_single_page_info(
        self, bundle_obj: StagingBundle, index: int
    ) -> dict[str, Any]:
        # compute number of digits in longest page number to pad the page numbering
        n_digits = len(str(bundle_obj.number_of_pages))

        img = bundle_obj.stagingimage_set.get(bundle_order=index)
        current_page = {
            "status": img.image_type.lower(),
            # order is 1-indexed
            "order": f"{img.bundle_order}".zfill(n_digits),
            "rotation": img.rotation,
            "qr_codes": img.parsed_qr,
        }
        if img.image_type == StagingImage.ERROR:
            info = {"reason": img.errorstagingimage.error_reason}
        elif img.image_type == StagingImage.DISCARD:
            info = {"reason": img.discardstagingimage.discard_reason}
        elif img.image_type == StagingImage.KNOWN:
            info = {
                "paper_number": img.knownstagingimage.paper_number,
                "page_number": img.knownstagingimage.page_number,
                "version": img.knownstagingimage.version,
            }
        elif img.image_type == StagingImage.EXTRA:
            _render = SpecificationService.render_html_flat_question_label_list
            info = {
                "paper_number": img.extrastagingimage.paper_number,
                "question_idx_list": img.extrastagingimage.question_idx_list,
                "question_list_html": _render(img.extrastagingimage.question_idx_list),
            }
        else:
            info = {}

        current_page.update({"info": info})
        return current_page

    @transaction.atomic
    def get_bundle_paper_numbers(self, bundle_obj: StagingBundle) -> list[int]:
        """Return a sorted list of paper-numbers in the given bundle as determined by known and extra pages."""
        paper_list = []
        for img in bundle_obj.stagingimage_set.filter(
            image_type=StagingImage.KNOWN
        ).prefetch_related("knownstagingimage"):
            paper_list.append(img.knownstagingimage.paper_number)

        for img in bundle_obj.stagingimage_set.filter(
            image_type=StagingImage.EXTRA
        ).prefetch_related("extrastagingimage"):
            if img.extrastagingimage.paper_number:
                paper_list.append(img.extrastagingimage.paper_number)
        return sorted(list(set(paper_list)))

    @transaction.atomic
    def get_bundle_paper_numbers_cmd(self, bundle_name: str) -> list[int]:
        try:
            bundle_obj = StagingBundle.objects.get(slug=bundle_name)
        except ObjectDoesNotExist:
            raise ValueError(f"Bundle '{bundle_name}' does not exist!")
        return self.get_bundle_paper_numbers(bundle_obj)

    @transaction.atomic
    def get_bundle_missing_paper_page_numbers(
        self, bundle_obj: StagingBundle
    ) -> list[tuple[int, list[int]]]:
        """Return a list of the missing known pages in papers in the given bundle.

        Args:
            bundle_obj: the given staging bundle to check.

        Returns:
            A list of pairs `(paper_number (int), [missing pages (int)])`.
        """
        n_pages = SpecificationService.get_n_pages()
        papers_pages: dict[int, list] = {}
        # get all known images in the bundle
        # put in dict as {paper_number: [list of known pages present] }
        for img in StagingImage.objects.filter(
            bundle=bundle_obj, image_type=StagingImage.KNOWN
        ).prefetch_related("knownstagingimage"):
            papers_pages.setdefault(img.knownstagingimage.paper_number, [])
            papers_pages[img.knownstagingimage.paper_number].append(
                img.knownstagingimage.page_number
            )

        incomplete_papers = []
        for paper_number, page_list in sorted(papers_pages.items()):
            if len(page_list) == 0 or len(page_list) == n_pages:
                continue
            incomplete_papers.append(
                (
                    paper_number,
                    [pg for pg in range(1, n_pages + 1) if pg not in page_list],
                )
            )
        return incomplete_papers

    @transaction.atomic
    def get_bundle_number_incomplete_papers(self, bundle_obj: StagingBundle) -> int:
        """Return number of incomplete papers in the given bundle.

        A paper is incomplete when it has more than zero but not all its known pages.

        Args:
            bundle_obj: the given staging bundle to check.

        Returns:
            The number of incomplete papers in the bundle.
        """
        n_pages = SpecificationService.get_n_pages()
        papers_pages: dict[int, int] = {}
        # get all known images in the bundle
        # put in dict as {page_number: number of known pages present] }
        for img in StagingImage.objects.filter(
            bundle=bundle_obj, image_type=StagingImage.KNOWN
        ).prefetch_related("knownstagingimage"):
            papers_pages.setdefault(img.knownstagingimage.paper_number, 0)
            papers_pages[img.knownstagingimage.paper_number] += 1

        number_incomplete = 0
        for paper_number, page_count in sorted(papers_pages.items()):
            if page_count > 0 and page_count < n_pages:
                number_incomplete += 1

        return number_incomplete

    @transaction.atomic
    def get_bundle_missing_paper_page_numbers_cmd(
        self, bundle_name: str
    ) -> list[tuple[int, list[int]]]:
        try:
            bundle_obj = StagingBundle.objects.get(slug=bundle_name)
        except ObjectDoesNotExist:
            raise ValueError(f"Bundle '{bundle_name}' does not exist!")
        return self.get_bundle_missing_paper_page_numbers(bundle_obj)

    @transaction.atomic
    def get_bundle_unknown_pages_info(
        self, bundle_obj: StagingBundle
    ) -> list[dict[str, Any]]:
        # compute number of digits in longest page number to pad the page numbering
        n_digits = len(str(bundle_obj.number_of_pages))

        pages = []
        for img in (
            bundle_obj.stagingimage_set.filter(image_type=StagingImage.UNKNOWN)
            .all()
            .order_by("bundle_order")
        ):
            pages.append(
                {
                    "status": img.image_type,
                    "order": f"{img.bundle_order}".zfill(n_digits),
                    "rotation": img.rotation,
                }
            )
        return pages

    @transaction.atomic
    def get_bundle_unknown_pages_info_cmd(
        self, bundle_name: str
    ) -> list[dict[str, Any]]:
        try:
            bundle_obj = StagingBundle.objects.get(slug=bundle_name)
        except ObjectDoesNotExist:
            raise ValueError(f"Bundle '{bundle_name}' does not exist!")
        return self.get_bundle_unknown_pages_info(bundle_obj)

    @transaction.atomic
    def get_bundle_discard_pages_info(
        self, bundle_obj: StagingBundle
    ) -> list[dict[str, Any]]:
        # compute number of digits in longest page number to pad the page numbering
        n_digits = len(str(bundle_obj.number_of_pages))

        pages = []
        for img in (
            bundle_obj.stagingimage_set.filter(image_type=StagingImage.DISCARD)
            .prefetch_related("discardstagingimage")
            .all()
            .order_by("bundle_order")
        ):
            pages.append(
                {
                    "status": img.image_type,
                    "order": f"{img.bundle_order}".zfill(n_digits),
                    "rotation": img.rotation,
                    "reason": img.discardstagingimage.discard_reason,
                }
            )
        return pages

    @transaction.atomic
    def get_bundle_discard_pages_info_cmd(
        self, bundle_name: str
    ) -> list[dict[str, Any]]:
        try:
            bundle_obj = StagingBundle.objects.get(slug=bundle_name)
        except ObjectDoesNotExist:
            raise ValueError(f"Bundle '{bundle_name}' does not exist!")
        return self.get_bundle_discard_pages_info(bundle_obj)

    def get_bundle_colliding_images(self, bundle_obj: StagingBundle) -> list[int]:
        """Return a list of orders ("pages") in this bundle that collide with something that has been pushed."""
        # if it has been pushed then no collisions
        if bundle_obj.pushed:
            return []
        # get all the known paper/pages in the bundle
        bundle_ppbo_list = KnownStagingImage.objects.filter(
            staging_image__bundle=bundle_obj
        ).values_list("paper_number", "page_number", "staging_image__bundle_order")
        bundle_papers_list = list(set([X[0] for X in bundle_ppbo_list]))
        if not bundle_papers_list:
            return []
        # now get all paper/pages of any scanned fixed pages from these papers.
        pushed_pp_list = FixedPage.objects.filter(
            image__isnull=False, paper__paper_number__in=bundle_papers_list
        ).values_list("paper__paper_number", "page_number")
        # now compare the lists and return the bundle order of any
        # colliding image (ie an image in this bundle that maps to a
        # fixed page that already has been pushed)
        colliding_images = [
            X[2] for X in bundle_ppbo_list if (X[0], X[1]) in pushed_pp_list
        ]
        return sorted(colliding_images)


# ----------------------------------------
# factor out the huey tasks.
# ----------------------------------------


# The decorated function returns a ``huey.api.Result``
@db_task(queue="parentchores", context=True)
def huey_parent_split_bundle_chore(
    bundle_pk: int,
    number_of_chunks: int,
    *,
    tracker_pk: int,
    read_after: bool = False,
    _debug_be_flaky: bool = False,
    task: huey.api.Task | None = None,
) -> bool:
    """Split a PDF document into individual page images.

    It is important to understand that running this function starts an
    async task in queue that will run sometime in the future.

    Args:
        bundle_pk: StagingBundle object primary key
        number_of_chunks: the number of page-splitting jobs to run;
            each huey-page-split-task will handle 1/number_of_chunks of the
            pages in the bundle.

    Keyword Args:
        tracker_pk: a key into the database for anyone interested in
            our progress.
        read_after: automatically trigger a qr-code read after splitting finished.
        task: includes our ID in the Huey process queue.  This kwarg is
            passed by `context=True` in decorator: callers should not
            pass this in!

    Returns:
        True, no meaning, just as per the Huey docs: "if you need to
        block or detect whether a task has finished".

    Raises:
        ValueError: various error situations about the input.
        RuntimeError: child chore failed.
    """
    import pymupdf

    assert task is not None

    start_time = time.time()
    bundle_obj = StagingBundle.objects.get(pk=bundle_pk)

    HueyTaskTracker.transition_to_running(tracker_pk, task.id)

    # TODO: there is some duplication of code here with BundleUploadForm
    try:
        with pymupdf.open(bundle_obj.pdf_file.path) as pdf_doc:
            bundle_length = pdf_doc.page_count
            if "PDF" not in pdf_doc.metadata["format"]:
                raise ValueError("File is not a valid PDF")
    except pymupdf.FileDataError as err:
        raise ValueError(
            f"Invalid pdf file? failed to determine number of pages: {err}"
        ) from err

    # TODO: accessing `settings` here inside the huey job bothers me
    if bundle_length > settings.MAX_BUNDLE_PAGES:
        raise ValueError(
            f"File of {bundle_length} pages "
            f"exceeds {settings.MAX_BUNDLE_PAGES} page limit."
        )

    if bundle_obj.number_of_pages is not None:
        # if we already knew the number of pages, it better match!
        if bundle_obj.number_of_pages != bundle_length:
            raise ValueError(
                f"number of pages {bundle_length} does not match "
                f"existing preset value {bundle_obj.number_of_pages}"
            )

    with transaction.atomic():
        _write_bundle = StagingBundle.objects.select_for_update().get(pk=bundle_pk)
        _write_bundle.number_of_pages = bundle_length
        _write_bundle.save()
    bundle_obj.refresh_from_db()

    # cut the list of all indices into chunks
    chunk_length = ceil(bundle_length / number_of_chunks)
    # be careful with 0/1 indexing here.
    # pymupdf (which we use to process pdfs) 0-indexes pages within
    # a pdf while we 1-index bundle-positions. So at some point
    # in our code we need to add/subtract one to translate between
    # these. We add one here to make sure "order" is 1-indexed.
    all_bundle_orders = [ord + 1 for ord in range(bundle_length)]
    order_chunks = [
        all_bundle_orders[ord : ord + chunk_length]
        for ord in range(0, bundle_length, chunk_length)
    ]

    # note that we index bundle images from zero,
    with tempfile.TemporaryDirectory() as tmpdir:
        task_list = [
            huey_child_get_page_images(
                bundle_pk,
                ord_chnk,  # note pg is 1-indexed
                pathlib.Path(tmpdir),
                _debug_be_flaky=_debug_be_flaky,
            )
            for ord_chnk in order_chunks
        ]

        # results = [X.get(blocking=True) for X in task_list]
        n_tasks = len(task_list)
        while True:
            # list items are None (if not completed) or list [dict of page info]
            try:
                result_chunks = [X.get() for X in task_list]
            except huey.exceptions.TaskException as e:
                print(f"Parent: child image split chore failed with {e}")
                log.error("Parent: child image split chore failed with %s", str(e))
                # make an attempt to stop any remaining unqueued child tasks.
                # note those already started probably will not stop.
                for chore in task_list:
                    log.info("Parent: trying to revoke child chore %s", chore)
                    chore.revoke()
                raise RuntimeError(f"child task failed QR read: {e}") from e

            # remove all the nones to get list of completed tasks
            not_none_result_chunks = [
                chunk for chunk in result_chunks if chunk is not None
            ]
            completed_tasks = len(not_none_result_chunks)
            # flatten that list of lists to get a list of rendered pages
            results = [X for chunk in not_none_result_chunks for X in chunk]
            rendered_page_count = len(results)

            with transaction.atomic():
                _task = PagesToImagesChore.objects.select_for_update().get(
                    bundle=bundle_obj
                )
                _task.completed_pages = rendered_page_count
                _task.save()

            if completed_tasks == n_tasks:
                break
            else:
                time.sleep(1)

        with transaction.atomic():
            for X in results:
                with open(X["file_path"], "rb") as fh:
                    img = StagingImage.objects.create(
                        bundle=bundle_obj,
                        bundle_order=X["order"],
                        image_file=File(fh, name=X["file_name"]),
                        image_hash=X["image_hash"],
                    )
                with open(X["thumb_path"], "rb") as fh:
                    StagingThumbnail.objects.create(
                        staging_image=img, image_file=File(fh, X["thumb_name"])
                    )

            # get a new reference for updating the bundle itself
            _write_bundle = StagingBundle.objects.select_for_update().get(pk=bundle_pk)
            _write_bundle.has_page_images = True
            _write_bundle.time_to_make_page_images = time.time() - start_time
            _write_bundle.save()

    HueyTaskTracker.transition_to_complete(tracker_pk)
    # if requested automatically queue qr-code reading
    if read_after:
        ScanService().read_qr_codes(bundle_pk)
    return True


# The decorated function returns a ``huey.api.Result``
@db_task(queue="parentchores", context=True)
def huey_parent_read_qr_codes_chore(
    bundle_pk: int,
    *,
    tracker_pk: int,
    _debug_be_flaky: bool = False,
    task: huey.api.Task | None = None,
) -> bool:
    """Read the QR codes of a bunch of pages.

    It is important to understand that running this function starts an
    async task in queue that will run sometime in the future.

    Args:
        bundle_pk: StagingBundle object primary key

    Keyword Args:
        tracker_pk: a key into the database for anyone interested in
            our progress.
        task: includes our ID in the Huey process queue.  This kwarg is
            passed by `context=True` in decorator: callers should not
            pass this in!

    Returns:
        True, no meaning, just as per the Huey docs: "if you need to
        block or detect whether a task has finished".
    """
    assert task is not None

    start_time = time.time()

    HueyTaskTracker.transition_to_running(tracker_pk, task.id)

    bundle_obj = StagingBundle.objects.get(pk=bundle_pk)

    task_list = [
        huey_child_parse_qr_code(page.pk, _debug_be_flaky=_debug_be_flaky)
        for page in bundle_obj.stagingimage_set.all()
    ]

    # results = [X.get(blocking=True) for X in task_list]

    n_tasks = len(task_list)
    while True:
        try:
            results = [X.get() for X in task_list]
        except huey.exceptions.TaskException as e:
            print(f"Parent: child QR read chore failed with {e}")
            log.error("Parent: child QR read chore failed with %s", str(e))
            # TODO: what about the child tasks still running?
            raise RuntimeError(f"child task failed QR read: {e}") from e

        count = sum(1 for X in results if X is not None)

        with transaction.atomic():
            _task = ManageParseQRChore.objects.select_for_update().get(
                bundle=bundle_obj
            )
            _task.completed_pages = count
            _task.save()

        if count == n_tasks:
            break
        else:
            time.sleep(1)

    with transaction.atomic():
        for X in results:
            # TODO - check for error status here.
            img = StagingImage.objects.select_for_update().get(pk=X["image_pk"])
            img.parsed_qr = X["parsed_qr"]
            img.rotation = X["rotation"]
            img.save()
            # the thumbnail may need rotation.
            if img.rotation:
                update_thumbnail_after_rotation(img, img.rotation)

        # get a new reference for updating the bundle itself
        _write_bundle = StagingBundle.objects.select_for_update().get(pk=bundle_pk)
        _write_bundle.has_qr_codes = True
        _write_bundle.time_to_read_qr = time.time() - start_time
        _write_bundle.save()

    bundle_obj.refresh_from_db()
    QRErrorService().check_read_qr_codes(bundle_obj)

    HueyTaskTracker.transition_to_complete(tracker_pk)
    return True


# The decorated function returns a ``huey.api.Result``
@db_task(queue="tasks", context=True)
def huey_child_get_page_images(
    bundle_pk: int,
    order_list: list[int],
    basedir: pathlib.Path,
    *,
    _debug_be_flaky: bool = False,
    task: huey.api.Task | None = None,
) -> list[dict[str, Any]]:
    """Render page images and save to disk in the background.

    It is important to understand that running this function starts an
    async task in queue that will run sometime in the future.

    Args:
        bundle_pk: bundle DB object's primary key
        order_list: a list of bundle orders of pages to extract - 1-indexed
        basedir (pathlib.Path): were to put the image
        _debug_be_flaky: for debugging, all take a while and some
            percentage will fail.
        task: includes our ID in the Huey process queue.  This is added
            by the `context=True` in decorator: callers in our code should
            not pass this in!

    Returns:
        Information about the page image, including its file name,
        thumbnail, hash etc.
    """
    import pymupdf
    from plom.scan import rotate
    from PIL import Image

    assert task is not None
    log.debug("Huey debug, we are task %s with id %s", task, task.id)
    # HueyTaskTracker.transition_to_running(tracker_pk, task.id)

    bundle_obj = StagingBundle.objects.get(pk=bundle_pk)

    rendered_page_info = []

    with pymupdf.open(bundle_obj.pdf_file.path) as pdf_doc:
        for order in order_list:
            if _debug_be_flaky:
                print(f"Huey debug, random sleep in task {task.id}")
                log.debug("Huey debug, random sleep in task %d", task.id)
                time.sleep(random.random() * 4)
                if random.random() < 0.04:
                    raise RuntimeError("Flaky simulated image split failure")
            basename = f"page{order:05}"
            if bundle_obj.force_page_render:
                save_path = None
                msgs = ["Force render"]
            else:
                save_path, msgs = try_to_extract_image(
                    pdf_doc[order - 1],  # PyMuPDF is 0-indexed
                    pdf_doc,
                    basedir,
                    basename,
                    bundle_obj.pdf_file,
                    do_not_extract=False,
                    add_metadata=True,
                )
            if save_path is None:
                # log.info(f"{basename}: PyMuPDF render. No extract b/c: " + "; ".join(msgs))
                # TODO: log and consider storing in the StagingImage as well
                save_path = render_page_to_bitmap(
                    pdf_doc[order - 1],  # PyMuPDF is 0-indexed
                    basedir,
                    basename,
                    bundle_obj.pdf_file,
                    add_metadata=True,
                )

            with open(save_path, "rb") as f:
                image_hash = hashlib.sha256(f.read()).hexdigest()

            # make sure we load with exif rotations if required
            pil_img = rotate.pil_load_with_jpeg_exif_rot_applied(save_path)
            size = 256, 256
            try:
                _lanczos = Image.Resampling.LANCZOS
            except AttributeError:
                # TODO: Issue #2886: Deprecated, drop when minimum Pillow > 9.1.0
                _lanczos = Image.LANCZOS  # type: ignore
            pil_img.thumbnail(size, _lanczos)
            thumb_path = basedir / ("thumb-" + basename + ".png")
            pil_img.save(thumb_path)

            rendered_page_info.append(
                {
                    "order": order,
                    "file_name": save_path.name,
                    "file_path": str(save_path),
                    "image_hash": image_hash,
                    "thumb_name": thumb_path.name,
                    "thumb_path": str(thumb_path),
                }
            )

    # TODO - return an error of some sort here if problems?
    return rendered_page_info


# The decorated function returns a ``huey.api.Result``
@db_task(queue="tasks", context=True)
def huey_child_parse_qr_code(
    image_pk: int,
    *,
    _debug_be_flaky: bool = False,
    task: huey.api.Task | None = None,
) -> dict[str, Any]:
    """Huey task to parse QR codes, check QR errors, and save to database in the background.

    It is important to understand that running this function starts an
    async task in queue that will run sometime in the future.

    Args:
        image_pk: primary key of the image

    Keyword Args:
        _debug_be_flaky: for debugging, all take a while and some
            percentage will fail.
        task: includes our ID in the Huey process queue.  This is added
            by the `context=True` in decorator: callers in our code should
            not pass this in!

    Returns:
        Information about the QR codes.
    """
    assert task is not None
    log.debug("Huey debug, we are task %s with id %s", task, task.id)

    img = StagingImage.objects.get(pk=image_pk)
    image_path = img.image_file.path

    scanner = ScanService()

    code_dict = QRextract(image_path)

    page_data = scanner.parse_qr_code([code_dict])

    pipr = PageImageProcessor()

    if _debug_be_flaky:
        print(f"Huey debug, random sleep in task {task.id}")
        log.debug("Huey debug, random sleep in task %d", task.id)
        time.sleep(random.random() * 4)
        if random.random() < 0.04:
            raise RuntimeError("Flaky simulated QR read failure")

    rotation = pipr.get_rotation_angle_or_None_from_QRs(page_data)

    # Andrew wanted to leave the possibility of re-introducing hard
    # rotations in the future, such as `plom.scan.rotate_bitmap`.

    # Re-read QR codes if the page image needs to be rotated
    if rotation and rotation != 0:
        code_dict = QRextract(image_path, rotation=rotation)
        page_data = scanner.parse_qr_code([code_dict])
        # qr_error_checker.check_qr_codes(page_data, image_path, bundle)

    # Return the parsed QR codes for parent process to store in db
    return {
        "image_pk": image_pk,
        "parsed_qr": page_data,
        "rotation": rotation,
    }<|MERGE_RESOLUTION|>--- conflicted
+++ resolved
@@ -22,11 +22,7 @@
 from django.core.files import File
 from django.core.exceptions import ObjectDoesNotExist
 from django.db import transaction
-<<<<<<< HEAD
-from django.db.models import Q  # for queries involving "or", "and"
 from django.utils import timezone
-=======
->>>>>>> d060c309
 from django_huey import db_task
 import huey
 import huey.api

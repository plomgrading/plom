--- conflicted
+++ resolved
@@ -321,12 +321,8 @@
         version: Optional[int] = None,
         username: Optional[str] = None,
         the_tag: Optional[str] = None,
-<<<<<<< HEAD
+        status: Optional[int] = None,
     ) -> list[dict[str, Any]]:
-=======
-        status: Optional[int] = None,
-    ) -> List[Dict]:
->>>>>>> 708072e6
         task_set = MarkingTask.objects.exclude(status=MarkingTask.OUT_OF_DATE)
         if paper_min:
             task_set = task_set.filter(paper__paper_number__gte=paper_min)

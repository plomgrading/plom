# SPDX-License-Identifier: AGPL-3.0-or-later
# Copyright (C) 2023-2024 Andrew Rechnitzer
# Copyright (C) 2024 Colin B. Macdonald
# Copyright (C) 2024 Aidan Murphy
# Copyright (C) 2024 Bryan Tanady

from __future__ import annotations

import statistics
from typing import Any, Dict, List, Optional
from numpy import histogram

import arrow

from django.db import transaction

from plom.misc_utils import pprint_score

from Papers.services import SpecificationService
from ..models import MarkingTask, MarkingTaskTag


def generic_stats_dict_from_list(mark_list):
    stats_dict = {}
    stats_dict["mark_max"] = max(mark_list)
    stats_dict["mark_min"] = min(mark_list)
    stats_dict["mark_median"] = statistics.median(mark_list)
    stats_dict["mark_mean"] = statistics.mean(mark_list)
    stats_dict["mark_mode"] = statistics.mode(mark_list)

    stats_dict["mark_max_str"] = pprint_score(stats_dict["mark_max"])
    stats_dict["mark_min_str"] = pprint_score(stats_dict["mark_min"])
    stats_dict["mark_median_str"] = f"{stats_dict['mark_median']:.1f}"
    stats_dict["mark_mean_str"] = f"{stats_dict['mark_mean']:.1f}"
    stats_dict["mark_mode_str"] = pprint_score(stats_dict["mark_mode"])

    if len(mark_list) >= 2:
        stats_dict["mark_stdev"] = statistics.stdev(mark_list)
        stats_dict["mark_stdev_str"] = f"{stats_dict['mark_stdev']:.1f}"
    else:
        stats_dict["mark_stdev"] = stats_dict["mark_stdev_str"] = "n/a"

    return stats_dict


def score_histogram(score_list, max_score, min_score=0, bin_width=1):
    """Helper function to make histogram dicts."""
    bins = [edge for edge in range(min_score, max_score + bin_width, bin_width)]

    # np.histogram doesn't consider the rightmost edge as a separate bin
    bins.append(max_score)
    bin_values, _ = histogram(score_list, bins)
    # remove placeholder right bin edge
    bins.pop()

    return dict(zip(bins, bin_values))


class MarkingStatsService:
    """Functions for getting marking stats."""

    @transaction.atomic
    def get_basic_marking_stats(
        self, question: int, *, version: Optional[int] = None
    ) -> Dict[str, Any]:
        """Send back current marking statistics for the given question + version.

        Args:
            question: the question to compute for

        Keyword Args:
            version: optionally, a specific version, or get for all versions if omitted.

        Returns:
            Dictionary containing the following, 'number_of_completed_tasks',
                'all_task_count', 'completed_percentage', 'mark_max',
                'mark_max_str', 'mark_min', 'mark_min_str', 'mark_median',
                'mark_median_str', 'mark_mean', 'mark_mean_str', 'mark_mode',
                'mark_mode_str', 'mark_stdev', 'mark_stdev_str', 'mark_full'
        """
        stats_dict = {
            "number_of_completed_tasks": 0,
            "all_task_count": 0,
            "completed_percentage": 0,
            "mark_max": 0,
            "mark_max_str": "n/a",
            "mark_min": 0,
            "mark_min_str": "n/a",
            "mark_median": 0,
            "mark_median_str": "n/a",
            "mark_mean": 0,
            "mark_mean_str": "n/a",
            "mark_mode": 0,
            "mark_mode_str": "n/a",
            "mark_stdev": "n/a",
            "mark_stdev_str": "n/a",
            "avg_marking_time": 0,
            "mark_full": SpecificationService.get_question_mark(question),
        }
        try:
            all_tasks = MarkingTask.objects.filter(question_index=question).exclude(
                status=MarkingTask.OUT_OF_DATE
            )
            completed_tasks = MarkingTask.objects.filter(
                status=MarkingTask.COMPLETE,
                question_index=question,
            ).prefetch_related("latest_annotation")
            if version:
                all_tasks = all_tasks.filter(question_version=version)
                completed_tasks = completed_tasks.filter(question_version=version)

        except MarkingTask.DoesNotExist:
            return stats_dict

        all_task_count = all_tasks.count()
        if all_task_count == 0:
            return stats_dict

        stats_dict["number_of_completed_tasks"] = completed_tasks.count()
        stats_dict["all_task_count"] = all_task_count
        stats_dict["remaining_task_count"] = (
            stats_dict["all_task_count"] - stats_dict["number_of_completed_tasks"]
        )
        stats_dict["completed_percentage"] = round(
            stats_dict["number_of_completed_tasks"] / stats_dict["all_task_count"] * 100
        )
        if stats_dict["number_of_completed_tasks"]:
            stats_dict["avg_marking_time"] = round(
                sum([X.latest_annotation.marking_time for X in completed_tasks])
                / stats_dict["number_of_completed_tasks"]
            )
            stats_dict["approx_remaining_hours"] = round(
                stats_dict["avg_marking_time"]
                * stats_dict["remaining_task_count"]
                / 3600,
                2,
            )
            # the following don't make sense until something is marked
            mark_list = [X.latest_annotation.score for X in completed_tasks]
            stats_dict.update(generic_stats_dict_from_list(mark_list))
        return stats_dict

    @transaction.atomic
    def get_mark_histogram(
        self, question: int, *, version: Optional[int] = None
    ) -> Dict[int, int]:
        """Get the histogram of marks for the given question, version.

        Args:
            question: the question to compute for

        Keyword Args:
            version: optionally, a specific version, or get for all versions if omitted.


        Returns:
            The histogram as a dict of mark vs count.

        """
        max_question_mark = SpecificationService.get_question_mark(question)
        scores = []

        try:
            completed_tasks = MarkingTask.objects.filter(
                status=MarkingTask.COMPLETE,
                question_index=question,
            ).prefetch_related("latest_annotation")
            if version:
                completed_tasks = completed_tasks.filter(question_version=version)
        except MarkingTask.DoesNotExist:
            return score_histogram([], max_question_mark)
        for X in completed_tasks:
            scores.append(X.latest_annotation.score)

        hist = score_histogram(scores, max_question_mark)
        return hist

    @transaction.atomic
    def get_list_of_users_who_marked(
        self, question: int, *, version: Optional[int] = None
    ) -> List[str]:
        """Return a list of the usernames that marked the given question/version.

        Args:
            question: the question to compute for.

        Keyword Args:
            version: optionally, a specific version, or get for all versions if omitted.

        Returns:
            The usernames of the markers of the given question/version.
        """
        tasks = MarkingTask.objects.filter(
            status=MarkingTask.COMPLETE,
            question_index=question,
        )
        if version:
            tasks = tasks.filter(question_version=version)

        return [
            X.assigned_user.username
            for X in tasks.prefetch_related("assigned_user").distinct("assigned_user")
        ]

    @transaction.atomic
    def get_mark_histogram_and_stats_by_users(
        self, question: int, version: int
    ) -> Dict[int, Dict[str, Any]]:
        """Get marking histogram and stats for the given question/version separated by user.

        Args:
            question (int): The question
            version (int): The version

        Returns:
            dict (int, dict[str,any]): for each user-pk give a dict that
            contains 'username', 'histogram', 'scores', 'number',
            'mark_max', 'mark_max_str', 'mark_min', 'mark_min_str',
            'mark_median', 'mark_median_str', 'mark_mean', 'mark_mean_str',
            'mark_mode', 'mark_mode_str', 'mark_stdev', 'mark_stdev_str'.
        """
        data: Dict[int, Dict[str, Any]] = {}
        try:
            completed_tasks = MarkingTask.objects.filter(
                status=MarkingTask.COMPLETE,
                question_index=question,
                question_version=version,
            ).prefetch_related(
                "latest_annotation",
                "assigned_user",
            )
        except MarkingTask.DoesNotExist:
            return data

        for X in completed_tasks:
            if X.assigned_user.pk not in data:
                data[X.assigned_user.pk] = {
                    "username": X.assigned_user.username,
                    "scores": [],
                }
            data[X.assigned_user.pk]["scores"].append(X.latest_annotation.score)

        for upk in data:
            mark_list = data[upk]["scores"]
            max_question_mark = SpecificationService.get_question_mark(question)
            data[upk]["histogram"] = score_histogram(mark_list, max_question_mark)
            data[upk]["number"] = len(mark_list)
            data[upk].update(generic_stats_dict_from_list(mark_list))
        return data

    @transaction.atomic
    def get_mark_histogram_and_stats_by_versions(
        self, question: int
    ) -> Dict[int, Dict[str, Any]]:
        """Get marking histogram and stats for the given question separated by version.

        Args:
            question (int): The question

        Returns:
            dict (int, dict[str,any]): for each version give a dict that
            contains 'histogram', 'scores', 'number', 'mark_max', 'mark_max_str',
            'mark_min', 'mark_min_str', 'mark_median', 'mark_median_str',
            'mark_mean','mark_mean_str', 'mark_mode','mark_mode_str',
            'mark_stdev','mark_stdev_str', 'remaining'.
        """
        data: Dict[int, Dict[str, Any]] = {}
        try:
            completed_tasks = MarkingTask.objects.filter(
                status=MarkingTask.COMPLETE,
                question_index=question,
            ).prefetch_related(
                "latest_annotation",
            )
        except MarkingTask.DoesNotExist:
            return data
        for X in completed_tasks:
            if X.question_version not in data:
                data[X.question_version] = {
                    "scores": [],
                }
            data[X.question_version]["scores"].append(X.latest_annotation.score)

        for ver in data:
            mark_list = data[ver]["scores"]
            max_question_mark = SpecificationService.get_question_mark(question)
            data[ver]["histogram"] = score_histogram(mark_list, max_question_mark)
            data[ver]["number"] = len(mark_list)
            data[ver].update(generic_stats_dict_from_list(mark_list))
            # get remaining tasks by excluding COMPLETE and OUT_OF_DATE
            # TODO - can we optimise this a bit? one query per version is okay, but can likely do in 1.
            data[ver]["remaining"] = (
                MarkingTask.objects.exclude(status=MarkingTask.OUT_OF_DATE)
                .exclude(status=MarkingTask.COMPLETE)
                .filter(question_index=question, question_version=ver)
                .count()
            )

        return data

    @transaction.atomic
    def get_marking_task_annotation_info(self, question, version):
        task_info = {}
        for task in (
            MarkingTask.objects.exclude(status=MarkingTask.OUT_OF_DATE)
            .filter(question_index=question, question_version=version)
            .prefetch_related("latest_annotation", "paper", "assigned_user")
            .order_by("paper__paper_number")
        ):
            dat = {
                "status": task.get_status_display(),
            }
            if task.status == MarkingTask.COMPLETE:
                dat.update(
                    {
                        "username": task.assigned_user.username,
                        "score": task.latest_annotation.score,
                        "score_str": pprint_score(task.latest_annotation.score),
                        "annotation_image": task.latest_annotation.image.pk,
                    }
                )

            task_info[task.paper.paper_number] = dat

        return task_info

    @transaction.atomic
    def filter_marking_task_annotation_info(
        self,
        paper_min: Optional[int] = None,
        paper_max: Optional[int] = None,
        score_min: Optional[int] = None,
        score_max: Optional[int] = None,
        question_idx: Optional[int] = None,
        version: Optional[int] = None,
        username: Optional[str] = None,
        the_tag: Optional[str] = None,
        status: Optional[int] = None,
    ) -> list[dict[str, Any]]:
        task_set = MarkingTask.objects.exclude(status=MarkingTask.OUT_OF_DATE)
        if paper_min:
            task_set = task_set.filter(paper__paper_number__gte=paper_min)
        if paper_max:
            task_set = task_set.filter(paper__paper_number__lte=paper_max)
        if score_min:
            task_set = task_set.filter(latest_annotation__score__gte=score_min)
        if score_max:
            task_set = task_set.filter(latest_annotation__score__lte=score_max)
        if question_idx:
            task_set = task_set.filter(question_index=question_idx)
        if version:
            task_set = task_set.filter(question_version=version)
        if username:
            task_set = task_set.filter(assigned_user__username=username)
        if the_tag:
            # if tag with this text exists then filter on it, else skip.
            try:
                tag_obj = MarkingTaskTag.objects.get(text=the_tag)
                task_set = task_set.filter(markingtasktag=tag_obj)
            except MarkingTaskTag.DoesNotExist:
                pass
        if status:
            task_set = task_set.filter(status=status)
        task_info = []
        for task in task_set.prefetch_related(
            "latest_annotation", "paper", "assigned_user"
        ).order_by("paper__paper_number"):
            dat = {
                "paper_number": task.paper.paper_number,
                "status": task.get_status_display(),
                "question": task.question_index,
                "version": task.question_version,
                "task_pk": task.pk,
            }
            all_tags = sorted([tag.text for tag in task.markingtasktag_set.all()])
            dat.update(
                {
                    "tags": [tg for tg in all_tags if tg[0] != "@"],
                    "attn_tags": [tg for tg in all_tags if tg[0] == "@"],
                }
            )
            if task.status == MarkingTask.COMPLETE:
                dat.update(
                    {
                        "username": task.assigned_user.username,
                        "last_update": arrow.get(
                            task.latest_annotation.time_of_last_update
                        ).humanize(),
                        "score": task.latest_annotation.score,
<<<<<<< HEAD
                        "score_str": pprint_score(task.latest_annotation.score),
=======
                        "marking_time": task.latest_annotation.marking_time,
                        "integrity": str(task.pk),  # TODO: not implemented yet
                    }
                )
            elif task.status == MarkingTask.OUT:
                dat.update(
                    {
                        "username": task.assigned_user.username,
                        "integrity": str(task.pk),  # TODO: not implemented yet
>>>>>>> 97956027
                    }
                )

            task_info.append(dat)

        return task_info

    @transaction.atomic
    def get_list_of_users_who_marked_anything(self):
        return [
            X.assigned_user.username
            for X in MarkingTask.objects.filter(status=MarkingTask.COMPLETE)
            .prefetch_related("assigned_user")
            .distinct("assigned_user")
        ]<|MERGE_RESOLUTION|>--- conflicted
+++ resolved
@@ -387,9 +387,7 @@
                             task.latest_annotation.time_of_last_update
                         ).humanize(),
                         "score": task.latest_annotation.score,
-<<<<<<< HEAD
                         "score_str": pprint_score(task.latest_annotation.score),
-=======
                         "marking_time": task.latest_annotation.marking_time,
                         "integrity": str(task.pk),  # TODO: not implemented yet
                     }
@@ -399,7 +397,6 @@
                     {
                         "username": task.assigned_user.username,
                         "integrity": str(task.pk),  # TODO: not implemented yet
->>>>>>> 97956027
                     }
                 )
 

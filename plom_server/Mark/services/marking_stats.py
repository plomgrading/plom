# SPDX-License-Identifier: AGPL-3.0-or-later
# Copyright (C) 2023-2024 Andrew Rechnitzer
# Copyright (C) 2024 Colin B. Macdonald
<<<<<<< HEAD
# Copyright (C) 2024 Aidan Murphy
=======
# Copyright (C) 2024 Bryan Tanady
>>>>>>> 708072e6

import statistics
from typing import Any, Dict, List, Optional

import arrow

from django.db import transaction

from plom.misc_utils import pprint_score

from Papers.services import SpecificationService
from ..models import MarkingTask, MarkingTaskTag


def generic_stats_dict_from_list(mark_list):
    stats_dict = {}
    stats_dict["mark_max"] = max(mark_list)
    stats_dict["mark_min"] = min(mark_list)
    stats_dict["mark_median"] = statistics.median(mark_list)
    stats_dict["mark_mean"] = statistics.mean(mark_list)
    stats_dict["mark_mode"] = statistics.mode(mark_list)

    stats_dict["mark_max_str"] = pprint_score(stats_dict["mark_max"])
    stats_dict["mark_min_str"] = pprint_score(stats_dict["mark_min"])
    stats_dict["mark_median_str"] = f"{stats_dict['mark_median']:.1f}"
    stats_dict["mark_mean_str"] = f"{stats_dict['mark_mean']:.1f}"
    stats_dict["mark_mode_str"] = pprint_score(stats_dict["mark_mode"])

    if len(mark_list) >= 2:
        stats_dict["mark_stdev"] = statistics.stdev(mark_list)
        stats_dict["mark_stdev_str"] = f"{stats_dict['mark_stdev']:.1f}"
    else:
        stats_dict["mark_stdev"] = stats_dict["mark_stdev_str"] = "n/a"

    return stats_dict


class MarkingStatsService:
    """Functions for getting marking stats."""

    @transaction.atomic
    def get_basic_marking_stats(
        self, question: int, *, version: Optional[int] = None
    ) -> Dict[str, Any]:
        """Send back current marking statistics for the given question + version.

        Args:
            question: the question to compute for

        Keyword Args:
            version: optionally, a specific version, or get for all versions if omitted.

        Returns:
            Dictionary containing the following, 'number_of_completed_tasks',
                'all_task_count', 'completed_percentage', 'mark_max',
                'mark_max_str', 'mark_min', 'mark_min_str', 'mark_median',
                'mark_median_str', 'mark_mean', 'mark_mean_str', 'mark_mode',
                'mark_mode_str', 'mark_stdev', 'mark_stdev_str', 'mark_full'
        """
        stats_dict = {
            "number_of_completed_tasks": 0,
            "all_task_count": 0,
            "completed_percentage": 0,
            "mark_max": 0,
            "mark_max_str": "n/a",
            "mark_min": 0,
            "mark_min_str": "n/a",
            "mark_median": 0,
            "mark_median_str": "n/a",
            "mark_mean": 0,
            "mark_mean_str": "n/a",
            "mark_mode": 0,
            "mark_mode_str": "n/a",
            "mark_stdev": "n/a",
            "mark_stdev_str": "n/a",
            "avg_marking_time": 0,
            "mark_full": SpecificationService.get_question_mark(question),
        }
        try:
            all_tasks = MarkingTask.objects.filter(question_index=question).exclude(
                status=MarkingTask.OUT_OF_DATE
            )
            completed_tasks = MarkingTask.objects.filter(
                status=MarkingTask.COMPLETE,
                question_index=question,
            ).prefetch_related("latest_annotation")
            if version:
                all_tasks = all_tasks.filter(question_version=version)
                completed_tasks = completed_tasks.filter(question_version=version)

        except MarkingTask.DoesNotExist:
            return stats_dict

        all_task_count = all_tasks.count()
        if all_task_count == 0:
            return stats_dict

        stats_dict["number_of_completed_tasks"] = completed_tasks.count()
        stats_dict["all_task_count"] = all_task_count
        stats_dict["remaining_task_count"] = (
            stats_dict["all_task_count"] - stats_dict["number_of_completed_tasks"]
        )
        stats_dict["completed_percentage"] = round(
            stats_dict["number_of_completed_tasks"] / stats_dict["all_task_count"] * 100
        )
        if stats_dict["number_of_completed_tasks"]:
            stats_dict["avg_marking_time"] = round(
                sum([X.latest_annotation.marking_time for X in completed_tasks])
                / stats_dict["number_of_completed_tasks"]
            )
            stats_dict["approx_remaining_hours"] = round(
                stats_dict["avg_marking_time"]
                * stats_dict["remaining_task_count"]
                / 3600,
                2,
            )
            # the following don't make sense until something is marked
            mark_list = [X.latest_annotation.score for X in completed_tasks]
            stats_dict.update(generic_stats_dict_from_list(mark_list))
        return stats_dict

    @transaction.atomic
    def get_mark_histogram(
        self, question: int, *, version: Optional[int] = None
    ) -> Dict[int, int]:
        """Get the histogram of marks for the given question, version.

        Args:
            question: the question to compute for

        Keyword Args:
            version: optionally, a specific version, or get for all versions if omitted.


        Returns:
            The histogram as a dict of mark vs count.

        """
        hist = {
            qm: 0 for qm in range(SpecificationService.get_question_mark(question) + 1)
        }
        try:
            completed_tasks = MarkingTask.objects.filter(
                status=MarkingTask.COMPLETE,
                question_index=question,
            ).prefetch_related("latest_annotation")
            if version:
                completed_tasks = completed_tasks.filter(question_version=version)
        except MarkingTask.DoesNotExist:
            return hist
        for X in completed_tasks:
            hist[round(X.latest_annotation.score, 0)] += 1
        return hist

    @transaction.atomic
    def get_list_of_users_who_marked(
        self, question: int, *, version: Optional[int] = None
    ) -> List[str]:
        """Return a list of the usernames that marked the given question/version.

        Args:
            question: the question to compute for.

        Keyword Args:
            version: optionally, a specific version, or get for all versions if omitted.

        Returns:
            The usernames of the markers of the given question/version.
        """
        tasks = MarkingTask.objects.filter(
            status=MarkingTask.COMPLETE,
            question_index=question,
        )
        if version:
            tasks = tasks.filter(question_version=version)

        return [
            X.assigned_user.username
            for X in tasks.prefetch_related("assigned_user").distinct("assigned_user")
        ]

    @transaction.atomic
    def get_mark_histogram_and_stats_by_users(
        self, question: int, version: int
    ) -> Dict[int, Dict[str, Any]]:
        """Get marking histogram and stats for the given question/version separated by user.

        Args:
            question (int): The question
            version (int): The version

        Returns:
            dict (int, dict[str,any]): for each user-pk give a dict that
            contains 'username', 'histogram', 'number', 'mark_max', 'mark_max_str',
            'mark_min', 'mark_min_str', 'mark_median', 'mark_median_str',
            'mark_mean', 'mark_mean_str', 'mark_mode', 'mark_mode_str',
            'mark_stdev', 'mark_stdev_str'.
        """
        data: Dict[int, Dict[str, Any]] = {}
        try:
            completed_tasks = MarkingTask.objects.filter(
                status=MarkingTask.COMPLETE,
                question_index=question,
                question_version=version,
            ).prefetch_related(
                "latest_annotation",
                "assigned_user",
            )
        except MarkingTask.DoesNotExist:
            return data
        for X in completed_tasks:
            if X.assigned_user.pk not in data:
                data[X.assigned_user.pk] = {
                    "username": X.assigned_user.username,
                    "histogram": {
                        qm: 0
                        for qm in range(
                            SpecificationService.get_question_mark(question) + 1
                        )
                    },
                }
            data[X.assigned_user.pk]["histogram"][
                round(X.latest_annotation.score, 0)
            ] += 1

        for upk in data:
            mark_list = [
                key
                for key, value in data[upk]["histogram"].items()
                for _ in range(value)
            ]
            data[upk]["number"] = len(mark_list)
            data[upk].update(generic_stats_dict_from_list(mark_list))
        return data

    @transaction.atomic
    def get_mark_histogram_and_stats_by_versions(
        self, question: int
    ) -> Dict[int, Dict[str, Any]]:
        """Get marking histogram and stats for the given question separated by version.

        Args:
            question (int): The question

        Returns:
            dict (int, dict[str,any]): for each version give a dict that
            contains 'histogram', 'number', 'mark_max', 'mark_max_str',
            'mark_min', 'mark_min_str', 'mark_median', 'mark_median_str',
            'mark_mean','mark_mean_str', 'mark_mode','mark_mode_str',
            'mark_stdev','mark_stdev_str', 'remaining'.
        """
        data: Dict[int, Dict[str, Any]] = {}
        try:
            completed_tasks = MarkingTask.objects.filter(
                status=MarkingTask.COMPLETE,
                question_index=question,
            ).prefetch_related(
                "latest_annotation",
            )
        except MarkingTask.DoesNotExist:
            return data
        for X in completed_tasks:
            if X.question_version not in data:
                data[X.question_version] = {
                    "histogram": {
                        qm: 0
                        for qm in range(
                            SpecificationService.get_question_mark(question) + 1
                        )
                    },
                }
            data[X.question_version]["histogram"][
                round(X.latest_annotation.score, 0)
            ] += 1

        for ver in data:
            mark_list = [
                key
                for key, value in data[ver]["histogram"].items()
                for _ in range(value)
            ]
            data[ver]["number"] = len(mark_list)
            data[ver].update(generic_stats_dict_from_list(mark_list))
            # get remaining tasks by excluding COMPLETE and OUT_OF_DATE
            # TODO - can we optimise this a bit? one query per version is okay, but can likely do in 1.
            data[ver]["remaining"] = (
                MarkingTask.objects.exclude(status=MarkingTask.OUT_OF_DATE)
                .exclude(status=MarkingTask.COMPLETE)
                .filter(question_index=question, question_version=ver)
                .count()
            )

        return data

    @transaction.atomic
    def get_marking_task_annotation_info(self, question, version):
        task_info = {}
        for task in (
            MarkingTask.objects.exclude(status=MarkingTask.OUT_OF_DATE)
            .filter(question_index=question, question_version=version)
            .prefetch_related("latest_annotation", "paper", "assigned_user")
            .order_by("paper__paper_number")
        ):
            dat = {
                "status": task.get_status_display(),
            }
            if task.status == MarkingTask.COMPLETE:
                dat.update(
                    {
                        "username": task.assigned_user.username,
                        "score": task.latest_annotation.score,
                        "score_str": pprint_score(task.latest_annotation.score),
                        "annotation_image": task.latest_annotation.image.pk,
                    }
                )

            task_info[task.paper.paper_number] = dat

        return task_info

    @transaction.atomic
    def filter_marking_task_annotation_info(
        self,
        paper_min: Optional[int] = None,
        paper_max: Optional[int] = None,
        score_min: Optional[int] = None,
        score_max: Optional[int] = None,
        question: Optional[int] = None,
        version: Optional[int] = None,
        username: Optional[str] = None,
        the_tag: Optional[str] = None,
        status: Optional[int] = None,
    ) -> List[Dict]:
        task_set = MarkingTask.objects.exclude(status=MarkingTask.OUT_OF_DATE)
        if paper_min:
            task_set = task_set.filter(paper__paper_number__gte=paper_min)
        if paper_max:
            task_set = task_set.filter(paper__paper_number__lte=paper_max)
        if score_min:
            task_set = task_set.filter(latest_annotation__score__gte=score_min)
        if score_max:
            task_set = task_set.filter(latest_annotation__score__lte=score_max)
        if question:
            task_set = task_set.filter(question_index=question)
        if version:
            task_set = task_set.filter(question_version=version)
        if username:
            task_set = task_set.filter(assigned_user__username=username)
        if the_tag:
            # if tag with this text exists then filter on it, else skip.
            try:
                tag_obj = MarkingTaskTag.objects.get(text=the_tag)
                task_set = task_set.filter(markingtasktag=tag_obj)
            except MarkingTaskTag.DoesNotExist:
                pass
        if status:
            task_set = task_set.filter(status=status)
        task_info = []
        for task in task_set.prefetch_related(
            "latest_annotation", "paper", "assigned_user"
        ).order_by("paper__paper_number"):
            dat = {
                "paper_number": task.paper.paper_number,
                "status": task.get_status_display(),
                "question": task.question_index,
                "version": task.question_version,
                "task_pk": task.pk,
            }
            all_tags = sorted([tag.text for tag in task.markingtasktag_set.all()])
            dat.update(
                {
                    "tags": [tg for tg in all_tags if tg[0] != "@"],
                    "attn_tags": [tg for tg in all_tags if tg[0] == "@"],
                }
            )
            if task.status == MarkingTask.COMPLETE:
                dat.update(
                    {
                        "username": task.assigned_user.username,
                        "last_update": arrow.get(
                            task.latest_annotation.time_of_last_update
                        ).humanize(),
                        "score": task.latest_annotation.score,
                        "score_str": pprint_score(task.latest_annotation.score),
                    }
                )

            task_info.append(dat)

        return task_info

    @transaction.atomic
    def get_list_of_users_who_marked_anything(self):
        return [
            X.assigned_user.username
            for X in MarkingTask.objects.filter(status=MarkingTask.COMPLETE)
            .prefetch_related("assigned_user")
            .distinct("assigned_user")
        ]<|MERGE_RESOLUTION|>--- conflicted
+++ resolved
@@ -1,11 +1,8 @@
 # SPDX-License-Identifier: AGPL-3.0-or-later
 # Copyright (C) 2023-2024 Andrew Rechnitzer
 # Copyright (C) 2024 Colin B. Macdonald
-<<<<<<< HEAD
 # Copyright (C) 2024 Aidan Murphy
-=======
 # Copyright (C) 2024 Bryan Tanady
->>>>>>> 708072e6
 
 import statistics
 from typing import Any, Dict, List, Optional

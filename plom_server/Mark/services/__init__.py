# SPDX-License-Identifier: AGPL-3.0-or-later
<<<<<<< HEAD
# Copyright (C) 2022-2023 Edith Coates

from .marking_task_service import MarkingTaskService
from .page_data import PageDataService
from .question_marking import QuestionMarkingService
=======
# Copyright (C) 2022 Edith Coates
# Copyright (C) 2023 Andrew Rechnitzer

from .marking_tasks import MarkingTaskService
from .page_data import PageDataService
from .marking_stats import MarkingStatsService
>>>>>>> f789cc4e
<|MERGE_RESOLUTION|>--- conflicted
+++ resolved
@@ -1,15 +1,8 @@
 # SPDX-License-Identifier: AGPL-3.0-or-later
-<<<<<<< HEAD
 # Copyright (C) 2022-2023 Edith Coates
+# Copyright (C) 2023 Andrew Rechnitzer
 
 from .marking_task_service import MarkingTaskService
 from .page_data import PageDataService
 from .question_marking import QuestionMarkingService
-=======
-# Copyright (C) 2022 Edith Coates
-# Copyright (C) 2023 Andrew Rechnitzer
-
-from .marking_tasks import MarkingTaskService
-from .page_data import PageDataService
-from .marking_stats import MarkingStatsService
->>>>>>> f789cc4e
+from .marking_stats import MarkingStatsService
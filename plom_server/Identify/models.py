--- conflicted
+++ resolved
@@ -71,11 +71,7 @@
 
 
 class IDReadingHueyTask(HueyTaskTracker):
-<<<<<<< HEAD
-    """Run the ID-box extraction and ID prediction in the background.
-=======
     """Support running the ID-box extraction and ID prediction in the background.
->>>>>>> 808b6439
 
     Note that this inherits fields from the base class table.  We add
     extra function to this to ensure there can only be one such task.
@@ -83,22 +79,10 @@
     There was an attempt to make a common SingletonHueyTaskTracker but
     for now we're just duplicating that here (Issue #3130).
 
-<<<<<<< HEAD
-
-    left: left edge of extracted rectangle. top,right,bottom similar.
-    """
-
-    left = models.FloatField(null=False, default=0.0)
-    top = models.FloatField(null=False, default=0.0)
-    right = models.FloatField(null=False, default=1.0)
-    bottom = models.FloatField(null=False, default=1.0)
-
-=======
     Fields:
         TODO?
     """
 
->>>>>>> 808b6439
     def save(self, *args, **kwargs):
         IDReadingHueyTask.objects.exclude(id=self.id).delete()
         super().save(*args, **kwargs)

# SPDX-License-Identifier: AGPL-3.0-or-later
# Copyright (C) 2020 Dryden Wiebe
# Copyright (C) 2020 Vala Vakilian
# Copyright (C) 2022 Edith Coates
# Copyright (C) 2023 Natalie Balashov
# Copyright (C) 2020-2025 Colin B. Macdonald
# Copyright (C) 2024-2025 Andrew Rechnitzer
# Copyright (C) 2024-2025 Deep Shah

import json
from pathlib import Path
from typing import Any, Iterable

import cv2 as cv

# import cv2.typing - problems importing this - see MR 3050.
import numpy as np
from scipy.optimize import linear_sum_assignment

import onnxruntime  # type: ignore

from django.conf import settings
from django.contrib.auth.models import User
from django.core.exceptions import ObjectDoesNotExist, MultipleObjectsReturned
from django.db import transaction
from django_huey import db_task
import huey
import huey.api

from plom.idreader.model_utils import (
    load_model,
    is_model_present,
    ensure_model_available,
)
from plom_server.Base.models import HueyTaskTracker
from plom_server.Papers.models import Paper
from plom_server.Papers.services import SpecificationService, PaperInfoService
from plom_server.Preparation.services import StagingStudentService
from plom_server.Rectangles.services import RectangleExtractor
from ..models import PaperIDTask, IDPrediction, IDReadingHueyTaskTracker
from ..services import IdentifyTaskService, ClasslistService


class IDReaderService:
    """Functions for ID reading and related helper functions."""

    def get_already_matched_sids(self) -> list:
        """Return the list of all student IDs that have been matched with a paper."""
        sid_list = []
        id_task_service = IdentifyTaskService()
        IDed_tasks = PaperIDTask.objects.filter(status=PaperIDTask.COMPLETE)
        for task in IDed_tasks:
            latest = id_task_service.get_latest_id_results(task)
            if latest:
                sid_list.append(latest.student_id)
        return sid_list

    def get_unidentified_papers(self) -> list:
        """Return a list of all unidentified papers."""
        paper_list = []
        not_IDed_tasks = PaperIDTask.objects.filter(status=PaperIDTask.TO_DO)
        for task in not_IDed_tasks:
            paper_list.append(task.paper.paper_number)
        return paper_list

    def get_prenamed_paper_numbers(self) -> list[int]:
        return list(
            IDPrediction.objects.filter(predictor="prename").values_list(
                "paper__paper_number", flat=True
            )
        )

    @transaction.atomic
    def get_ID_predictions(
        self, predictor: str | None = None
    ) -> dict[int, dict[str, Any]] | dict[int, list[dict[str, Any]]]:
        """Get ID predictions for a particular predictor, or all predictions if no predictor specified.

        Keyword Args:
            predictor: predictor whose predictions are returned.
                If None, all predictions are returned.

        Returns:
            If returning all predictions, a dict of lists of dicts.
            If returning predictions for a specific predictor, a dict of dicts.
            Inner-most dicts contain prediction info (ie. SID, certainty, predictor).
            Outer-most dict is keyed by paper number.
        """
        predictions = {}
        if predictor:
            for pred in (
                IDPrediction.objects.filter(predictor=predictor)
                .order_by("paper__paper_number")
                .prefetch_related("paper")
            ):
                predictions[pred.paper.paper_number] = {
                    "student_id": pred.student_id,
                    "certainty": pred.certainty,
                    "predictor": pred.predictor,
                }
            return predictions

        # else we want all predictors
        allpred: dict[int, list[dict[str, Any]]] = {}
        for pred in (
            IDPrediction.objects.all()
            .order_by("paper__paper_number")
            .prefetch_related("paper")
        ):
            if allpred.get(pred.paper.paper_number) is None:
                allpred[pred.paper.paper_number] = []
            allpred[pred.paper.paper_number].append(
                {
                    "student_id": pred.student_id,
                    "certainty": pred.certainty,
                    "predictor": pred.predictor,
                }
            )
        return allpred

    @transaction.atomic
    def add_or_change_ID_prediction(
        self,
        user: User,
        paper_num: int,
        student_id: str,
        certainty: float,
        predictor: str,
    ) -> None:
        """Add a new ID prediction or change an existing prediction in the DB.

        Also update the `iding_priority` field for the relevant PaperIDTask.

        Args:
            user: user associated with te prediction.
            paper_num: number of the paper whose prediction is updated.
            student_id: predicted student ID.
            certainty: confidence value to associate with the prediction.
            predictor: identifier for type of prediction.
        """
        paper = Paper.objects.get(paper_number=paper_num)
        try:
            existing_pred = IDPrediction.objects.get(paper=paper, predictor=predictor)
        except IDPrediction.DoesNotExist:
            existing_pred = None
        if not existing_pred:
            new_prediction = IDPrediction(
                user=user,
                paper=paper,
                predictor=predictor,
                student_id=student_id,
                certainty=certainty,
            )
            new_prediction.save()
        else:
            existing_pred.student_id = student_id
            existing_pred.certainty = certainty
            existing_pred.save()

        IdentifyTaskService.update_task_priority(paper)

<<<<<<< HEAD
    def delete_ID_predictions(self, predictor: str | None = None) -> None:
=======
        Args:
            username: the username to associate with the new prediction.
            paper_num: the paper number of the ID page whose ID prediction to add/change.
            student_id: the student ID with which to update the predictions in the DB.
            certainty: the confidence value associated with the prediction.
            predictor: identifier defining the type of prediction that is being added/changed.

        Raises:
            ValueError: if the username provided is not valid, or is not part of the manager group.
        """
        try:
            user = User.objects.get(username__iexact=username, groups__name="manager")
        except ObjectDoesNotExist as e:
            raise ValueError(
                f"User '{username}' does not exist or has wrong permissions!"
            ) from e
        self.add_or_change_ID_prediction(
            user, paper_num, student_id, certainty, predictor
        )

    @staticmethod
    def delete_ID_predictions(predictor: str | None = None) -> None:
>>>>>>> 9c627835
        """Delete all ID predictions, or optionally all from a particular predictor."""
        if predictor:
            IDPrediction.objects.filter(predictor=predictor).delete()
        else:
            IDPrediction.objects.all().delete()

    @classmethod
    def delete_all_ML_ID_predictions(cls) -> None:
        """Delete all ID predictions related to machine-learning methods."""
        for predictor_name in cls.all_ML_ID_predictor_names():
            cls.delete_ID_predictions(predictor_name)

    @staticmethod
    def all_ML_ID_predictor_names() -> Iterable[str]:
        return ("MLLAP", "MLGreedy", "MLBestGuess")

    @staticmethod
    def bulk_add_or_update_prename_ID_predictions(
        user: User,
        papers: list[Paper],
    ) -> None:
        """Update the system for changes to prenamed papers.

        Args:
            user: who should new prenames be associated with. Any
                existing prenames are updated with this user.
            papers: a list of Paper objects that have been updated
                (elsewhere in the system - eg ID page uploaded or changed)
                and so need their prename-predictions updated.
        """
        # get dict of all prenamed papers (as per classlist)
        prenamed_papers = StagingStudentService.get_prenamed_papers()
        # find existing prename-predictions from these papers
        existing_prename_predictions = {}
        for pred in IDPrediction.objects.filter(
            predictor="prename", paper__in=papers
        ).prefetch_related("paper"):
            existing_prename_predictions[pred.paper.paper_number] = pred
        # find any existing predictions from these papers
        existing_predictions: dict[int, list[IDPrediction]] = {}  # I like cats
        for pred in IDPrediction.objects.filter(paper__in=papers).prefetch_related(
            "paper"
        ):
            existing_predictions.get(pred.paper.paper_number, []).append(pred)

        # loop over papers making two lists: things to make and things to update
        new_predictions = []
        predictions_to_update = []
        for paper in papers:
            # check if paper is actually prenamed.
            if paper.paper_number not in prenamed_papers:
                continue
            if paper.paper_number in existing_prename_predictions:
                pred = existing_prename_predictions[paper.paper_number]
                pred.student_id = prenamed_papers[paper.paper_number][0]
                pred.user = user  # update the associated user too.
                predictions_to_update.append(pred)
            else:
                # this does not immediately create a DB entry, we do it in bulk later
                new_predictions.append(
                    IDPrediction(
                        user=user,
                        paper=paper,
                        predictor="prename",
                        student_id=prenamed_papers[paper.paper_number][0],
                        certainty=0.9,
                    )
                )
        # now update the priorities of the associated IDtasks
        # note that the updated IDPredictions did not change certainties, so
        # they don't change the associated priorities
        priority_updates = []
        for idt_obj in PaperIDTask.objects.filter(paper__in=papers).prefetch_related(
            "paper"
        ):
            if idt_obj.paper.paper_number in existing_prename_predictions:
                certs = [
                    X.certainty
                    for X in existing_prename_predictions[paper.paper_number]
                ]
                idt_obj.iding_priority = min(certs)
            else:
                idt_obj.iding_priority = 0.9
            # no idt_obj.save() here b/c we are deferring these for a bulk change
            priority_updates.append(idt_obj)
        # Finally actually create + update all the predictions and tasks
        with transaction.atomic():
            IDPrediction.objects.bulk_update(
                predictions_to_update, ["student_id", "user"]
            )
            IDPrediction.objects.bulk_create(new_predictions)
            # Some existing ID tasks will need their priorities updated too.
            PaperIDTask.objects.bulk_update(priority_updates, ["iding_priority"])

    def run_the_id_reader_in_foreground(
        self,
        user: User,
        box_versions: dict[int, dict[str, float] | None],
        *,
        recompute_heatmap: bool = True,
    ):
        id_box_image_dict = IDBoxProcessorService().save_all_id_boxes(box_versions)
        IDBoxProcessorService().make_id_predictions(
            user, id_box_image_dict, recompute_heatmap=recompute_heatmap
        )

    def get_id_reader_background_task_status(self):
        try:
            idht_obj = IDReadingHueyTaskTracker.objects.exclude(obsolete=True).get()
        except ObjectDoesNotExist:
            return {"status": "To Do", "message": "ID reader has not been run."}

        return {"status": idht_obj.get_status_display(), "message": idht_obj.message}

    def run_the_id_reader_in_background_via_huey(
        self,
        user: User,
        box_versions: dict[int, dict[str, float] | None],
        recompute_heatmap: bool | None = True,
    ):
        """Run the ID reading process in the background.

        Raises:
            MultipleObjectsReturned: if the user tries to run multiple such tasks.
        """
        # Note that we should only have 1 task running at a time.
        # if there is already one then check its status carefully
        # Note that the status should never be TO_DO since this
        # is the only function that creates the tracker and only
        # does so in state STARTING
        try:
            idht_obj = IDReadingHueyTaskTracker.objects.exclude(obsolete=True).get()
            # if its status is STARTING, QUEUD, RUNNING, then do not create a
            # new task - return a "Hey it is already running error."
            if idht_obj.status in [
                HueyTaskTracker.STARTING,
                HueyTaskTracker.QUEUED,
                HueyTaskTracker.RUNNING,
            ]:
                raise MultipleObjectsReturned(
                    "Can only have 1 running ID reading process at a time."
                )
            # if the task is complete or error then set it as obsolete
            if idht_obj.status in [HueyTaskTracker.COMPLETE, HueyTaskTracker.ERROR]:
                with transaction.atomic(durable=True):
                    idht_obj.set_as_obsolete()
        except ObjectDoesNotExist:
            # there is no existing non-obsolete tracker, so pass
            # we'll create one in a moment.
            pass
        # now we create a new tracker.
        new_idht = IDReadingHueyTaskTracker.objects.create(
            status=HueyTaskTracker.STARTING, message="ID reading task queued."
        )
        tracker_pk = new_idht.pk
        # now build the actual huey task
        res = huey_id_reading_task(
            user,
            box_versions,
            recompute_heatmap=recompute_heatmap,
            tracker_pk=tracker_pk,
        )
        # and update the status
        HueyTaskTracker.transition_to_queued_or_running(tracker_pk, res.id)


# The decorated function returns a ``huey.api.Result``
@db_task(queue="chores", context=True)
def huey_id_reading_task(
    user: User,
    box_versions: dict[int, tuple[float, float, float, float] | None],
    recompute_heatmap: bool,
    *,
    tracker_pk: int,
    task: huey.api.Task | None = None,
) -> bool:
    """Run the id reading process in the background via Huey.

    It is important to understand that running this function starts an
    async task in queue that will run sometime in the future.

    Args:
        user: the user who triggered this process and so who will be associated with the predictions.
        box_versions: a dict keyed by version of the coordinates of the ID box to extract.
        recompute_heatmap: whether or not to recompute the digit probability heatmap.

    Keyword Args:
        tracker_pk: a key into the database for anyone interested in
            our progress.
        task: includes our ID in the Huey process queue.  This kwarg is
            passed by `context=True` in decorator: callers should not
            pass this in!

    Returns:
        True, no meaning, just as per the Huey docs: "if you need to
        block or detect whether a task has finished".
    """
    assert task is not None
    HueyTaskTracker.transition_to_running(tracker_pk, task.id)
    IDReadingHueyTaskTracker.set_message_to_user(
        tracker_pk, "ID Reading task has started. Getting ID boxes."
    )

    id_box_image_dict = IDBoxProcessorService().save_all_id_boxes(box_versions)
    # check if we got any ID boxes (eg no scanned papers, or all prenamed)
    if len(id_box_image_dict) == 0:
        IDReadingHueyTaskTracker.set_message_to_user(
            tracker_pk, "No ID-boxes found. Cannot make predictions."
        )
        HueyTaskTracker.transition_to_complete(tracker_pk)
        return True

    IDReadingHueyTaskTracker.set_message_to_user(
        tracker_pk, "ID boxes from page images saved. Computing predictions."
    )

    try:
        IDBoxProcessorService().make_id_predictions(
            user, id_box_image_dict, recompute_heatmap=recompute_heatmap
        )
    except ValueError as e:
        HueyTaskTracker.transition_chore_to_error(
            tracker_pk, f"Did you upload a classlist?  {e}"
        )
        return True

    IDReadingHueyTaskTracker.set_message_to_user(tracker_pk, "ID predictions complete.")

    HueyTaskTracker.transition_to_complete(tracker_pk)
    return True


class IDBoxProcessorService:
    """Service for dealing with the ID box and processing it into ID predictions."""

    @transaction.atomic
    def save_all_id_boxes(
        self,
        box_versions: dict[int, dict[str, float] | None],
        *,
        exclude_prenamed_papers: bool = True,
        save_dir: Path | None = None,
    ) -> dict[int, Path]:
        """Extract the id box, or really any rectangular part of the id page.

        Notice that this code makes use of the general 'extract a rectangle' code
        and so uses qr-code positions to rotate and find the given rectangle.

        Args:
            box_versions: A dict keyed by version of dict giving coords
                of the box to extract. Dict of coords has keys 'left_f', 'right_f',
                'top_f', 'bottom_f', with float values.

        Keyword Args:
            exclude_prenamed_papers: by default we don't extract the id
                box from prenamed papers.
            save_dir: what directory to save to, or a default if omitted.

        Returns:
            dict: a dict of paper_number -> ID box path and filename (temporary)
        """
        if not save_dir:
            id_box_folder = settings.MEDIA_ROOT / "id_box_images"
        else:
            id_box_folder = Path(save_dir)
        id_box_folder.mkdir(exist_ok=True, parents=True)
        # get the ID page-number and the papers which have it scanned.
        id_page_number = SpecificationService.get_id_page_number()
        # but exclude any prenamed papers
        if exclude_prenamed_papers:
            exclude_papers = IDReaderService().get_prenamed_paper_numbers()
        else:
            exclude_papers = []
        # Note this gets all id pages regardless of version
        img_file_dict = {}
        for v, box_as_dict in box_versions.items():
            # do each id page version separately
            if box_as_dict is None:
                # if no box for that version then skip it.
                continue
            box = [
                box_as_dict["left_f"],
                box_as_dict["top_f"],
                box_as_dict["right_f"],
                box_as_dict["bottom_f"],
            ]
            paper_numbers = [
                pn
                for pn in PaperInfoService.get_paper_numbers_containing_page(
                    id_page_number, version=v, scanned=True
                )
                if pn not in exclude_papers
            ]
            # use the rectangle extractor to then get all the rectangles from those pages and save them
            rex = RectangleExtractor(v, id_page_number)
            for pn in paper_numbers:
                id_box_filename = id_box_folder / f"id_box_{pn:04}.png"
                id_box_bytes = rex.extract_rect_region(pn, *box)
                if id_box_bytes is None:
                    # just leave them out when rex cannot compute appropriate transforms
                    continue
                id_box_filename.write_bytes(id_box_bytes)
                img_file_dict[pn] = id_box_filename

        return img_file_dict

    # problem with cv2.typing - see MR 3050.
    # comment out the cv2.typing.MatLike hint here.
    # TODO - fix the cv2.typing issue in dev sometime.
    def resize_ID_box_and_extract_digit_strip(self, id_box_file: Path):
        # ) -> cv2.typing.MatLike | None:
        """Extract the strip of digits from the ID box from the given image file."""
        # WARNING: contains many magic numbers - must be updated if the IDBox
        # template is changed.
        template_id_box_width = 1250
        # read the given file into an np.array.
        id_box = cv.imread(str(id_box_file))
        assert id_box is not None, f"Unexpectedly could not read id box {id_box_file}"
        assert len(id_box.shape) in (2, 3), f"Unexpected numpy shape {id_box.shape}"
        # third entry 1 (grayscale) or 3 (colour)
        height: int = id_box.shape[0]
        width: int = id_box.shape[1]
        if height < 32 or width < 32:  # check if id_box is too small
            return None
        # scale height to retain aspect ratio of image
        new_height = int(template_id_box_width * height / width)
        scaled_id_box = cv.resize(
            id_box, (template_id_box_width, new_height), interpolation=cv.INTER_CUBIC
        )
        # extract the top strip of the IDBox template
        # which only contains the digits
        return scaled_id_box[25:130, 355:1230]

    # note that numpy and mypy typing don't always play nicely together
    # thankfully cv2 has some typing that will take care of us passing
    # these images as np arrays.
    # see https://stackoverflow.com/questions/73260250/how-do-i-type-hint-opencv-images-in-python
    # problem with cv2.typing - see MR 3050.
    # comment out the cv2.typing.MatLike hint here.
    # TODO - fix the cv2.typing issue in dev sometime.
    def get_digit_images(
        # self, ID_box: cv.typing.MatLike, num_digits: int
        # ) -> list[cv.typing.MatLike]:
        self,
        ID_box,
        num_digits: int,
    ):
        """Find the digit images and return them in a list.

        Args:
            ID_box: Image containing the student ID.
            num_digits: Number of digits in the student ID.

        Returns:
            list: A list of images for each digit. In case of errors, returns an empty list
        """
        # WARNING - contains many magic numbers. Will need updating if the
        # IDBox template is changed.
        processed_digits_images_list = []
        for digit_index in range(num_digits):
            # extract single digit by dividing ID box into num_digits equal boxes

            assert len(ID_box.shape) in (2, 3), f"Unexpected box shape {ID_box.shape}"
            ID_box_height = ID_box.shape[0]
            ID_box_width = ID_box.shape[1]
            # ignored third entry 1 (grayscale) or 3 (colour)

            digit_box_width = ID_box_width / num_digits
            side_crop = 5
            top_bottom_crop = 4
            left = int(digit_index * digit_box_width + side_crop)
            right = int((digit_index + 1) * digit_box_width - side_crop)
            single_digit = ID_box[
                0 + top_bottom_crop : ID_box_height - top_bottom_crop, left:right
            ]
            blurred_digit = cv.GaussianBlur(single_digit, (3, 3), 0)
            thresholded_digit = cv.adaptiveThreshold(
                cv.cvtColor(blurred_digit, cv.COLOR_BGR2GRAY),
                255,
                cv.ADAPTIVE_THRESH_GAUSSIAN_C,
                cv.THRESH_BINARY_INV,
                127,  # pretty aggressively threshold here to get rid of dust
                1,
            )
            # extract the bounding box around largest 3 contours
            contours, _ = cv.findContours(
                thresholded_digit, cv.RETR_EXTERNAL, cv.CHAIN_APPROX_SIMPLE
            )
            # if couldn't find contours then return an empty list.
            if len(contours) == 0:
                return []

            # get the largest contour (by area)
            contours = sorted(contours, key=cv.contourArea, reverse=True)
            bbox = cv.boundingRect(contours[0])
            crop_pad = 4
            xrange = (max(bbox[0] - crop_pad, 0), bbox[0] + bbox[2] + crop_pad)
            yrange = (max(bbox[1] - crop_pad, 0), bbox[1] + bbox[3] + crop_pad)
            cropped_digit = thresholded_digit[
                yrange[0] : yrange[1], xrange[0] : xrange[1]
            ]

            # now need to resize image to height or width =28 (depending on aspect ratio)
            # the "28" comes from mnist dataset, mnist digits are 28 x 28
            digit_img_height, digit_img_width = cropped_digit.shape
            aspect_ratio = digit_img_height / digit_img_width
            if aspect_ratio > 1:
                h = 28
                w = int(28 // aspect_ratio)
            else:
                h = int(28 * aspect_ratio)
                w = 28
            resized_digit = cv.resize(
                cropped_digit, (w, h), interpolation=cv.INTER_AREA
            )
            # add black border around the digit image to make the dimensions 28 x 28 pixels
            top_border = int((28 - h) // 2)
            bottom_border = 28 - h - top_border
            left_border = int((28 - w) // 2)
            right_border = 28 - w - left_border
            bordered_image = cv.copyMakeBorder(
                resized_digit,
                top_border,
                bottom_border,
                left_border,
                right_border,
                cv.BORDER_CONSTANT,
                value=[0, 0, 0],
            )
            processed_digits_images_list.append(bordered_image)
        return processed_digits_images_list

    def _np_softmax(self, x: np.ndarray, axis: int = -1) -> np.ndarray:
        x = x - np.max(x, axis=axis, keepdims=True)
        e = np.exp(x)
        return e / np.sum(e, axis=axis, keepdims=True)

    def get_digit_probabilities(
        self,
        prediction_model: tuple["onnxruntime.InferenceSession", str],
        id_box_file: Path,
        num_digits: int,
        *,
        debug: bool = True,
    ) -> list[list[float]]:
        """Return a list of probability predictions for the student ID digits on the cropped image.

        Args:
            prediction_model: PyTorch CNN Prediction model (ONNX).
            id_box_file (str/pathlib.Path): File path for the image of the ID box.
            num_digits (int): Number of digits in the student ID.

        Keyword Args:
            debug (bool): output the trimmed images into "debug_id_reader/"

        Returns:
            list: A list of lists of probabilities.  The outer list is over
            the 8 positions.  Inner lists have length 11: the probability
            that the digit is a 0, 1, 2, ..., 9, blank.
            In case of errors it returns an empty list
        """
        model, device = prediction_model

        debugdir = None
        id_page_file = Path(id_box_file)
        # TODO - sort out cv.typing
        # ID_box: cv.typing.MatLike | None = self.resize_ID_box_and_extract_digit_strip(
        #     id_page_file
        # )
        ID_box = self.resize_ID_box_and_extract_digit_strip(id_page_file)
        if ID_box is None:
            return []
        if debug:
            debugdir = Path(settings.MEDIA_ROOT / "debug_id_reader")
            debugdir.mkdir(exist_ok=True)
            p = debugdir / f"idbox_{id_page_file.stem}.png"
            cv.imwrite(str(p), ID_box)
        processed_digits_images = self.get_digit_images(ID_box, num_digits)
        if len(processed_digits_images) == 0:
            # TODO - put in warning
            # self.stdout.write("Trouble finding digits inside the ID box")
            return []
        if debugdir:
            for n, digit_image in enumerate(processed_digits_images):
                p = debugdir / f"digit_{id_page_file.stem}-pos{n}.png"
                cv.imwrite(str(p), digit_image)
        prob_lists = []
        input_name = model.get_inputs()[0].name
        output_name = model.get_outputs()[0].name
        for digit_image in processed_digits_images:
            # get it into format needed by model predictor
            x = (digit_image.astype(np.float32) / 255.0)[None, None, :, :]
            logits = model.run([output_name], {input_name: x})[0]
            probs = self._np_softmax(logits, axis=1)[0].tolist()
            prob_lists.append(probs)

        return prob_lists

    def compute_probability_heatmap_for_idbox_images(
        self, image_file_paths: dict[int, Path], num_digits: int
    ) -> dict[int, list[list[float]]]:
        """Return probabilities for digits for each paper in the given dictionary of images files.

        Args:
            image_file_paths: A dictionary  {paper_number: path_to_id_box_image_file}
            num_digits: how many digits in a student ID.

        Returns:
            dict: A dictionary which gives the probability that the number in the ID on a given paper is a particular digit.
        """
        prediction_model = load_model()
        probabilities = {}
        for paper_number, image_file in image_file_paths.items():
            prob_lists = self.get_digit_probabilities(
                prediction_model, image_file, num_digits
            )
            if len(prob_lists) == 0:
                # TODO - put in warning
                # self.stdout.write(
                #     f"Test{paper_number}: could not read digits, excluding from calculations"
                # )
                continue
            elif len(prob_lists) != num_digits:
                # TODO - put in warning
                # self.stdout.write(
                #     f"Test{paper_number}: unexpectedly len={len(prob_lists)}: {prob_lists}"
                # )
                probabilities[paper_number] = prob_lists
            else:
                probabilities[paper_number] = prob_lists
        return probabilities

    def compute_and_save_probability_heatmap(self, id_box_files: dict[int, Path]):
        """Use classifier to compute and save a probability heatmap for the ids.

        This downloads a pre-trained random forest classier to compute the probability
        that the given number in the ID on the given paper is a particular digit.
        The resulting heatmap is saved for use by predictor algorithms.
        """
        if not is_model_present():
            ensure_model_available()
        student_id_length = 8
        heatmap = self.compute_probability_heatmap_for_idbox_images(
            id_box_files, student_id_length
        )

        # probs_as_list = {k: [x.tolist() for x in v] for k, v in heatmap.items()}
        with open(settings.MEDIA_ROOT / "id_prob_heatmaps.json", "w") as fh:
            json.dump(heatmap, fh, indent="  ")
        return heatmap

    def make_id_predictions(
        self,
        user: User,
        id_box_files: dict[int, Path],
        *,
        recompute_heatmap: bool = True,
    ) -> None:
        """Predict whxich IDs correspond to which SID from the classlist.

        Raises:
            ValueError: no classlist.
        """
        if recompute_heatmap:
            probabilities = self.compute_and_save_probability_heatmap(id_box_files)
        else:
            heatmaps_file = settings.MEDIA_ROOT / "id_prob_heatmaps.json"
            with open(heatmaps_file, "r") as fh:
                probabilities = json.load(fh)
            probabilities = {int(k): v for k, v in probabilities.items()}

        student_ids = ClasslistService.get_classlist_sids_for_ID_matching()
        if not student_ids:
            raise ValueError("No student IDs provided")

        sliced_probabilities = {
            paper_num: [digit_probs[:10] for digit_probs in all_probs]
            for paper_num, all_probs in probabilities.items()
        }

        self.run_greedy(user, student_ids, sliced_probabilities)
        self.run_lap_solver(user, student_ids, sliced_probabilities)
        self.run_best_guess_predictor(user, probabilities)

    def run_best_guess_predictor(self, user: User, probabilities: dict) -> None:
        """Runs the best-guess predictor and saves its results."""
        id_reader_service = IDReaderService()
        best_guess_predictions = self._best_guess_predictor(probabilities)
        for prediction in best_guess_predictions:
            id_reader_service.add_or_change_ID_prediction(
                user, prediction[0], prediction[1], prediction[2], "MLBestGuess"
            )

    def run_greedy(self, user: User, student_ids: list[str], probabilities) -> None:
        # start by removing any IDs that have already been used
        id_reader_service = IDReaderService()
        for ided_stu in id_reader_service.get_already_matched_sids():
            try:
                student_ids.remove(ided_stu)
            except ValueError:
                pass
        # do not use papers that are already ID'd
        unidentified_papers = id_reader_service.get_unidentified_papers()
        papers_to_id = [n for n in unidentified_papers if n in probabilities]
        if len(papers_to_id) == 0 or len(student_ids) == 0:
            raise IndexError(
                f"Greedy assignment is degenerate: {len(papers_to_id)} unidentified "
                f"machine-read papers and {len(student_ids)} unused students."
            )
        # Different predictors go here.
        greedy_predictions = self._greedy_predictor(student_ids, probabilities)
        for prediction in greedy_predictions:
            id_reader_service.add_or_change_ID_prediction(
                user, prediction[0], prediction[1], prediction[2], "MLGreedy"
            )

    def run_lap_solver(self, user: User, student_ids: list[str], probabilities) -> None:
        # start by removing any IDs that have already been used.
        id_reader_service = IDReaderService()
        for ided_stu in id_reader_service.get_already_matched_sids():
            try:
                student_ids.remove(ided_stu)
            except ValueError:
                pass
        # do not use papers that are already ID'd
        unidentified_papers = id_reader_service.get_unidentified_papers()
        papers_to_id = [n for n in unidentified_papers if n in probabilities]
        if len(papers_to_id) == 0 or len(student_ids) == 0:
            raise IndexError(
                f"Assignment problem is degenerate: {len(papers_to_id)} unidentified "
                f"machine-read papers and {len(student_ids)} unused students."
            )
        lap_predictions = self._lap_predictor(papers_to_id, student_ids, probabilities)
        for prediction in lap_predictions:
            id_reader_service.add_or_change_ID_prediction(
                user, prediction[0], prediction[1], prediction[2], "MLLAP"
            )

    def _best_guess_predictor(
        self, probabilities: dict[int, list[list[float]]]
    ) -> list[tuple[int, str, float]]:
        """Generates direct 'best guess' predictions from the full heatmap."""
        predictions = []
        for paper_num, prob_lists in probabilities.items():
            best_guess_id = ""
            char_probabilities = []
            for digit_probs in prob_lists:
                predicted_index = np.argmax(digit_probs)
                char_probabilities.append(digit_probs[predicted_index])
                if predicted_index == 10:
                    best_guess_id += "X"
                else:
                    best_guess_id += str(predicted_index)
            certainty = np.array(char_probabilities).prod() ** (
                1.0 / len(char_probabilities)
            )
            predictions.append((paper_num, best_guess_id, round(certainty, 2)))
        return predictions

    def _greedy_predictor(
        self, student_IDs: list[str], probabilities: dict[int, Any]
    ) -> list[tuple[int, str, float]]:
        """Generate greedy predictions for student ID numbers.

        Args:
            student_IDs: list of student ID numbers as strings of integers.

            probabilities: dict with paper_number -> probability matrix.
            Each matrix contains probabilities that the ith ID char is matched with digit j.

        Returns:
            list: a list of tuples (paper_number, id_prediction, certainty)

        Algorithm:
            For each entry in probabilities, check each student id in the classlist
            against the matrix. The probabilities corresponding to the digits in the
            student id are extracted. Calculate a mean of those digit probabilities,
            and choose the student id that yielded the highest mean value.
            The calculated digit probabilities mean is returned as the "certainty".
        """
        predictions = []

        for paper_num in probabilities:
            sid_probs = []

            for id_num in student_IDs:
                sid = str(id_num)
                digit_probs = []
                for i in range(len(sid)):
                    # find the probability of digit i in sid
                    i_prob = probabilities[paper_num][i][int(sid[i])]
                    digit_probs.append(i_prob)

                # calculate the geometric mean of all digit probabilities
                mean = np.array(digit_probs).prod() ** (1.0 / len(digit_probs))
                sid_probs.append(mean)

            # choose the sid with the highest mean digit probability
            largest_prob = sid_probs.index(max(sid_probs))
            predictions.append(
                (paper_num, student_IDs[largest_prob], round(max(sid_probs), 2))
            )

        return predictions

    def _assemble_cost_matrix(self, paper_numbers, student_IDs, probabilities):
        """Compute the cost matrix between list of papers and list of student IDs.

        Args:
            paper_numbers (list): int, the ones we want to match.
            student_IDs (list): A list of student ID numbers
            probabilities (dict): keyed by papernum (int), to list of lists of floats.

        Returns:
            list: list of lists of floats representing a matrix.

        Raises:
            KeyError: If probabilities is missing data for one of the paper numbers.
        """

        def _log_likelihood(student_ID, prediction_probs):
            if len(prediction_probs) != len(student_ID):
                raise ValueError("Wrong length")
            log_likelihood = 0
            for digit_index in range(0, len(student_ID)):
                digit_predicted = int(student_ID[digit_index])
                log_likelihood -= np.log(
                    max(prediction_probs[digit_index][digit_predicted], 1e-30)
                )  # avoids taking log of 0.

            return log_likelihood

        # could precompute big cost matrix, then select rows/columns: more complex
        costs = []
        for pn in paper_numbers:
            row = []
            for student_ID in student_IDs:
                row.append(_log_likelihood(student_ID, probabilities[pn]))
            costs.append(row)
        return costs

    def _lap_predictor(
        self, paper_numbers: list[int], student_IDs: list[str], probabilities
    ) -> list[tuple[int, str, float]]:
        """Run SciPy's linear sum assignment problem solver, return prediction results.

        Args:
            paper_numbers: int, the ones we want to match.
            student_IDs: A list of student ID numbers.
            probabilities: dict with keys that contain a paper number
                and values that contain a probability matrix,
                which is a list of lists of floats.

        Returns:
            List of triples of (`paper_number`, `student_ID`, `certainty`),
            where certainty is the mean of digit probabilities for the student_ID
            selected by LAP solver.
        """
        cost_matrix = self._assemble_cost_matrix(
            paper_numbers, student_IDs, probabilities
        )
        row_IDs, column_IDs = linear_sum_assignment(cost_matrix)

        predictions = []
        for r, c in zip(row_IDs, column_IDs):
            pn = paper_numbers[r]
            sid = student_IDs[c]

            # calculate the geometric mean of all digit probabilities
            # use that as a certainty measure
            digit_probs = []
            for i in range(len(sid)):
                i_prob = probabilities[pn][i][int(sid[i])]
                digit_probs.append(i_prob)
            certainty = np.array(digit_probs).prod() ** (1.0 / len(digit_probs))
            predictions.append((pn, sid, round(certainty, 2)))
        return predictions<|MERGE_RESOLUTION|>--- conflicted
+++ resolved
@@ -159,9 +159,18 @@
 
         IdentifyTaskService.update_task_priority(paper)
 
-<<<<<<< HEAD
-    def delete_ID_predictions(self, predictor: str | None = None) -> None:
-=======
+    def add_or_change_ID_prediction_cmd(
+        self,
+        username: str,
+        paper_num: int,
+        student_id: str,
+        certainty: float,
+        predictor: str,
+    ) -> None:
+        """Wrapper around add_or_change_ID_prediction for use by the management command-line tool.
+
+        Checks whether username is valid and fetches the corresponding User from the DB.
+
         Args:
             username: the username to associate with the new prediction.
             paper_num: the paper number of the ID page whose ID prediction to add/change.
@@ -184,7 +193,6 @@
 
     @staticmethod
     def delete_ID_predictions(predictor: str | None = None) -> None:
->>>>>>> 9c627835
         """Delete all ID predictions, or optionally all from a particular predictor."""
         if predictor:
             IDPrediction.objects.filter(predictor=predictor).delete()

--- conflicted
+++ resolved
@@ -2,11 +2,8 @@
 # Copyright (C) 2023 Edith Coates
 # Copyright (C) 2023-2025 Colin B. Macdonald
 # Copyright (C) 2025 Philip D. Loewen
-<<<<<<< HEAD
 # Copyright (C) 2025 Bryan Tanady
-=======
 # Copyright (C) 2025 Aidan Murphy
->>>>>>> 0f1c0e5a
 
 from django.urls import include, path, re_path
 from rest_framework.routers import DefaultRouter

# SPDX-License-Identifier: FSFAP
# Copyright (C) 2019 John Hsu
# Copyright (C) 2019-2021 Colin B. Macdonald
# Copyright (C) 2021 Peter Lee
# Copyright (C) 2021 Morgan Arnold
#
# Copying and distribution of this file, with or without modification,
# are permitted in any medium without royalty provided the copyright
# notice and this notice are preserved.  This file is offered as-is,
# without any warranty.

# This the CI configuration for Plom

# Issue #1654: This stops multiple pipelines on merge-requests from forks
# But it seems to prevent forks from running their own CI jobs pre-MR
include:
  - template: 'Workflows/MergeRequest-Pipelines.gitlab-ci.yml'

image: docker:20.10.8

services:
  - docker:20.10.8-dind

variables:
  DOCKER_DRIVER: overlay2
  IM: $CI_REGISTRY_IMAGE:$CI_COMMIT_REF_SLUG
  IM_LATEST: $CI_REGISTRY_IMAGE:latest

stages:
  - static_analysis
  - build
  - test
  - packaging
  - prep
  - release


# Attention maintainers: if you start to see errors in the CI runs like:
#   E: Failed to fetch http://security.ubuntu.com... 404 Not Found [IP: 91...]
# Run with DOCKER_USE_CACHE set to 0, under Pipeline -> Run pipeline
docker-image:
  stage: build
  needs: []
  script:
    - docker login -u $CI_REGISTRY_USER -p $CI_REGISTRY_PASSWORD $CI_REGISTRY
    - echo $DOCKER_USE_CACHE
    - >
      if [ "$DOCKER_USE_CACHE" == "1" ]; then
        docker pull $IM_LATEST || true
      fi
    - >
      if [ "$DOCKER_USE_CACHE" == "1" ]; then
        docker build --cache-from $IM_LATEST --tag $IM .
      else
        docker build --tag $IM .
      fi
    - docker push $IM


# Get fast results by running tests in a copy-pasta of the docker-image job
quick-pytests:
  stage: build
  needs: []
  script:
    - docker login -u $CI_REGISTRY_USER -p $CI_REGISTRY_PASSWORD $CI_REGISTRY
    - docker pull $IM_LATEST || true
    - docker build --cache-from $IM_LATEST --tag $IM .
    - docker run $IM pytest-3 -l --pyargs plom


codespell:
  image: python:3.10
  stage: static_analysis
  before_script:
    - python3 -m pip install codespell
  script:
    - codespell -S "*.png,*.po,.git,*.jpg,*.svg,*.csv" -f -H -x .codespell-ignorelines -I .codespell-ignorewords
  allow_failure: true


# If on main branch, tag earlier image as "latest" (in Gitlab Container Registry)
docker-tag-latest:
  stage: packaging
  needs: ["docker-image"]
  before_script:
    - docker login -u $CI_REGISTRY_USER -p $CI_REGISTRY_PASSWORD $CI_REGISTRY
  script:
    - docker pull $IM
    - docker tag $IM $IM_LATEST
    - docker push $IM_LATEST
  only:
    - main
    - tags


# If we have a tag, then push to PyPI using TWINE_* env vars
# Debug: `upload -r testpypi`, comment `only`, change and unprotect token
pypi:
  image: $IM
  stage: packaging
  needs: ["docker-image"]
  cache: {}
  script:
    - pip install --upgrade twine wheel setuptools
    - python3 setup.py sdist bdist_wheel
    - python3 -m twine check dist/*
    - python3 -m twine upload dist/*
  only:
    - tags


release_job:
  stage: release
  image: registry.gitlab.com/gitlab-org/release-cli:latest
  rules:
    - if: $CI_COMMIT_TAG
  script:
    - echo 'running release_job'
    - echo "Draft of release notes follows (newlines eaten)"
    - cat release_desc.md
  release:
    name: 'Release $CI_COMMIT_TAG'
    description: './release_desc.md'
    tag_name: '$CI_COMMIT_TAG'
    ref: '$CI_COMMIT_TAG'
    milestones:
      # ${CI_COMMIT_TAG:1} might strip the leading v
      - $CI_COMMIT_TAG


# block release unless tag matches in-source version
tag_matches_ver:
  stage: static_analysis
  image: python:3.10
  rules:
   - if: $CI_COMMIT_TAG
  script:
    - export VER=$(python3 -c "exec(open('plom/version.py').read()); print(__version__)")
    - echo "Extracted version string '$VER'"
    - echo "Now comparing to CI_COMMIT_TAG '$CI_COMMIT_TAG'"
    - echo $VER
    - echo $CI_COMMIT_TAG
    # note reversed logic and extra "v"
    - python3 -c "exit(not 'v$VER' == '$CI_COMMIT_TAG')"


black:
  stage: static_analysis
  image: python:3.10
  before_script:
    - pip3 install "black~=21.10b"
  script:
    - black --check --diff .
  allow_failure: true


basic:
  stage: test
  needs: ["docker-image"]
  image: $IM
  script:
    - plom-init


unittests:
  stage: test
  needs: ["docker-image"]
  image: $IM
  script:
    - pytest-3 -l --pyargs plom


# Notes:
# masked out some stuff that deps on tensorflow
doctests:
  stage: test
  needs: ["docker-image"]
  image: $IM
  before_script:
    - pip3 install --upgrade pytest
  script:
    # TODO how to run only doctests?  here we just ignore-glib on "test_*"
    - pytest --version
    - pytest -l --doctest-modules --doctest-continue-on-failure --ignore-glob="*IDReader_TF" --ignore-glob="*digitHunter.py" --ignore-glob="*/test_*.py" plom


pylint:
  stage: test
  needs: ["docker-image"]
  image: $IM
  before_script:
    - python3 -m pip install pylint
  script:
    - pylint plom
  allow_failure: true


demoserver:
  stage: test
  needs: ["docker-image"]
  image: $IM
  before_script:
    - apt-get --no-install-recommends --yes install iproute2 psmisc file curl
  script:
    - mkdir demo
    - pushd demo
    - plom-server init
    - plom-server users --demo
    - plom-build new --demo
    # Start server
    - ip addr
    - plom-server launch &
    - sleep 2
    - sleep 2
    - echo "Server should be in background"
    - jobs -l
    - echo "We should be able to connect to it"
    - curl -k https://localhost:41984/Version
    - plom-build class --demo -w 1234
    - plom-build make -w 1234
    - plom-solutions extract solutionSpec.toml -w 1234
    - plom-solutions extract --upload -w 1234
    - python3 -m plom.produce.faketools -w 1234
    - plom-scan process -w 4567 fake_scribbled_exams1.pdf
    - plom-scan upload -w 4567 fake_scribbled_exams1.pdf
    - plom-scan status -w 4567
    - plom-scan process -w 4567 fake_scribbled_exams2.pdf
    - plom-scan upload -w 4567 fake_scribbled_exams2.pdf
    - plom-scan status -w 4567
    - plom-scan process -w 4567 fake_scribbled_exams3.pdf
    - plom-scan upload -w 4567 fake_scribbled_exams3.pdf
    - plom-scan status -w 4567
    - echo "Now take down the server"
    # https://gitlab.com/gitlab-org/gitlab-runner/issues/2880
    - jobs -l
    - kill %1
    - sleep 2
    - echo "Should be no jobs and this should succeed"
    - jobs -l
    - popd


hwdemoserver:
  stage: test
  needs: ["docker-image"]
  image: $IM
  before_script:
    - apt-get --no-install-recommends --yes install iproute2 psmisc file curl
  script:
    - mkdir demo
    - pushd demo
    - plom-server init
    - plom-server users --demo
    - plom-build new --demo
    # Start server
    - ip addr
    - plom-server launch &
    - sleep 2
    - sleep 2
    - echo "Server should be in background"
    - jobs -l
    - echo "We should be able to connect to it"
    - curl -k https://localhost:41984/Version
    - export PLOM_USER=user0
    - export PLOM_PASSWORD=0123
    - export PLOM_MANAGER_PASSWORD=1234
    - export PLOM_SCAN_PASSWORD=4567
    - plom-build class --demo
    - plom-build make
    - plom-solutions extract solutionSpec.toml
    - plom-solutions extract --upload
    - plom-hwscan status
    - python3 -m plom.produce.hwFaker
    # TODO: the actual hwdemo script does more with qstr, semiloose
    - plom-hwscan allbyq -y
    - plom-hwscan missing -y
    - plom-hwscan submitted
    - plom-hwscan submitted -d
    - python3 -m plom.client.randoMarker
    - plom-finish status
    - plom-finish csv
    - A=`cat marks.csv  | wc -l`     # How many lines?
    - echo $A
    - A="$((A-1))"
    - bash -c "[[ $A -le 10 ]]"      # 10 named papers
    - bash -c "[[ $A == 6 ]]"        # hwFaker makes 4 "semiloose"
    - file marks.csv
    - file marks.csv | grep text
    - plom-finish reassemble
    - B=`ls reassembled/ | wc -l`    # How many files?
    - echo $B
    - bash -c "[[ $B == $A ]]"
    - plom-finish solutions --mark
    - B=`ls solutions/ | wc -l`    # How many files?
    - echo $B
    - bash -c "[[ $B == $A ]]"
    - echo "Now take down the server"
    # https://gitlab.com/gitlab-org/gitlab-runner/issues/2880
    - jobs -l
    - kill %1
    - sleep 2
    - echo "Should be no jobs and this should succeed"
    - jobs -l
    - popd


fullworkflow:
  stage: test
  needs: ["docker-image"]
  image: $IM
  before_script:
    - apt-get --no-install-recommends --yes install iproute2 psmisc file curl
  script:
    # Build tests
    - mkdir play
    - pushd play
    - plom-server init
    - plom-server users --demo
    - plom-build new
    - plom-build parse
    - python3 -m plom.produce.demotools solutions # to get soln pdf copied
    # TODO: override the private seed
    # sed specAndDatabase/verifiedSpec.toml -i -e "s/privateSeed = .*/privateSeed = \"8253996856355501\"/"
    # diff -u specAndDatabase/verifiedSpec.toml ../tmp/resources/verifiedSpec.toml
    # Start server
    - ip addr
    - plom-server launch &
    - sleep 2
    - sleep 2
    - echo "Server should be in background"
    - jobs -l
    - echo "We should be able to connect to it"
    - curl -k https://localhost:41984/Version
    - export PLOM_USER=user0
    - export PLOM_PASSWORD=0123
    - export PLOM_MANAGER_PASSWORD=1234
    - export PLOM_SCAN_PASSWORD=4567
    - plom-build class --demo
    - plom-build make
    - plom-solutions extract solutionSpec.toml
    - plom-solutions extract --upload
    - A=`ls papersToPrint/ | wc -l`  # How many files?
    - bash -c "[[ $A == 20 ]]"       # should be 20
    - python3 -m plom.produce.faketools
    # Scan and upload
    # supposed to fail:
    - if (plom-scan process); then false; else true; fi
    - plom-scan process fake_scribbled_exams1.pdf
    - plom-scan upload -u fake_scribbled_exams1.pdf
    # TODO: I removed some -c lines here...
    - plom-scan status
    - plom-scan process fake_scribbled_exams2.pdf
    - plom-scan upload -u fake_scribbled_exams2.pdf
    - plom-scan status
    - plom-scan process fake_scribbled_exams3.pdf
    - plom-scan upload -u fake_scribbled_exams3.pdf
    - plom-scan status
    ## not supposed to be done yet:
    - if (plom-finish status); then false; else true; fi
    - python3 -m plom.client.randoIDer -s localhost -u user0 -w 0123
    - python3 -m plom.client.randoMarker -s localhost -u user0 -w 0123
    - plom-finish status
    - plom-finish csv
    - A=`cat marks.csv  | wc -l`      # How many lines?
    - echo $A
    - A="$((A-1))"
    - bash -c "[[ $A == 19 ]]"        # b/c 1 page from 1 test is deleted
    - file marks.csv
    - file marks.csv | grep text
    - plom-finish reassemble
    - A=`ls reassembled/ | wc -l`    # How many files?
    - bash -c "[[ $A == 19 ]]" # since 1 test incomplete
<<<<<<< HEAD
    - plom-finish solutions -w 1234 --mark
=======
    - plom-finish solutions
>>>>>>> 87f89b4b
    - A=`ls solutions/ | wc -l`    # How many files?
    - bash -c "[[ $A == 19 ]]"
    - A=`du -sm reassembled/ | cut -f1`  # Don't regress on issue #627
    - bash -c "[[ $A -lt 40 ]]"          # not more than 10 MB
    - plom-finish webpage --solutions
    - A=`ls codedReturn/ | wc -l`    # How many files (inc soln)?
    - bash -c "[[ $A == 39 ]]"       # 2*(20-1) pdf + 1 html
    - echo "Now take down the server"
    # https://gitlab.com/gitlab-org/gitlab-runner/issues/2880
    - jobs -l
    - kill %1
    - sleep 2
    - echo "Should be no jobs and this should succeed"
    - jobs -l
    - popd


backgroundTest:
  image: alpine
  stage: static_analysis
  script:
    - sleep 60 &
    - jobs -l
    - jobs -p
    - echo "Sleep job has started"
    - sleep 2
    - jobs -l
    - jobs -p
    - echo "We will kill it"
    - kill -9 %1
    - echo "Should be no jobs and this should succeed"
    - jobs -p


appstreamValid:
  stage: static_analysis
  image: alpine
  before_script:
    - apk add appstream-glib
  script:
    - appstream-util validate-relax org.plomgrading.PlomClient.metainfo.xml


# get latest pip deps, doesn't use docker, closer to user install
# allowed to fail (some pip stuff might be new) but we want to know
# TODO: `dnf install python3-opencv`, and `sed` out the setup.py dep
fedora_build:
  stage: build
  needs: []
  image: fedora:35
  allow_failure: true
  before_script:
    - dnf install -y ImageMagick openssl zbar gcc gcc-c++ cmake
          turbojpeg-devel libjpeg-turbo-devel
          latexmk tex-dvipng texlive-scheme-basic
          tex-preview tex-charter tex-exam tex-preprint
          python3-cffi python3-passlib python3-qt5
          python3-jsmin python3-defusedxml python3-yaml
          python3-urllib3 python3-more-itertools
          python3-seaborn python3-aiohttp
          python3-peewee python3-pandas python3-requests-toolbelt
          python3-pip python3-wheel python3-setuptools
          python3-toml python3-weasyprint python3-pillow python3-tqdm python3-appdirs
          python3-pytest
          python3-PyMuPDF python3-scikit-learn
          file python3-file-magic
          iproute
    - pip --version
  script:
    - pip install jpegtran-cffi
    - pip install .
    # First, run the unit tests
    - pytest-3 -l --pyargs plom
    # Build tests
    - mkdir play
    - pushd play
    - plom-server init
    - plom-server users --demo
    - plom-build new
    - plom-build parse
    - python3 -m plom.produce.demotools
    - ip addr
    - plom-server launch &
    - sleep 2
    - sleep 2
    - echo "Server should be in background"
    - jobs -l
    - echo "We should be able to connect to it"
    - curl -k https://localhost:41984/Version
    - plom-build class --demo -w 1234
    - plom-build make -w 1234
    - A=`ls papersToPrint/ | wc -l`  # How many files?
    - bash -c "[[ $A == 20 ]]"       # should be 20
    - python3 -m plom.produce.faketools -w 1234
    # Scan and upload
    # supposed to fail:
    - if (plom-scan process); then false; else true; fi
    - plom-scan process -w 4567 fake_scribbled_exams1.pdf
    - plom-scan upload -w 4567 -u fake_scribbled_exams1.pdf
    # TODO: I removed some -c lines here...
    - plom-scan status -w 4567
    - plom-scan process -w 4567 fake_scribbled_exams2.pdf
    - plom-scan upload -w 4567 -u fake_scribbled_exams2.pdf
    - plom-scan status -w 4567
    - plom-scan process -w 4567 fake_scribbled_exams3.pdf
    - plom-scan upload -w 4567 -u fake_scribbled_exams3.pdf
    - plom-scan status -w 4567
    # not supposed to be done yet:
    - if (plom-finish status -w 1234); then false; else true; fi
    - python3 -m plom.client.randoIDer -s localhost -u user0 -w 0123
    - python3 -m plom.client.randoMarker -s localhost -u user0 -w 0123
    - plom-finish status -w 1234
    - plom-finish csv -w 1234
    - A=`cat marks.csv  | wc -l`      # How many lines?
    - echo $A
    - A="$((A-1))"
    - bash -c "[[ $A == 19 ]]"        # b/c 1 page from 1 test is deleted
    - file marks.csv
    - file marks.csv | grep text
    - plom-finish reassemble -w 1234
    - A=`ls reassembled/ | wc -l`    # How many files?
    - bash -c "[[ $A == 19 ]]" # since 1 test incomplete
    - A=`du -sm reassembled/ | cut -f1`  # Don't regress on issue #627
    - bash -c "[[ $A -lt 40 ]]"          # not more than 10 MB
    - plom-finish webpage
    - A=`ls codedReturn/ | wc -l`    # How many files?
    - bash -c "[[ $A == 20 ]]"       # 20-1 pdf + 1 html
    - echo "Now take down the server"
    # https://gitlab.com/gitlab-org/gitlab-runner/issues/2880
    - jobs -l
    - kill %1
    - sleep 2
    - echo "Should be no jobs and this should succeed"
    - jobs -l
    - popd


# get latest pip deps, doesn't use docker, closer to user install
# allowed to fail (some pip stuff might be new) but we want to know
nodock_newdeps:
  stage: build
  needs: []
  image: ubuntu:21.04
  allow_failure: true
  before_script:
    - apt-get update
    - DEBIAN_FRONTEND=noninteractive apt-get install -y tzdata curl
    - apt-get --no-install-recommends --yes install
      cmake make g++ imagemagick openssl
      dvipng latexmk texlive-latex-extra texlive-fonts-recommended
      libpango-1.0-0 libpangocairo-1.0-0
      libzbar0
      libjpeg-dev libjpeg-turbo8-dev libturbojpeg0-dev
      libgl1-mesa-glx libsm6 libxrender1
      python3-pytest python3-dev
      python3-pip python3-setuptools python3-wheel
      iproute2 psmisc file python3-magic
    # apt-get --no-install-recommends --yes install libimage-exiftool-perl
    - python3 -m pip install --upgrade pip setuptools wheel
    - pip --version
    # https://github.com/jbaiter/jpegtran-cffi/issues/27
    - pip install cffi
  script:
    - pip install .
    # First, run the unit tests
    - pytest-3 -l --pyargs plom
    # Build tests
    - mkdir play
    - pushd play
    - plom-server init
    - plom-server users --demo
    - plom-build new
    - plom-build parse
    - python3 -m plom.produce.demotools
    - ip addr
    - plom-server launch &
    - sleep 2
    - sleep 2
    - echo "Server should be in background"
    - jobs -l
    - echo "We should be able to connect to it"
    - curl -k https://localhost:41984/Version
    - plom-build class --demo -w 1234
    - plom-build make -w 1234
    - A=`ls papersToPrint/ | wc -l`  # How many files?
    - bash -c "[[ $A == 20 ]]"       # should be 20
    - python3 -m plom.produce.faketools -w 1234
    # Scan and upload
    # supposed to fail:
    - if (plom-scan process); then false; else true; fi
    - plom-scan process -w 4567 fake_scribbled_exams1.pdf
    - plom-scan upload -w 4567 -u fake_scribbled_exams1.pdf
    # TODO: I removed some -c lines here...
    - plom-scan status -w 4567
    - plom-scan process -w 4567 fake_scribbled_exams2.pdf
    - plom-scan upload -w 4567 -u fake_scribbled_exams2.pdf
    - plom-scan status -w 4567
    - plom-scan process -w 4567 fake_scribbled_exams3.pdf
    - plom-scan upload -w 4567 -u fake_scribbled_exams3.pdf
    - plom-scan status -w 4567
    # not supposed to be done yet:
    - if (plom-finish status -w 1234); then false; else true; fi
    - python3 -m plom.client.randoIDer -s localhost -u user0 -w 0123
    - python3 -m plom.client.randoMarker -s localhost -u user0 -w 0123
    - plom-finish status -w 1234
    - plom-finish csv -w 1234
    - A=`cat marks.csv  | wc -l`      # How many lines?
    - echo $A
    - A="$((A-1))"
    - bash -c "[[ $A == 19 ]]"        # b/c 1 page from 1 test is deleted
    - file marks.csv
    - file marks.csv | grep text
    - plom-finish reassemble -w 1234
    - A=`ls reassembled/ | wc -l`    # How many files?
    - bash -c "[[ $A == 19 ]]" # since 1 test incomplete
    - A=`du -sm reassembled/ | cut -f1`  # Don't regress on issue #627
    - bash -c "[[ $A -lt 40 ]]"          # not more than 10 MB
    - plom-finish webpage
    - A=`ls codedReturn/ | wc -l`    # How many files?
    - bash -c "[[ $A == 20 ]]"       # 20-1 pdf + 1 html
    - echo "Now take down the server"
    # https://gitlab.com/gitlab-org/gitlab-runner/issues/2880
    - jobs -l
    - kill %1
    - sleep 2
    - echo "Should be no jobs and this should succeed"
    - jobs -l
    - popd


# Ensure minimum listed dependency versions actually work on older system
# 1. oldest reasonably supported popular OS
# 2. take python deps from package manager
# 3. force the minimum version from setup.py
# Goal here is to catch changes that need newer features of a dependency.
nodock_mindeps:
  stage: build
  needs: []
  image: ubuntu:18.04
  before_script:
    - apt-get update
    - DEBIAN_FRONTEND=noninteractive apt-get install -y tzdata curl
    - apt-get --no-install-recommends --yes install
      cmake make g++ imagemagick openssl
      dvipng latexmk texlive-latex-extra texlive-fonts-recommended
      libpango-1.0-0 libpangocairo-1.0-0
      libzbar0
      libjpeg-dev libjpeg-turbo8-dev libturbojpeg0-dev
      libgl1-mesa-glx libsm6 libxrender1
      python3-pytest python3 python3-dev
      python3-pip python3-setuptools python3-wheel
      python3-cffi python3-passlib python3-pandas python3-pyqt5
      python3-requests-toolbelt python3-pil python3-tqdm
      python3-defusedxml python3-jsmin python3-packaging
      iproute2 psmisc file python3-magic
    - python3 -m pip install --upgrade pip
    # On 18.04, for pip < 19 upgrading is nontrivial: need `python3 -m pip`
    - python3 -m pip -V
    - python3 -m pip install --upgrade pip setuptools wheel
  script:
    - python3 -m pip install -r requirements.txt.tempminima
    - python3 -m pip install .
    # First, run the unit tests
    - pytest-3 -l --pyargs plom
    # Build tests
    - mkdir play
    - pushd play
    - plom-server init
    - plom-server users --demo
    - plom-build new
    - plom-build parse
    - python3 -m plom.produce.demotools
    - ip addr
    - plom-server launch &
    - sleep 2
    - sleep 2
    - echo "Server should be in background"
    - jobs -l
    - echo "We should be able to connect to it"
    - curl -k https://localhost:41984/Version
    - plom-build class --demo -w 1234
    - plom-build make -w 1234
    - A=`ls papersToPrint/ | wc -l`  # How many files?
    - bash -c "[[ $A == 20 ]]"       # should be 20
    - python3 -m plom.produce.faketools -w 1234
    # Scan and upload
    # supposed to fail:
    - if (plom-scan process); then false; else true; fi
    - plom-scan process -w 4567 fake_scribbled_exams1.pdf
    - plom-scan upload -w 4567 -u fake_scribbled_exams1.pdf
    # TODO: I removed some -c lines here...
    - plom-scan status -w 4567
    - plom-scan process -w 4567 fake_scribbled_exams2.pdf
    - plom-scan upload -w 4567 -u fake_scribbled_exams2.pdf
    - plom-scan status -w 4567
    - plom-scan process -w 4567 fake_scribbled_exams3.pdf
    - plom-scan upload -w 4567 -u fake_scribbled_exams3.pdf
    - plom-scan status -w 4567
    # not supposed to be done yet:
    - if (plom-finish status -w 1234); then false; else true; fi
    - python3 -m plom.client.randoIDer -s localhost -u user0 -w 0123
    - python3 -m plom.client.randoMarker -s localhost -u user0 -w 0123
    - plom-finish status -w 1234
    - plom-finish csv -w 1234
    - A=`cat marks.csv  | wc -l`      # How many lines?
    - echo $A
    - A="$((A-1))"
    - bash -c "[[ $A == 19 ]]"        # b/c 1 page from 1 test is deleted
    - file marks.csv
    - file marks.csv | grep text
    - plom-finish reassemble -w 1234
    - A=`ls reassembled/ | wc -l`    # How many files?
    - bash -c "[[ $A == 19 ]]" # since 1 test incomplete
    - A=`du -sm reassembled/ | cut -f1`  # Don't regress on issue #627
    - bash -c "[[ $A -lt 40 ]]"          # not more than 10 MB
    - plom-finish webpage
    - A=`ls codedReturn/ | wc -l`    # How many files?
    - bash -c "[[ $A == 20 ]]"       # 20-1 pdf + 1 html
    - echo "Now take down the server"
    # https://gitlab.com/gitlab-org/gitlab-runner/issues/2880
    - jobs -l
    - kill %1
    - sleep 2
    - echo "Should be no jobs and this should succeed"
    - jobs -l
    - popd


# upload binaries are generic gitlab packages
binary_upload:
  stage: prep
  image: curlimages/curl:latest
  rules:
   - if: $CI_COMMIT_TAG
  script:
    - ls
    - md5sum PlomClient*
    - |
      tee release_desc.md <<EOF
      *TODO* autogenerated release notes, needs manual editing

      ## Installation instructions

      Please see [plomgrading.org](https://plomgrading.org).
      If you're here looking for Clients, see "Compiled client" packages above.

      #### Changes in this release

      See [the Changelog](https://gitlab.com/plom/plom/-/blob/$CI_COMMIT_TAG/CHANGELOG.md).

      #### md5sum of compiled clients and other artifacts

      *TODO* indent four spaces
      *TODO* paste in pypi
      EOF
    - md5sum PlomClient* >> "release_desc.md"
    - export VER=${CI_COMMIT_TAG:1}
    - echo $VER
    - export LINKNAME1="Compiled client for GNU/Linux (compiled on Ubuntu 18.04)"
    - export LINKNAME2="Compiled client for GNU/Linux (compiled on CentOS 7)"
    - export LINKNAME3="Compiled client for Windows"
    - export LINKNAME4="Compiled client for macOS (for macOS ≥ 11)"
    - export LINKNAME5="Compiled client for macOS (for macOS ≥ 10.13.6)"
    - export FILENAME1="PlomClient-$VER-linux-ubuntu1804.bin"
    - export FILENAME2="PlomClient-$VER-linux-centos7.bin"
    - export FILENAME3="PlomClient-$VER.exe"
    - export FILENAME4="PlomClient-$VER-macos11.zip"
    - export FILENAME5="PlomClient-$VER-macos10.zip"
    - export URL1="${CI_API_V4_URL}/projects/${CI_PROJECT_ID}/packages/generic/PlomClient-linux/$VER/$FILENAME1"
    - export URL2="${CI_API_V4_URL}/projects/${CI_PROJECT_ID}/packages/generic/PlomClient-linux/$VER/$FILENAME2"
    - export URL3="${CI_API_V4_URL}/projects/${CI_PROJECT_ID}/packages/generic/PlomClient-windows/$VER/$FILENAME3"
    - export URL4="${CI_API_V4_URL}/projects/${CI_PROJECT_ID}/packages/generic/PlomClient-macos/$VER/$FILENAME4"
    - export URL5="${CI_API_V4_URL}/projects/${CI_PROJECT_ID}/packages/generic/PlomClient-macos/$VER/$FILENAME5"
    # actually do the uploads
    - |
      curl --header "JOB-TOKEN: $CI_JOB_TOKEN" --upload-file $FILENAME1 "$URL1"
    - |
      curl --header "JOB-TOKEN: $CI_JOB_TOKEN" --upload-file $FILENAME2 "$URL2"
    - |
      curl --header "JOB-TOKEN: $CI_JOB_TOKEN" --upload-file $FILENAME3 "$URL3"
    - |
      curl --header "JOB-TOKEN: $CI_JOB_TOKEN" --upload-file $FILENAME4 "$URL4"
    # TODO: we can either use release cli binary to push these or wait for gitlab
    # For now, just write into release description for manual editing
    - echo "" >> release_desc.md
    - echo "*TODO* copy-paste these links as release assets, type \"Package\"" >> release_desc.md
    - echo "" >> release_desc.md
    - echo "$URL1  $LINKNAME1" >> release_desc.md
    - echo "$URL2  $LINKNAME2" >> release_desc.md
    - echo "$URL3  $LINKNAME3" >> release_desc.md
    - echo "$URL4  $LINKNAME4" >> release_desc.md
    - echo "This next one needs to be generated and uploaded manually:" >> release_desc.md
    - echo "$URL5  $LINKNAME5" >> release_desc.md
    - echo "" >> release_desc.md
    - echo "*TODO* copy-paste these links as release assets, type \"Other\"" >> release_desc.md
    - echo "" >> release_desc.md
    - echo "https://pypi.org/project/plom  Find Plom on PyPI" >> release_desc.md
    - echo "https://flathub.org/apps/details/org.plomgrading.PlomClient  Install Plom Client from Flathub (GNU/Linux)" >> release_desc.md
    - echo "https://hub.docker.com/r/plomgrading/server  Plom Server on DockerHub" >> release_desc.md
    - cat release_desc.md
  artifacts:
    paths:
      - release_desc.md
    expire_in: 30 days


# Build Client Binaries
# These are run once tests pass: to change re-add `needs: []`
linuxbin_ubuntu1804:
  stage: packaging
  image: ubuntu:18.04
  before_script:
    - apt-get update
    - DEBIAN_FRONTEND=noninteractive apt-get install -y tzdata curl
    - apt-get --no-install-recommends --yes install iproute2 psmisc file binutils
      python3 python3-dev python3-wheel python3-setuptools python3-pip
    - apt-get install -y libglib2.0 qt5-default
    - pip3 install --upgrade pip
    - python3 -m pip install pyinstaller
    # On 18.04, for pip < 19 upgrading is nontrivial: need `python3 -m pip`
  script:
    - python3 -m pip install -r requirements.txt.client
    - pyinstaller client.linux.spec
    - export VER=$(python3 -c "exec(open('plom/version.py').read()); print(__version__)")
    - echo "Extracted version string '$VER'"
    - export NAME=PlomClient-$VER-linux-ubuntu1804.bin
    - mv dist/PlomClient*.bin $NAME
    - chmod 755 $NAME
    - md5sum $NAME > md5sum
    - ls $NAME
    - cat md5sum
  artifacts:
    paths:
    - PlomClient*.bin
    - md5sum
    expire_in: 30 days


linuxbin_ubuntu2004:
  stage: packaging
  image: ubuntu:20.04
  before_script:
    - apt-get update
    - DEBIAN_FRONTEND=noninteractive apt-get install -y tzdata curl
    - apt-get --no-install-recommends --yes install iproute2 psmisc file binutils
      python3 python3-dev python3-wheel python3-setuptools python3-pip
    - apt-get install -y libglib2.0 qt5-default
    - pip install --upgrade pip
    - pip install pyinstaller
  script:
    - pip install -r requirements.txt.client
    - pyinstaller client.linux.spec
    - export VER=$(python3 -c "exec(open('plom/version.py').read()); print(__version__)")
    - echo "Extracted version string '$VER'"
    - export NAME=PlomClient-$VER-linux-ubuntu2004.bin
    - mv dist/PlomClient*.bin $NAME
    - chmod 755 $NAME
    - md5sum $NAME > md5sum
    - ls $NAME
    - cat md5sum
  artifacts:
    paths:
    - PlomClient*.bin
    - md5sum
    expire_in: 30 days


# TODO: consider doing only on the main branch and only when tests pass
linuxbin_centos:
  stage: packaging
  image: centos:7
  before_script:
    - yum install -y dnf
    - dnf update -y
    - dnf install -y python3 python3-wheel python3-setuptools python3-pip
    # Need deps for PyQt5/Qt/plugins/platforms/libqxcb.so, others, found with `ldd`
    - dnf install -y qt5-qtbase libxkbcommon-x11 libXcomposite
    - pip3 install --upgrade pip
    - python3 -m pip install pyinstaller
  script:
    - python3 -m pip install -r requirements.txt.client
    - pyinstaller client.linux.spec
    - export VER=$(python3 -c "exec(open('plom/version.py').read()); print(__version__)")
    - echo "Extracted version string '$VER'"
    - export NAME=PlomClient-$VER-linux-centos7.bin
    - mv dist/PlomClient*.bin $NAME
    - chmod 755 PlomClient*.bin
    - md5sum PlomClient*.bin > md5sum
    - ls $NAME
    - cat md5sum
  artifacts:
    paths:
    - PlomClient*.bin
    - md5sum
    expire_in: 30 days


# Notes on macOS client builds
# - build python from src for https://github.com/danhper/asdf-python/issues/38
# - macOS <= 10.14: older asdf, use `asdf local` not `asdf shell`
# - to get hardcoded path: verbose `pip install -v -v pyinstaller`
macos11_client:
  image: macos-11-xcode-12
  tags:
  - shared-macos-amd64
  rules:
  - if: $CI_PROJECT_PATH == "plom/plom"
  stage: packaging
  script:
  - sw_vers
  - echo $SHELL
  - which python
  - python --version
  - pip --version
  - asdf current
  - asdf which python
  - asdf uninstall python 3.9.1
  - PYTHON_CONFIGURE_OPTS="--enable-framework" asdf install python 3.9.6
  - asdf which python
  - asdf shell python 3.9.6
  - python --version
  - pip --version
  - python -m pip install --upgrade pip
  - pip --version
  - pip install -r requirements.txt.client
  - pip install pyinstaller
  - /Users/gitlab/.asdf/installs/python/3.9.6/bin/pyinstaller client.macos.spec
  - ls dist/
  - export VER=$(python3 -c "exec(open('plom/version.py').read()); print(__version__)")
  - echo "Extracted version string '$VER'"
  - export ZIPNAME=PlomClient-$VER-macos11.zip
  - pushd dist
  - ls
  - ls -sklR PlomClient-$VER.app
  - zip -r $ZIPNAME PlomClient-$VER.app
  - popd
  - mv dist/$ZIPNAME $ZIPNAME
  - md5 $ZIPNAME > md5sum
  - ls $ZIPNAME
  - cat md5sum
  artifacts:
    paths:
    - PlomClient*.zip
    - md5sum
    expire_in: 30 days


macos1015_client:
  image: macos-10.15-xcode-11
  tags:
  - shared-macos-amd64
  rules:
  - if: $CI_PROJECT_PATH == "plom/plom"
    when: manual
  stage: packaging
  script:
  - sw_vers
  - echo $SHELL
  - which python
  - python --version
  - pip --version
  - asdf current
  - asdf which python
  - asdf uninstall python 3.8.0
  - PYTHON_CONFIGURE_OPTS="--enable-framework" asdf install python 3.9.6
  - asdf which python
  - asdf shell python 3.9.6
  - python --version
  - pip --version
  - python -m pip install --upgrade pip
  - pip --version
  - pip install -r requirements.txt.client
  - pip install pyinstaller
  - /Users/gitlab/.asdf/installs/python/3.9.6/bin/pyinstaller client.macos.spec
  - export ZIPNAME=PlomClient-$VER-macos10_15.zip
  - pushd dist
  - ls
  - ls -sklR PlomClient-$VER.app
  - zip -r $ZIPNAME PlomClient-$VER.app
  - popd
  - mv dist/$ZIPNAME $ZIPNAME
  - md5 $ZIPNAME > md5sum
  - ls $ZIPNAME
  - cat md5sum
  artifacts:
    paths:
    - PlomClient*.zip
    - md5sum
    expire_in: 30 days


macos1014_client:
  image: macos-10.14-xcode-10
  tags:
  - shared-macos-amd64
  rules:
  - if: $CI_PROJECT_PATH == "plom/plom"
    when: manual
  stage: packaging
  script:
  - sw_vers
  - echo $SHELL
  - asdf current
  - asdf which python
  - PYTHON_CONFIGURE_OPTS="--enable-framework" asdf install python 3.9.6
  - asdf local python 3.9.6
  - asdf which python
  - python --version
  - pip --version
  - python -m pip install --upgrade pip
  - pip --version
  - pip install -r requirements.txt.client
  - pip install pyinstaller
  - /Users/gitlab/.asdf/installs/python/3.9.6/bin/pyinstaller client.macos.spec
  - ls dist/
  - export VER=$(python3 -c "exec(open('plom/version.py').read()); print(__version__)")
  - echo "Extracted version string '$VER'"
  - export ZIPNAME=PlomClient-$VER-macos10_14.zip
  - pushd dist
  - ls
  - ls -sklR PlomClient-$VER.app
  - zip -r $ZIPNAME PlomClient-$VER.app
  - popd
  - mv dist/$ZIPNAME $ZIPNAME
  - md5 $ZIPNAME > md5sum
  - ls $ZIPNAME
  - cat md5sum
  artifacts:
    paths:
    - PlomClient*.zip
    - md5sum
    expire_in: 30 days


macos1013_client:
  image: macos-10.13-xcode-9
  tags:
  - shared-macos-amd64
  rules:
  - if: $CI_PROJECT_PATH == "plom/plom"
    when: manual
  stage: packaging
  script:
  - sw_vers
  - echo $SHELL
  - asdf current
  - asdf which python
  - PYTHON_CONFIGURE_OPTS="--enable-framework" asdf install python 3.9.6
  - asdf which python
  - asdf local python 3.9.6
  - python --version
  - pip --version
  - python -m pip install --upgrade pip
  - pip --version
  - pip install -r requirements.txt.client
  - pip install PyQt5==5.15.2  # Issue #1434
  - pip install pyinstaller==4.3  # Issue #1587 codesign failure
  - /Users/gitlab/.asdf/installs/python/3.9.6/bin/pyinstaller client.macos.spec
  - ls dist/
  - export VER=$(python3 -c "exec(open('plom/version.py').read()); print(__version__)")
  - echo "Extracted version string '$VER'"
  - export ZIPNAME=PlomClient-$VER-macos10.zip
  - pushd dist
  - ls
  - ls -sklR PlomClient-$VER.app
  - zip -r $ZIPNAME PlomClient-$VER.app
  - popd
  - mv dist/$ZIPNAME $ZIPNAME
  - md5 $ZIPNAME > md5sum
  - ls $ZIPNAME
  - cat md5sum
  artifacts:
    paths:
    - PlomClient*.zip
    - md5sum
    expire_in: 30 days


.shared_windows_runners:
  tags:
  - shared-windows
  - windows
  - windows-1809


winmintest:
  extends:
  - .shared_windows_runners
  stage: test
  needs: []
  script:
  - choco install -y python3 --version 3.9
  - refreshenv
  - c:\Python39\Scripts\pip install -r requirements.txt.client
  - refreshenv
  - echo $Env:Path
  - c:\Python39\python -m plom.client -h


# Build Windows client binaries
# This section written in PowerShell
winpyinst:
  extends:
  - .shared_windows_runners
  stage: packaging
  before_script:
  - choco install -y python3 --version 3.9
  - refreshenv
  - c:\python39\python -m pip --version
  - c:\python39\python -m pip install --user --upgrade pip
  - c:\python39\python -m pip --version
  - c:\python39\python -m pip install --user --upgrade setuptools wheel
  script:
  - c:\python39\python -m pip install -r requirements.txt.client
  # Delay pyinstaller for a month or so, sometimes output flagged as virus (Issue #1353)
  - c:\python39\python -m pip install pyinstaller==4.6
  - refreshenv
  - c:\python39\python -m plom.client -h
  - c:\python39\scripts\pyinstaller client.windows.spec
  - $VER = &"c:\python39\python" -c "exec(open('plom\\version.py').read()); print(__version__)"
  - echo "Extracted version string '$VER'"
  - $NAME = "PlomClient-$VER.exe"
  - move dist\PlomClient*.exe $NAME
  - CertUtil -hashfile $NAME MD5 > md5sum.txt
  - ls $NAME
  - type md5sum.txt
  artifacts:
    paths:
    - PlomClient*.exe
    - md5sum.txt
    expire_in: 30 days<|MERGE_RESOLUTION|>--- conflicted
+++ resolved
@@ -370,11 +370,7 @@
     - plom-finish reassemble
     - A=`ls reassembled/ | wc -l`    # How many files?
     - bash -c "[[ $A == 19 ]]" # since 1 test incomplete
-<<<<<<< HEAD
-    - plom-finish solutions -w 1234 --mark
-=======
-    - plom-finish solutions
->>>>>>> 87f89b4b
+    - plom-finish solutions --mark
     - A=`ls solutions/ | wc -l`    # How many files?
     - bash -c "[[ $A == 19 ]]"
     - A=`du -sm reassembled/ | cut -f1`  # Don't regress on issue #627

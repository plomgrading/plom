# SPDX-License-Identifier: FSFAP
# Copyright (C) 2019 John Hsu
# Copyright (C) 2019 Colin B. Macdonald
#
# Copying and distribution of this file, with or without modification,
# are permitted in any medium without royalty provided the copyright
# notice and this notice are preserved.  This file is offered as-is,
# without any warranty.
#
# This the CI configuration for Plom

# TODO list
# ---------
#   * use our Dockerfile instead of apt-get
#       - I think this is "dind"
#   * prepare an sql dump and some pngs so
#     we can fake the grading.
#   * test scripts 08 through 12

image: ubuntu:18.04

variables:
  KUBERNETES_VERSION: 1.11.7
  HELM_VERSION: 2.12.3

  DOCKER_DRIVER: overlay2

  ROLLOUT_RESOURCE_TYPE: deployment

# Need pip >= 19, which turns out to be nontrivial: cannot just call
# pip/pip3 after upgrading, hence `python3 -m pip` stuff below
before_script:
  - apt-get update
  - DEBIAN_FRONTEND=noninteractive apt-get install -y tzdata curl
  - apt-get --no-install-recommends --yes install
    parallel zbar-tools cmake make imagemagick dvipng g++
    python3-passlib python3-seaborn python3-pandas python3-pyqt5
    python3-pyqt5.qtsql python3-pyqrcode python3-png python3-dev
    python3-pip python3-setuptools python3-wheel python3-toml
    python3-requests-toolbelt texlive-latex-extra
    iproute2 psmisc xvfb python3-xvfbwrapper
  - pip3 install --upgrade pip
  - which pip3
  - python3 -m pip -V
  - python3 -m pip install --upgrade setuptools
  - python3 -m pip install pymupdf weasyprint imutils lapsolver peewee cheroot aiohttp

stages:
  - build
  - test

job buildPapers:
  stage: test
  script:
    # First build sources pdfs
    - pushd testTemplates
    - pdflatex latexTemplate.tex
    - pdflatex --interaction=batchmode latexTemplate.tex
    - pdflatex --interaction=batchmode latexTemplate.tex
    - pdflatex latexTemplatev2.tex
    - pdflatex --interaction=batchmode latexTemplatev2.tex
    - pdflatex --interaction=batchmode latexTemplatev2.tex
    - cp latexTemplate.pdf ../build/sourceVersions/version1.pdf
    - cp latexTemplatev2.pdf ../build/sourceVersions/version2.pdf
    - popd
    # Now build tests
    - pushd build
    - curl https://www.math.ubc.ca/~cbm/tmp/resources_a8e9b763.tar.gz | tar -zx
    - mv resources cannedResources
    - ./001_startHere.py
    - cp cannedResources/verifiedSpec.toml testSpec.toml
    - ./002_verifySpec.py
    - ls ../resources/verifiedSpec.toml
    # TODO: override the private seed
    - sed ../resources/verifiedSpec.toml -i -e "s/privateSeed = .*/privateSeed = \"8253996856355501\"/"
    - diff -u ../resources/verifiedSpec.toml cannedResources/verifiedSpec.toml
    - ./003_buildPlomDB.py
    - ./004_buildPDFs.py
    - ./004a_buildPDFs_no_names.py
    # TODO: compare to downloaded canned versions?
    # TODO: https://github.com/vslavik/diff-pdf, not in Ubuntu repos?
    - A=`ls examsToPrint/ | wc -l`   # How many files?
    - bash -c "[[ $A == 20 ]]"       # should be 20
    - popd

job serverStarts:
  stage: test
  script:
    - pushd scanAndUpload
    - python3 011_startHere.py
    # supposed to fail:
    - if (python3 012_scansToImages.py); then false; else true; fi
    - popd
    # This not ideal, should clone https://gitlab.math.ubc.ca/cbm/plommintestdata.git
    - curl https://www.math.ubc.ca/~cbm/tmp/testThis.pdf > scanAndUpload/scannedExams/foo.pdf
    - curl https://www.math.ubc.ca/~cbm/tmp/resources_a8e9b763.tar.gz | tar -zx
    - ls resources
    - ls scanAndUpload/scannedExams
    - pushd scanAndUpload
    - python3 011_startHere.py
    - python3 012_scansToImages.py
    - popd
    - pushd newServer
    - ip addr
    - python3 newServer.py &
    - sleep 1
    - echo "Server should be in background"
    - jobs -l
    - echo "We should be able to connect to it"
    - curl -k https://localhost:41984/Version
    - popd
<<<<<<< HEAD
    ## not supposed to be done yet
    - pushd finishing
    - if (./022_check_completed.py -s localhost -p 41984 -w hackhack); then false; else true; fi
=======
    - pushd finishing
    # TODO: fix this up
    # echo "The 07 script should fail as we did not grade and ID"
    # if (python3 07_check_completed.py); then false; else true; fi
    - popd
    - pushd clients
    # TODO: https://gitlab.math.ubc.ca/andrewr/MLP/issues/608
    # ./randoIDer.py -s localhost -p 41984 -u anne -w enna
    - ./randoMarker.py -s localhost -p 41984 -u anne -w enna
>>>>>>> 6efb4d5e
    - popd
    - echo "Now take down the server"
    # https://gitlab.com/gitlab-org/gitlab-runner/issues/2880
    - jobs -l
    - kill %1
    - sleep 2
    - echo "Should be no jobs and this should succeed"
    - jobs -l

job backgroundTest:
  before_script:
    - echo "Overriding before_script"
  stage: test
  script:
    - sleep 60 &
    - jobs -l
    - jobs -p
    - echo "Sleep job has started"
    - sleep 2
    - jobs -l
    - jobs -p
    - echo "We will kill it"
    - kill -9 %1
    - echo "Should be no jobs and this should succeed"
    - jobs -p

job someUnitTests:
  stage: test
  script:
    - pushd finishing
    - ./run_unit_tests.sh
    - popd
    - pushd resources
    - ./run_unit_tests.sh
    - popd<|MERGE_RESOLUTION|>--- conflicted
+++ resolved
@@ -109,21 +109,14 @@
     - echo "We should be able to connect to it"
     - curl -k https://localhost:41984/Version
     - popd
-<<<<<<< HEAD
     ## not supposed to be done yet
     - pushd finishing
     - if (./022_check_completed.py -s localhost -p 41984 -w hackhack); then false; else true; fi
-=======
-    - pushd finishing
-    # TODO: fix this up
-    # echo "The 07 script should fail as we did not grade and ID"
-    # if (python3 07_check_completed.py); then false; else true; fi
     - popd
     - pushd clients
     # TODO: https://gitlab.math.ubc.ca/andrewr/MLP/issues/608
     # ./randoIDer.py -s localhost -p 41984 -u anne -w enna
     - ./randoMarker.py -s localhost -p 41984 -u anne -w enna
->>>>>>> 6efb4d5e
     - popd
     - echo "Now take down the server"
     # https://gitlab.com/gitlab-org/gitlab-runner/issues/2880

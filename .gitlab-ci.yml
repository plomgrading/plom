--- conflicted
+++ resolved
@@ -99,13 +99,8 @@
     - curl -k https://localhost:41984/Version
     - plom-build class --demo -w 1234
     - plom-build make -w 1234
-<<<<<<< HEAD
-    - python3 -m plom.produce.faketools
+    - python3 -m plom.produce.faketools -w 1234
     - plom-scan process fake_scribbled_exams1.pdf fake_scribbled_exams2.pdf fake_scribbled_exams3.pdf -w 4567
-=======
-    - python3 -m plom.produce.faketools -w 1234
-    - plom-scan process fake_scribbled_exams.pdf
->>>>>>> cbf26d83
     - plom-scan read   -w 4567
     - plom-scan upload -w 4567
     - plom-scan status -w 4567

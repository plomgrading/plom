--- conflicted
+++ resolved
@@ -472,11 +472,7 @@
     - ruff check --select $EXCEPTIONS --statistics --exit-zero
     - echo "Total $HOWMANY things without docstrings, please don't increase it"
     # Dear hackers: please try to decrease this number
-<<<<<<< HEAD
-    - bash -c "[[ $HOWMANY -le 889 ]]"
-=======
     - bash -c "[[ $HOWMANY -le 875 ]]"
->>>>>>> 09f29997
   allow_failure: true
 
 

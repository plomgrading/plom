__author__ = "Andrew Rechnitzer"
__copyright__ = "Copyright (C) 2018-2019 Andrew Rechnitzer"
__credits__ = ["Andrew Rechnitzer", "Colin Macdonald", "Elvis Cai"]
__license__ = "AGPLv3"

from aiohttp import web
import asyncio
import datetime
import errno
import glob
import imghdr
import json
import logging
import os
import shlex
import shutil
import socket
import ssl
import subprocess
import sys
import tempfile

from id_storage import *
from mark_storage import *
from total_storage import *
from authenticate import Authority

sys.path.append("..")  # this allows us to import from ../resources
from resources.testspecification import TestSpecification
from resources.version import __version__
from resources.version import Plom_API_Version as serverAPI

# default server values and location of grouped-scans.
serverInfo = {"server": "127.0.0.1", "mport": 41984, "wport": 41985}
pathScanDirectory = "../scanAndGroup/readyForMarking/"
# # # # # # # # # # # #
# Fire up ssl for network communications
sslContext = ssl.create_default_context(purpose=ssl.Purpose.CLIENT_AUTH)
sslContext.check_hostname = False
sslContext.load_cert_chain("../resources/mlp-selfsigned.crt", "../resources/mlp.key")

# aiohttp-ificiation of things
routes = web.RouteTableDef()


@routes.put("/")
async def hello(request):
    data = await request.json()
    message = data["msg"]
    print("Got message {}".format(message))

    # message should be a list [cmd, user, password, arg1, arg2, etc]
    if not isinstance(message, list):
        SLogger.info(">>> Got strange message - not a list. {}".format(message))
    else:
        if message[0] == "AUTH":
            # do not log the password - just auth and username
            SLogger.info("Got auth request: {}".format(message[:2]))
        else:
            SLogger.info("Got message: {}".format(message))
        # Run the command on the server and get the return message.
        # peon will be the instance of the server when it runs.
        rmesg = peon.proc_cmd(message)
        print("Returning message {}".format(rmesg))
        SLogger.info("Returning message {}".format(rmesg))
        return web.json_response({"rmsg": rmesg}, status=200)


# ----------------------

# Set up loggers for server, marking and ID-ing
def setupLogger(name, log_file, level=logging.INFO):
    # For setting up separate logging for IDing and Marking
    # https://stackoverflow.com/questions/11232230/logging-to-two-files-with-different-settings
    """Function setup as many loggers as you want"""
    formatter = logging.Formatter("%(asctime)s %(message)s", datefmt="%x %X")
    handler = logging.FileHandler(log_file)
    handler.setFormatter(formatter)
    logger = logging.getLogger(name)
    logger.setLevel(level)
    logger.addHandler(handler)
    return logger


SLogger = setupLogger("SLogger", "server.log")
IDLogger = setupLogger("IDLogger", "identity_storage.log")
MarkLogger = setupLogger("MarkLogger", "mark_storage.log")
TotalLogger = setupLogger("TotalLogger", "total_storage.log")

# # # # # # # # # # # #
# These functions need improving - read from the JSON files?
def readExamsGrouped():
    """Read the list of exams that were grouped after scanning.
    Store in examsGrouped.
    """
    global examsGrouped
    if os.path.exists("../resources/examsGrouped.json"):
        with open("../resources/examsGrouped.json") as data_file:
            examsGrouped = json.load(data_file)
            for n in examsGrouped.keys():
                print("Adding id group {}".format(examsGrouped[n][0]))


def findPageGroups():
    """Read the filenames of all the groups produced after scanning.
    Store in pageGroupsForGrading by tgv code.
    """
    global pageGroupsForGrading
    for pg in range(1, spec.getNumberOfGroups() + 1):
        for fname in glob.glob(
            "{}/group_{}/*/*.png".format(pathScanDirectory, str(pg).zfill(2))
        ):
            print("Adding pageimage from {}".format(fname))
            # Since file is tXXXXgYYvZ.png - get the tgv by deleting 4 char.
            pageGroupsForGrading[os.path.basename(fname)[:-4]] = fname


def getServerInfo():
    """Read the server info from json."""
    global serverInfo
    if os.path.isfile("../resources/serverDetails.json"):
        with open("../resources/serverDetails.json") as data_file:
            serverInfo = json.load(data_file)
            print("Server details loaded: ", serverInfo)
    else:
        print("Cannot find server details.")


# # # # # # # # # # # #
# A dict of messages from client and corresponding server commands.
servCmd = {
    "AUTH": "authoriseUser",
    "UCL": "userClosing",
    "iANT": "IDaskNextTask",
    "iCST": "IDclaimSpecificTask",
    "iDNF": "IDdidntFinish",
    "iPRC": "IDprogressCount",
    "iRID": "IDreturnIDd",
    "iRCL": "IDrequestClassList",
    "iRPL": "IDrequestPredictionList",
    "iGAL": "IDgetAlreadyIDList",
    "iGGI": "IDgetGroupImage",
    "iDWF": "IDdoneWithFile",
    #####
    "mANT": "MaskNextTask",
    "mCST": "MclaimSpecificTask",
    "mDNF": "MdidntFinish",
    "mPRC": "MprogressCount",
    "mUSO": "MuserStillOwns",
    "mRMD": "MreturnMarked",
    "mGMX": "MgetPageGroupMax",
    "mGML": "MgetMarkedPaperList",
    "mGGI": "MgetGroupImages",
    "mDWF": "MdoneWithFile",
    "mGWP": "MgetWholePaper",
    "mLTT": "MlatexThisText",
    "mRCF": "MreturnCommentFile",
    "mRPF": "MreturnPlomFile",
    "mTAG": "MsetTag",
    #####
    "tGMM": "TgetMaxMark",
    "tGTP": "TgotTest",
    "tPRC": "TprogressCount",
    "tNUT": "TnextUntotaled",
    "tDNF": "TdidntFinish",
    "tRAT": "TreturnAlreadyTotaled",
    "tRUT": "TreturnTotaled",
    "tGAT": "TgetAlreadyTotaledList",
    "tDWF": "TdoneWithFile",
    "tGGI": "TgetGroupImage",
}


# # # # # # # # # # # #


class Server(object):
    def __init__(self, id_db, mark_db, total_db, tspec, logger):
        """Init the server, grab the ID and Mark databases, and the test-spec
        """
        self.IDDB = id_db
        self.MDB = mark_db
        self.TDB = total_db
        self.testSpec = tspec
        self.logger = logger
        self.logger.info("Loading images and users.")
        # Load in the idgroup images and the pagegroup images
        self.loadPapers()
        # Load in the list of users who will run the client app.
        self.loadUsers()

    def loadUsers(self):
        """Load the users from json file, add them to the authority which
        handles authentication for us.
        """
        self.logger.info("Loading user list")
        # Look for the file.
        if os.path.exists("../resources/userList.json"):
            with open("../resources/userList.json") as data_file:
                # Load the users and pass them to the authority.
                self.userList = json.load(data_file)
                self.authority = Authority(self.userList)
                self.logger.info("Users = {}".format(list(self.userList.keys())))
        else:
            # Cannot find users - give error and quit out.
            self.logger.info(">>> Cannot find user/password file.")
            print("Where is user/password file?")
            quit()

    def reloadImages(self, password):
        """Reload all the grouped exams and all the page images.
        """
        # Check user is manager.
        if not self.authority.authoriseUser("Manager", password):
            return ["ERR", "You are not authorised to reload images"]
        self.logger.info("Reloading group images")
        # Read in the groups and images again.
        readExamsGrouped()
        findPageGroups()
        self.loadPapers()
        # Send acknowledgement back to manager.
        return ["ACK"]

    def reloadUsers(self, password):
        """Reload the user list."""
        # Check user is manager.
        if not self.authority.authoriseUser("Manager", password):
            return ["ERR", "You are not authorised to reload users"]
        self.logger.info("Reloading the user list")
        # Load in the user list and check against existing user list for differences
        if os.path.exists("../resources/userList.json"):
            with open("../resources/userList.json") as data_file:
                newUserList = json.load(data_file)
                # for each user in the new list..
                for u in newUserList:
                    if u not in self.userList:
                        # This is a new user - add them in.
                        self.userList[u] = newUserList[u]
                        self.authority.addUser(u, newUserList[u])
                        self.logger.info("New user = {}".format(u))
                # for each user in the old list..
                for u in self.userList:
                    if u not in newUserList:
                        # this user has been removed
                        self.logger.info("Removing user = {}".format(u))
                        # Anything out at user should go back on todo pile.
                        self.IDDB.resetUsersToDo(u)
                        self.MDB.resetUsersToDo(u)
                        # remove user's authorisation token.
                        self.authority.detoken(u)
        self.logger.info("Current user list = {}".format(list(self.userList.keys())))
        # return acknowledgement to manager.
        return ["ACK"]

    def proc_cmd(self, message):
        """Process the server command in the message
        Message should be a list [cmd, user, password, arg1, arg2, etc]
        Basic comands are handled in this function.
        More complicated ones are run as separate functions.
        """
        # convert the command in message[0] to a function-call
        # if cannot convert then exec msgError()
        pcmd = servCmd.get(message[0], "msgError")
        if message[0] == "PING":
            # Client has sent a ping to test if server is up
            # so we return an ACK
            return ["ACK"]
        elif message[0] == "AUTH":
            # Client is requesting authentication
            # message should be ['AUTH', user, password]
            # So we return their authentication token (if they are legit)
            return self.authoriseUser(*message[1:])
        elif message[0] == "RUSR":
            # Manager is requesting server reload users.
            # message should be ['RUSR', managerpwd]
            rv = self.reloadUsers(*message[1:])
            return rv
        elif message[0] == "RIMR":
            # Manager is requesting server reload images
            # message should be ['RIMR', managerpwd]
            rv = self.reloadImages(*message[1:])
            return rv
        else:
            # Otherwise client is making a normal request
            # should be ['CMD', user, token, arg1, arg2,...]
            # first check if user is authorised - check their authorisation token.
            if self.validate(message[1], message[2]):
                # user is authorised, so run their requested function
                return getattr(self, pcmd)(*message[1:])
            else:
<<<<<<< HEAD
                user = message[1]
                # only exception here is if user is closing.
                # if unauth'd user tries this, just ignore.
                if message[0] == "UCL":
                    self.logger.info(
                        ">>> User {} appears to be closing out more than once.".format(
                            user
                        )
                    )
                    return ["ACK"]
                # otherwise throw an "Unauth error" to client.
                self.logger.info(">>> Unauthorised attempt by user {}".format(user))
                print("Attempt by non-user to {}".format(message))
=======
                # user should be message[1]
                self.logger.info(
                    ">>> Unauthorised attempt by user {}".format(message[1])
                )
>>>>>>> 463f791c
                return ["ERR", "You are not an authorised user"]

    def authoriseUser(self, user, password, clientAPI):
        """When a user requests authorisation
        They have sent their name and password
        first check if they are a valid user
        if so then anything that is recorded as out with that user
        should be reset as todo.
        Then pass them back the authorisation token
        (the password is only checked on first authorisation - since slow)
        """
        if clientAPI != serverAPI:
            return [
                "ERR",
                'Plom API mismatch: client "{}" =/= server "{}". Server version is "{}"; please check you have the right client.'.format(
                    clientAPI, serverAPI, __version__
                ),
            ]

        if self.authority.authoriseUser(user, password):
            # On token request also make sure anything "out" with that user is reset as todo.
            self.IDDB.resetUsersToDo(user)
            self.MDB.resetUsersToDo(user)
            self.TDB.resetUsersToDo(user)
            self.logger.info("Authorising user {}".format(user))
            return ["ACK", self.authority.getToken(user)]
        else:
            return ["ERR", "You are not an authorised user"]

    def validate(self, user, token):
        """Check the user's token is valid"""
        return self.authority.validateToken(user, token)

    def loadPapers(self):
        """Load the IDgroup page images for identifying
        and the group-images for marking.
        The ID-images are stored in the IDDB, and the
        image for marking in the MDB.
        """
        self.logger.info("Adding IDgroups {}".format(sorted(examsGrouped.keys())))
        for t in sorted(examsGrouped.keys()):
            self.IDDB.addUnIDdExam(int(t), "t{:s}idg".format(t.zfill(4)))

        self.logger.info("Adding Total-images {}".format(sorted(examsGrouped.keys())))
        for t in sorted(examsGrouped.keys()):
            self.TDB.addUntotaledExam(int(t), "t{:s}idg".format(t.zfill(4)))

        self.logger.info("Adding TGVs {}".format(sorted(pageGroupsForGrading.keys())))
        for tgv in sorted(pageGroupsForGrading.keys()):
            # tgv is t1234g67v9
            t, pg, v = int(tgv[1:5]), int(tgv[6:8]), int(tgv[9])
            self.MDB.addUnmarkedGroupImage(t, pg, v, tgv, pageGroupsForGrading[tgv])

    def provideFile(self, fname):
        """Copy a file (temporarily) into the webdav for a client,
        and return the temp-filename to the client.
        """
        tfn = tempfile.NamedTemporaryFile(delete=False, dir=davDirectory)
        shutil.copy(fname, tfn.name)
        return os.path.basename(tfn.name)

    def claimFile(self, fname, subdir):
        """Once an image has been marked, the server copies the image
        back from the webdav and into markedPapers or appropriate
        subdirectory.
        """
        srcfile = os.path.join(davDirectory, fname)
        dstfile = os.path.join("markedPapers", subdir, fname)
        # Check if file already exists
        if os.path.isfile(dstfile):
            # backup the older file with a timestamp
            os.rename(
                dstfile,
                dstfile + ".regraded_at_" + datetime.now().strftime("%d_%H-%M-%S"),
            )
        # This should really use path-join.
        shutil.copy(srcfile, dstfile)
        # Copy with full name (not just directory) so can overwrite properly - else error on overwrite.

    def removeFile(self, davfn):
        """Once a file has been grabbed by the client, delete it from the webdav.
        """
        # delete file if present.
        fname = davDirectory + "/" + davfn
        if os.path.isfile(davDirectory + "/" + davfn):
            os.unlink(fname)

    def printToDo(self):
        """Ask each database to print the images that are still on
        the todo pile
        """
        self.IDDB.printToDo()
        self.MDB.printToDo()

    def printOutForMarking(self):
        """Ask the database to print the images that are currently
        out for marking
        """
        self.MDB.printOutForMarking()

    def printOutForIDing(self):
        """Ask the database to print the images that are currently
        out for identifying.
        """
        self.IDDB.printOutForIDing()

    def printMarked(self):
        """Ask the database to print the images that have been marked.
        """
        self.MDB.printIdentified()

    def printIdentified(self):
        """Ask the database to print the images that have been identified.
        """
        self.IDDB.printIdentified()

    def msgError(self, *args):
        """The client sent a strange message, so send back an error message.
        """
        return ["ERR", "Some sort of command error - what did you send?"]

    def IDrequestClassList(self, user, token):
        """The client requests the classlist, so the server copies
        the class list to the webdav and returns the temp webdav path
        to that file to the client.
        """
        return ["ACK", self.provideFile("../resources/classlist.csv")]

    def IDrequestPredictionList(self, user, token):
        return ["ACK", self.provideFile("../resources/predictionlist.csv")]

    def IDdoneWithFile(self, user, token, tfn):
        """The client acknowledges they got the file,
        so the server deletes it and sends back an ACK.
        """
        self.removeFile(tfn)
        return ["ACK"]

    def MgetPageGroupMax(self, user, token, pg, v):
        """When a marked-client logs on they need the max mark for the group
        they are marking. Check the (group/version) is valid and then send back
        the corresponding mark from the test spec.
        """
        iv = int(v)
        ipg = int(pg)
        if ipg < 1 or ipg > self.testSpec.getNumberOfGroups():
            return ["ERR", "Pagegroup out of range"]
        if iv < 1 or iv > self.testSpec.Versions:
            return ["ERR", "Version out of range"]
        # Send an ack with the max-mark for the pagegroup.
        return ["ACK", self.testSpec.Marks[ipg]]

    def IDdidntFinish(self, user, token, code):
        """User didn't finish IDing the image with given code. Tell the
        database to put this back on the todo-pile.
        """
        self.IDDB.didntFinish(user, code)
        # send back an ACK.
        return ["ACK"]

    def MdidntFinish(self, user, token, tgv):
        """User didn't finish marking the image with given code. Tell the
        database to put this back on the todo-pile.
        """
        self.MDB.didntFinish(user, tgv)
        # send back an ACK.
        return ["ACK"]

    def TdidntFinish(self, user, token, code):
        """User didn't finish totaling the image with given code. Tell the
        database to put this back on the todo-pile.
        """
        self.TDB.didntFinish(user, code)
        # send back an ACK.
        return ["ACK"]

    def userClosing(self, user, token):
        """Client is closing down their app, so remove the authorisation token
        """
        self.authority.detoken(user)
        return ["ACK"]

    def IDaskNextTask(self, user, token):
        """The client has asked for the next unidentified paper, so
        ask the database for its code and send back to the
        client.
        """
        # Get code of next unidentified image from the database
        give = self.IDDB.askNextTask(user)
        if give is None:
            return ["ERR", "No more papers"]
        else:
            # Send to the client
            return ["ACK", give]

    def IDclaimSpecificTask(self, user, token, code):
        if self.IDDB.giveSpecificTaskToClient(user, code):
            # return a successful claim
            return [
                "ACK",
                True,
                code,
                self.provideFile("{}/idgroup/{}.png".format(pathScanDirectory, code)),
            ]
        else:
            # return a fail claim - client will try again.
            return ["ACK", False]

    def IDprogressCount(self, user, token):
        """Send back current ID progress counts to the client"""
        return ["ACK", self.IDDB.countIdentified(), self.IDDB.countAll()]

    def IDreturnIDd(self, user, token, ret, sid, sname):
        """Client has ID'd the pageimage with code=ret, student-number=sid,
        and student-name=sname. Send the information to the database (which
        checks if that number has been used previously). If okay then send
        and ACK, else send an error that the number has been used.
        """
        if self.IDDB.takeIDImageFromClient(ret, user, sid, sname):
            return ["ACK"]
        else:
            return ["ERR", "That student number already used."]

    def IDgetAlreadyIDList(self, user, token):
        """When a id-client logs on they request a list of papers they have already IDd.
        Send back a textfile with list of TGVs.
        """
        idList = self.IDDB.buildIDList(user)
        # dump the list to file as json and then give file to client
        tfn = tempfile.NamedTemporaryFile()
        with open(tfn.name, "w") as outfile:
            json.dump(idList, outfile)
        # Send an ack with the file
        return ["ACK", self.provideFile(tfn.name)]

    def IDgetGroupImage(self, user, token, tgv):
        give = self.IDDB.getGroupImage(user, tgv)
        fname = "{}/idgroup/{}.png".format(pathScanDirectory, give)
        if fname is not None:
            return ["ACK", give, self.provideFile(fname), None]
        else:
            return ["ERR", "User {} is not authorised for tgv={}".format(user, tgv)]

    def MaskNextTask(self, user, token, pg, v):
        """The client has asked for the next unmarked paper, so
        ask the database for its code and send back to the
        client.
        """
        # Get code of next unidentified image from the database
        give = self.MDB.askNextTask(user, pg, v)
        if give is None:
            return ["ERR", "No more papers"]
        else:
            # Send to the client
            return ["ACK", give]

    def MclaimSpecificTask(self, user, token, code):
        retval = self.MDB.giveSpecificTaskToClient(user, code)
        # retval is either [False] or [True, give, fname, tag]
        if retval[0] is True:
            # copy the file into the webdav and tell client code / path.
            return ["ACK", True, retval[1], self.provideFile(retval[2]), retval[3]]
        else:
            # return a fail claim - client will try again.
            return ["ACK", False]

    def MprogressCount(self, user, token, pg, v):
        """Send back current marking progress counts to the client"""
        return ["ACK", self.MDB.countMarked(pg, v), self.MDB.countAll(pg, v)]

    def MdoneWithFile(self, user, token, filename):
        """Client acknowledges they got the file, so
        server deletes it from the webdav and sends an ack.
        """
        self.removeFile(filename)
        return ["ACK"]

    def MuserStillOwns(self, user, token, code):
        """Check that user still 'owns' the tgv = code"""
        if self.MDB.userStillOwnsTGV(code, user):
            return ["ACK"]
        else:
            return ["ERR", "You are no longer authorised to upload that tgv"]

    def MreturnMarked(
        self, user, token, code, mark, fname, pname, cname, mtime, pg, v, tags
    ):
        """Client has marked the pageimage with code, mark, annotated-file-name
        (which the client has uploaded to webdav), and spent mtime marking it.
        Send the information to the database and send an ack.
        """
        # sanity check that mark lies in [0,..,max]
        if int(mark) < 0 or int(mark) > self.testSpec.Marks[int(pg)]:
            # this should never happen.
            return ["ERR", "Assigned mark out of range. Contact administrator."]
        if not (
            code.startswith("t")
            and fname == "G{}.png".format(code[1:])
            and pname == "G{}.plom".format(code[1:])
            and cname == "G{}.json".format(code[1:])
        ):
            SLogger.info(
                "Rejected mismatched files from buggy client (user {}) for {}".format(
                    user, code
                )
            )
            return ["ERR", "Buggy client gave me the wrong files!  File a bug."]

        # move annoted file to right place with new filename
        self.claimFile(fname, "")
        self.claimFile(pname, "plomFiles")
        self.claimFile(cname, "commentFiles")
        # Should check the fname is valid png - just check header presently
        if imghdr.what(os.path.join("markedPapers", fname)) != "png":
            return ["ERR", "Misformed image file. Try again."]
        # now update the database
        self.MDB.takeGroupImageFromClient(
            code, user, mark, fname, pname, cname, mtime, tags
        )
        self.recordMark(user, mark, fname, mtime, tags)
        # return ack with current counts.
        return ["ACK", self.MDB.countMarked(pg, v), self.MDB.countAll(pg, v)]

    def recordMark(self, user, mark, fname, mtime, tags):
        """For test blah.png, we record, in blah.png.txt, as a backup
        the filename, mark, user, time, marking time and any tags.
        This is not used.
        """
        fh = open("./markedPapers/{}.txt".format(fname), "w")
        fh.write(
            "{}\t{}\t{}\t{}\t{}\t{}".format(
                fname,
                mark,
                user,
                datetime.now().strftime("%Y-%m-%d,%H:%M"),
                mtime,
                tags,
            )
        )
        fh.close()

    def MgetMarkedPaperList(self, user, token, pg, v):
        """When a marked-client logs on they request a list of papers they have already marked.
        Check the (group/version) is valid and then send back a textfile with list of TGVs.
        """
        iv = int(v)
        ipg = int(pg)
        if ipg < 1 or ipg > self.testSpec.getNumberOfGroups():
            return ["ERR", "Pagegroup out of range"]
        if iv < 1 or iv > self.testSpec.Versions:
            return ["ERR", "Version out of range"]
        markedList = self.MDB.buildMarkedList(user, pg, v)
        # dump the list to file as json and then give file to client
        tfn = tempfile.NamedTemporaryFile()
        with open(tfn.name, "w") as outfile:
            json.dump(markedList, outfile)
        # Send an ack with the file
        return ["ACK", self.provideFile(tfn.name)]

    def MgetGroupImages(self, user, token, tgv):
        give, fname, aname = self.MDB.getGroupImage(user, tgv)
        if fname is not None:
            if aname is not None:
                # plom file is same as annotated file just with suffix plom
                return [
                    "ACK",
                    give,
                    self.provideFile(fname),
                    self.provideFile("markedPapers/" + aname),
                    self.provideFile("markedPapers/plomFiles/" + aname[:-3] + "plom"),
                ]
            else:
                return ["ACK", give, self.provideFile(fname), None]
        else:
            return ["ERR", "Non-existant tgv={}".format(tgv)]

    def MsetTag(self, user, token, tgv, tag):
        if self.MDB.setTag(user, tgv, tag):
            return ["ACK"]
        else:
            return ["ERR", "Non-existant tgv={}".format(tgv)]

    def MgetWholePaper(self, user, token, testNumber):
        # client passes the tgv code of their current group image.
        # from this we infer the test number.
        files = self.MDB.getTestAll(testNumber)
        msg = ["ACK"]
        for f in files:
            msg.append(self.provideFile(f))
        return msg

    def MlatexThisText(self, user, token, fragmentFile):
        fragment = os.path.join(davDirectory, fragmentFile)
        tfn = tempfile.NamedTemporaryFile()
        if (
            subprocess.run(["python3", "latex2png.py", fragment, tfn.name]).returncode
            == 0
        ):
            msg = ["ACK", True, self.provideFile(tfn.name)]
        else:
            msg = ["ACK", False]
        return msg

    def TgetMaxMark(self, user, token):
        return ["ACK", sum(spec.Marks)]

    def TgotTest(self, user, token, test, tfn):
        """Client acknowledges they got the test pageimage, so server
        deletes it from the webdav and sends an ack.
        """
        self.removeFile(tfn)
        return ["ACK"]

    def TprogressCount(self, user, token):
        """Send back current total progress counts to the client"""
        return ["ACK", self.TDB.countTotaled(), self.TDB.countAll()]

    def TnextUntotaled(self, user, token):
        """The client has asked for the next untotaled paper, so
        ask the database for its code and then copy the appropriate file
        into the webdav and send code and the temp-webdav path back to the
        client.
        """
        # Get code of next unidentified image from the database
        give = self.TDB.giveTotalImageToClient(user)
        if give is None:
            return ["ERR", "No more papers"]
        else:
            # copy the file into the webdav and tell client the code and path
            return [
                "ACK",
                give,
                self.provideFile("{}/idgroup/{}.png".format(pathScanDirectory, give)),
            ]

    def TreturnTotaled(self, user, token, ret, value):
        """Client has totaled the pageimage with code=ret, total=value.
        Send the information to the database and return an ACK
        """
        self.TDB.takeTotalImageFromClient(ret, user, value)
        return ["ACK"]

    def TreturnAlreadyTotaled(self, user, token, ret, value):
        """ As per TReturnTotaled"""
        self.TDB.takeTotalImageFromClient(ret, user, value)
        return ["ACK"]

    def TgetAlreadyTotaledList(self, user, token):
        """When a total-client logs on they request a list of papers they have already totaled.
        Send back a textfile with list of TGVs.
        """
        tList = self.TDB.buildTotalList(user)
        # dump the list to file as json and then give file to client
        tfn = tempfile.NamedTemporaryFile()
        with open(tfn.name, "w") as outfile:
            json.dump(tList, outfile)
        # Send an ack with the file
        return ["ACK", self.provideFile(tfn.name)]

    def TdoneWithFile(self, user, token, tfn):
        """The client acknowledges they got the file,
        so the server deletes it and sends back an ACK.
        """
        self.removeFile(tfn)
        return ["ACK"]

    def TgetGroupImage(self, user, token, tgv):
        give = self.TDB.getGroupImage(user, tgv)
        fname = "{}/idgroup/{}.png".format(pathScanDirectory, give)
        if fname is not None:
            return ["ACK", give, self.provideFile(fname), None]
        else:
            return ["ERR", "User {} is not authorised for tgv={}".format(user, tgv)]


# # # # # # # # # # # #
# # # # # # # # # # # #


def checkPortFree(ip, port):
    """Test if the given port is free so server can use it
    for messaging and/or webdav.
    """
    # Create a socket.
    sock = socket.socket(socket.AF_INET, socket.SOCK_STREAM)
    # try to bind it to the IP and port.
    try:
        sock.bind((ip, port))
    except socket.error as err:
        if err.errno == errno.EADDRINUSE:
            return False
        else:
            SLogger.info(
                "There is some sort of ip/port error. Number = {}".format(err.errno)
            )
            print("There is some sort of ip/port error. Number = {}".format(err.errno))
            return False
    return True


def checkPorts():
    """Check that the messaging and webdav ports are free
    on the server.
    """
    if checkPortFree(serverInfo["server"], serverInfo["mport"]):
        SLogger.info("Messaging port is free and working.")
        print("Messaging port is free and working.")
    else:
        SLogger.info(
            "Problem with messaging port {} on server {}. "
            "Please check and try again.".format(
                serverInfo["mport"], serverInfo["server"]
            )
        )
        print(
            "Problem with messaging port {} on server {}. "
            "Please check and try again.".format(
                serverInfo["mport"], serverInfo["server"]
            )
        )
        exit(1)

    if checkPortFree(serverInfo["server"], serverInfo["wport"]):
        SLogger.info("Webdav port is free and working.")
        print("Webdav port is free and working.")
    else:
        SLogger.info(
            "Problem with webdav port {} on server {}. "
            "Please check and try again.".format(
                serverInfo["wport"], serverInfo["server"]
            )
        )
        print(
            "Problem with webdav port {} on server {}. "
            "Please check and try again.".format(
                serverInfo["wport"], serverInfo["server"]
            )
        )
        exit(1)


def checkDirectories():
    if not os.path.isdir("markedPapers"):
        os.mkdir("markedPapers")
    if not os.path.isdir("markedPapers/plomFiles"):
        os.mkdir("markedPapers/plomFiles")
    if not os.path.isdir("markedPapers/commentFiles"):
        os.mkdir("markedPapers/commentFiles")


print("Plom Server v{}: this is free software without warranty".format(__version__))
# Get the server information from file
getServerInfo()
# Check the server ports are free
checkPorts()
# check that markedPapers and subdirectories exist
checkDirectories()

# Create a temp directory for the webdav
tempDirectory = tempfile.TemporaryDirectory()
davDirectory = tempDirectory.name
# Give directory correct permissions.
os.system("chmod o-r {}".format(davDirectory))
SLogger.info("Webdav directory = {}".format(davDirectory))
# Fire up the webdav server.
try:
    webdavlog = open("webdav.log", "w+")
except:
    print("Cannot open webdav.log filehandle.")
    exit()
# consider using "-q" option since it reduces verbosity of log and only keeps warnings+errors.
cmd = "wsgidav -H {} -p {} --server cheroot -r {} -c ../resources/davconf.yaml".format(
    serverInfo["server"], serverInfo["wport"], davDirectory
)
davproc = subprocess.Popen(shlex.split(cmd), stdout=webdavlog, stderr=webdavlog)

# Read the test specification
spec = TestSpecification()
spec.readSpec()
# Read in the exams that have been grouped after
# scanning and the filenames of the group-images
# that need marking.
examsGrouped = {}
pageGroupsForGrading = {}
readExamsGrouped()
findPageGroups()

# Set up the classes for handling transactions with databases
# Pass them the loggers
theIDDB = IDDatabase(IDLogger)
theMarkDB = MarkDatabase(MarkLogger)
theTotalDB = TotalDatabase(TotalLogger)
# Fire up the server with both database client classes and the test-spec.
peon = Server(theIDDB, theMarkDB, theTotalDB, spec, SLogger)

try:
    # Run the server
    app = web.Application()
    app.add_routes(routes)
    web.run_app(app, ssl_context=sslContext, port=serverInfo["mport"])
except KeyboardInterrupt:
    pass

# # # # # # # # # # # #
# Close the webdav server
subprocess.Popen.kill(davproc)
SLogger.info("Webdav server closed")
print("Webdav server closed")
webdavlog.close()
# close the rest of the stuff
SLogger.info("Closing databases")
print("Closing databases")
theIDDB.saveIdentified()
theMarkDB.saveMarked()
theTotalDB.saveTotaled()<|MERGE_RESOLUTION|>--- conflicted
+++ resolved
@@ -288,7 +288,6 @@
                 # user is authorised, so run their requested function
                 return getattr(self, pcmd)(*message[1:])
             else:
-<<<<<<< HEAD
                 user = message[1]
                 # only exception here is if user is closing.
                 # if unauth'd user tries this, just ignore.
@@ -302,12 +301,6 @@
                 # otherwise throw an "Unauth error" to client.
                 self.logger.info(">>> Unauthorised attempt by user {}".format(user))
                 print("Attempt by non-user to {}".format(message))
-=======
-                # user should be message[1]
-                self.logger.info(
-                    ">>> Unauthorised attempt by user {}".format(message[1])
-                )
->>>>>>> 463f791c
                 return ["ERR", "You are not an authorised user"]
 
     def authoriseUser(self, user, password, clientAPI):

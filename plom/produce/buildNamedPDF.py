#!/usr/bin/env python3
# -*- coding: utf-8 -*-

__author__ = "Andrew Rechnitzer"
__copyright__ = "Copyright (C) 2019-2020 Andrew Rechnitzer and Colin Macdonald"
__credits__ = ["Andrew Rechnitzer", "Colin Macdonald"]
__license__ = "AGPL-3.0-or-later"
# SPDX-License-Identifier: AGPL-3.0-or-later

import csv
import os
from pathlib import Path
from multiprocessing import Pool
from tqdm import tqdm

from plom import specdir
from plom.db.examDB import PlomDB
from .mergeAndCodePages import make_PDF
from . import paperdir


# TODO: maybe functions in this module should expect classlist as an input?
# TODO: its a bit strange to be reading the class list here.
#
# TODO: even worse, the row indices are mapped to test numbers in a way that
# TODO: may not be obvious (the `confirmedNamed` fcn).  Needs some re-org.


def read_class_list():
    """Creates a dictionary of the students name and ids and returns it
    
    TODO: Perhaps this function should be reformatted

    Returns:
        dict -- A dictionary of the form {int: list[Str, Str]} with:
                - Index integer is the key
                - List of student id and student name is the value
    """
    students = {}
    # read in the classlist
    with open(Path(specdir) / "classlist.csv", newline="") as csvfile:
        red = csv.reader(csvfile, delimiter=",")
        next(red, None)
        k = 0
        for row in red:
            k += 1
            students[k] = [row[0], row[1]]

    return students


def _make_PDF(x):
    """A function that basically uses make_PDF from mergeAdCodePages.

    Arguments:
        x {tuple} --   
                        name {Str} -- Document Name
                        code {Str} -- 6 digit distinguished code for the document
                        length {int} -- Length of the document or number of pages
                        versions {int} -- Number of version of this Document
                        test {int} -- Test number based on the combination we have around (length ^ versions - initial pages) tests
                        page_versions {dict} -- A (int,int) dictionary representing the version of each page for this test
                        extra {dict} -- A (Str:Str) dictioary with student id and name (default: {None})

                        Example:
                        name: 'plomdemo', 
                        code: '980275', 
                        length: 6, 
                        versions: 2, 
                        test: 1, 
                        page_versions: {1: 1, 2: 1, 3: 1, 4: 1, 5: 1, 6: 1}, 
                        extra: {'id': '10050380', 'name': 'Fink, Iris'}              
    """
    make_PDF(*x)


def build_all_papers(spec, DB_file_name, named=False):
    """Builds the papers using _make_PDF.
    
    Based on `numberToName` this uses `_make_PDF` to create some
    papers with names stamped on the front as well as some papers without.

    Arguments:
        spec {dict} -- A dictionary embedding the exam info. This dictionary does not have a normal format.
                       Example below:
                       {
                       'name': 'plomdemo', 
                       'longName': 'Midterm Demo using Plom', 
                       'numberOfVersions': 2, 
                       'numberOfPages': 6, 
                       'numberToProduce': 20, 
                       'numberToName': 10, <--- This is typically zero 
                       'numberOfQuestions': 3, 
                       'privateSeed': '1001378822317872', 
                       'publicCode': '270385', 
                       'idPages': {'pages': [1]}, 
                       'doNotMark': {'pages': [2]}, 
                       'question': {
                           '1': {'pages': [3], 'mark': 5, 'select': 'shuffle'}, 
                           '2': {'pages': [4], 'mark': 10, 'select': 'fix'}, 
                           '3': {'pages': [5, 6], 'mark': 10, 'select': 'shuffle'} }
                          }
                       }

        DB_file_name {Str} -- Database file name path.

    Keyword Arguments:
        named {boolean} -- Whether the document is named or not. (default: {False})
    """

    if named and spec["numberToName"] > 0:
<<<<<<< HEAD
        students = readClassList()
    examDB = PlomDB(dbFilename)
    makePDFargs = []
    for t in range(1, spec["numberToProduce"] + 1):
        pv = examDB.getProducedPageVersions(t)
        if named and t <= spec["numberToName"]:
            d = {"id": students[t][0], "name": students[t][1]}
=======
        students = read_class_list()

    exam_DB = PlomDB(DB_file_name)

    make_PDF_args = []
    for paper_index in range(1, spec["numberToProduce"] + 1):
        page_version = exam_DB.getPageVersions(paper_index)

        if named and paper_index <= spec["numberToName"]:
            student_info = {
                "id": students[paper_index][0],
                "name": students[paper_index][1],
            }
>>>>>>> 9bb541d7
        else:
            student_info = None
        make_PDF_args.append(
            (
                spec["name"],
                spec["publicCode"],
                spec["numberOfPages"],
                spec["numberOfVersions"],
                paper_index,
                page_version,
                student_info,
            )
        )

    # Same as:
    # for x in make_PDF_args:
    #     make_PDF(*x)
    num_PDFs = len(make_PDF_args)
    with Pool() as pool:
        r = list(tqdm(pool.imap_unordered(_make_PDF, make_PDF_args), total=num_PDFs))


def confirm_processed(spec, DB_file_name):
    """A function that checks if the pdfs are created in the correct folder.

    Arguments:
        spec {type} -- A dictionary embedding the exam info. This dictionary does not have a normal format.
        DB_file_name {Str} -- Database file name path

    Raises:
        RuntimeError: Runtime error thrown if the pdf file is not found
    """

    exam_DB = PlomDB(DB_file_name)
    if spec["numberToName"] > 0:
        students = read_class_list()
    for paper_index in range(1, spec["numberToProduce"] + 1):
        # TODO: explain this better, we need to consider the nameless papers
        if paper_index <= spec["numberToName"]:
            PDF_file_name = Path(paperdir) / "exam_{}_{}.pdf".format(
                str(paper_index).zfill(4), students[paper_index][0]
            )
        else:
            PDF_file_name = Path(paperdir) / "exam_{}.pdf".format(
                str(paper_index).zfill(4)
            )

        # We will raise and error if the pdf file was not found
        if os.path.isfile(PDF_file_name):
            exam_DB.produceTest(paper_index)
        else:
            raise RuntimeError('Cannot find pdf for paper "{}"'.format(PDF_file_name))


def confirm_named(spec, DB_file_name):
    """Confirms that each paper in the spec has a corresponding PDF present.

    Arguments:
        spec {dict} -- A dictionary embedding the exam info. This dictionary does not have a normal format.
                          Example: See description for build_all_papers
        DB_file_name {Str} -- Database file name path

    Raises:
        RuntimeError: Runtime error thrown if the pdf file is not found
    """

    exam_DB = PlomDB(DB_file_name)
    if spec["numberToName"] > 0:
        students = read_class_list()
    for paper_index in range(1, spec["numberToProduce"] + 1):
        if paper_index <= spec["numberToName"]:
            PDF_file_name = Path(paperdir) / "exam_{}_{}.pdf".format(
                str(paper_index).zfill(4), students[paper_index][0]
            )
            if os.path.isfile(PDF_file_name):
                exam_DB.identifyTest(
                    paper_index, students[paper_index][0], students[paper_index][1]
                )
            else:
                raise RuntimeError(
                    'Cannot find pdf for paper "{}"'.format(PDF_file_name)
                )<|MERGE_RESOLUTION|>--- conflicted
+++ resolved
@@ -28,7 +28,7 @@
 
 def read_class_list():
     """Creates a dictionary of the students name and ids and returns it
-    
+
     TODO: Perhaps this function should be reformatted
 
     Returns:
@@ -53,7 +53,7 @@
     """A function that basically uses make_PDF from mergeAdCodePages.
 
     Arguments:
-        x {tuple} --   
+        x {tuple} --
                         name {Str} -- Document Name
                         code {Str} -- 6 digit distinguished code for the document
                         length {int} -- Length of the document or number of pages
@@ -63,20 +63,20 @@
                         extra {dict} -- A (Str:Str) dictioary with student id and name (default: {None})
 
                         Example:
-                        name: 'plomdemo', 
-                        code: '980275', 
-                        length: 6, 
-                        versions: 2, 
-                        test: 1, 
-                        page_versions: {1: 1, 2: 1, 3: 1, 4: 1, 5: 1, 6: 1}, 
-                        extra: {'id': '10050380', 'name': 'Fink, Iris'}              
+                        name: 'plomdemo',
+                        code: '980275',
+                        length: 6,
+                        versions: 2,
+                        test: 1,
+                        page_versions: {1: 1, 2: 1, 3: 1, 4: 1, 5: 1, 6: 1},
+                        extra: {'id': '10050380', 'name': 'Fink, Iris'}
     """
     make_PDF(*x)
 
 
 def build_all_papers(spec, DB_file_name, named=False):
     """Builds the papers using _make_PDF.
-    
+
     Based on `numberToName` this uses `_make_PDF` to create some
     papers with names stamped on the front as well as some papers without.
 
@@ -84,20 +84,20 @@
         spec {dict} -- A dictionary embedding the exam info. This dictionary does not have a normal format.
                        Example below:
                        {
-                       'name': 'plomdemo', 
-                       'longName': 'Midterm Demo using Plom', 
-                       'numberOfVersions': 2, 
-                       'numberOfPages': 6, 
-                       'numberToProduce': 20, 
-                       'numberToName': 10, <--- This is typically zero 
-                       'numberOfQuestions': 3, 
-                       'privateSeed': '1001378822317872', 
-                       'publicCode': '270385', 
-                       'idPages': {'pages': [1]}, 
-                       'doNotMark': {'pages': [2]}, 
+                       'name': 'plomdemo',
+                       'longName': 'Midterm Demo using Plom',
+                       'numberOfVersions': 2,
+                       'numberOfPages': 6,
+                       'numberToProduce': 20,
+                       'numberToName': 10, <--- This is typically zero
+                       'numberOfQuestions': 3,
+                       'privateSeed': '1001378822317872',
+                       'publicCode': '270385',
+                       'idPages': {'pages': [1]},
+                       'doNotMark': {'pages': [2]},
                        'question': {
-                           '1': {'pages': [3], 'mark': 5, 'select': 'shuffle'}, 
-                           '2': {'pages': [4], 'mark': 10, 'select': 'fix'}, 
+                           '1': {'pages': [3], 'mark': 5, 'select': 'shuffle'},
+                           '2': {'pages': [4], 'mark': 10, 'select': 'fix'},
                            '3': {'pages': [5, 6], 'mark': 10, 'select': 'shuffle'} }
                           }
                        }
@@ -109,15 +109,6 @@
     """
 
     if named and spec["numberToName"] > 0:
-<<<<<<< HEAD
-        students = readClassList()
-    examDB = PlomDB(dbFilename)
-    makePDFargs = []
-    for t in range(1, spec["numberToProduce"] + 1):
-        pv = examDB.getProducedPageVersions(t)
-        if named and t <= spec["numberToName"]:
-            d = {"id": students[t][0], "name": students[t][1]}
-=======
         students = read_class_list()
 
     exam_DB = PlomDB(DB_file_name)
@@ -131,7 +122,6 @@
                 "id": students[paper_index][0],
                 "name": students[paper_index][1],
             }
->>>>>>> 9bb541d7
         else:
             student_info = None
         make_PDF_args.append(

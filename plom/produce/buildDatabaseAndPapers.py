--- conflicted
+++ resolved
@@ -49,14 +49,9 @@
     try:
         spec = msgr.get_spec()
         pvmap = msgr.getGlobalPageVersionMap()
-<<<<<<< HEAD
 
         if number:
-            raw_classlist = msgr.IDrequestClasslist()
-=======
-        if spec["numberToName"] > 0:
             _classlist = msgr.IDrequestClasslist()
->>>>>>> c28ae47e
             # TODO: Issue #1646 mostly student number (w fallback)
             # TODO: but careful about identify_prenamed below which may need id
             classlist = [(x["id"], x["studentName"]) for x in _classlist]
@@ -71,10 +66,10 @@
         else:
 
             if spec["numberToName"] > 0:
-                raw_classlist = msgr.IDrequestClasslist()
+                _classlist = msgr.IDrequestClasslist()
                 # TODO: Issue #1646 mostly student number (w fallback)
                 # TODO: but careful about identify_prenamed below which may need id
-                classlist = [(x["id"], x["studentName"]) for x in classlist_raw]
+                classlist = [(x["id"], x["studentName"]) for x in _classlist]
                 print(
                     'Building {} pre-named papers and {} blank papers in "{}"...'.format(
                         spec["numberToName"],

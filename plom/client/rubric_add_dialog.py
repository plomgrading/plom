# SPDX-License-Identifier: AGPL-3.0-or-later
# Copyright (C) 2018-2021 Andrew Rechnitzer
# Copyright (C) 2018 Elvis Cai
# Copyright (C) 2019-2024 Colin B. Macdonald
# Copyright (C) 2020 Victoria Schuster
# Copyright (C) 2020 Vala Vakilian
# Copyright (C) 2021 Forest Kobayashi
# Copyright (C) 2024 Bryan Tanady

from __future__ import annotations

import re
import sys
from textwrap import shorten
from typing import Any

import arrow
from spellchecker import SpellChecker

if sys.version_info >= (3, 9):
    from importlib import resources
else:
    import importlib_resources as resources

from PyQt6.QtCore import Qt, QRegularExpression
from PyQt6 import QtGui
from PyQt6.QtGui import (
    QColor,
    QPixmap,
    QSyntaxHighlighter,
    QTextCharFormat,
    QRegularExpressionValidator,
    QTextCursor,
    QMouseEvent,
)


from PyQt6.QtWidgets import (
    QCheckBox,
    QLabel,
    QComboBox,
    QDialog,
    QDialogButtonBox,
    QFrame,
    QInputDialog,
    QFormLayout,
    QGridLayout,
    QHBoxLayout,
    QLineEdit,
    QMessageBox,
    QRadioButton,
    QToolButton,
    QSizePolicy,
    QSpacerItem,
    QSpinBox,
    QTextEdit,
    QVBoxLayout,
    QPushButton,
    QListWidget,
    QSplitter,
)

import plom.client.icons
from plom.misc_utils import next_in_longest_subsequence
from .useful_classes import InfoMsg, WarnMsg, SimpleQuestion


class SignedSB(QSpinBox):
    # add an explicit sign to spinbox and no 0
    # range is from -N,..,-1,1,...N
    # note - to fix #1561 include +/- N in this range.
    # else 1 point questions become very problematic
    def __init__(self, maxMark: int) -> None:
        super().__init__()
        self.setRange(-maxMark, maxMark)
        self.setValue(1)

    def stepBy(self, steps):
        self.setValue(self.value() + steps)
        # to skip 0.
        if self.value() == 0:
            self.setValue(self.value() + steps)

    def textFromValue(self, v) -> str:
        t = QSpinBox().textFromValue(v)
        if v > 0:
            return "+" + t
        else:
            return t


class SubstitutionsHighlighter(QSyntaxHighlighter):
    """Highlight tex prefix, parametric substitutions, and spelling mistakes."""

    def __init__(self, *args, **kwargs):
        # TODO: initial value of subs?
        self.subs = []
        super().__init__(*args, **kwargs)
        # TODO: see dynamic spellchecker, future work
        # self.wordRegEx = re.compile(r"\b([A-Za-z]{2,})\b")
        self.speller = SpellChecker(distance=1)

    def highlightBlock(self, text: str | None) -> None:
        self._highlight_prefix(text)
        # TODO: new MR for dynamic spellchecker
        # self._highlight_spelling(text)

    def _highlight_prefix(self, text: str | None):
        """Highlight tex prefix and matches in our substitution list.

        Args:
            text: the text to be highlighted.

        TODO: use colours from the palette?
        """
        if text is None:
            return
        # TODO: can we set a popup: "v2 value: 'x'"
        # reset format
        self.setFormat(0, len(text), QTextCharFormat())
        # highlight tex: at beginning
        if text.casefold().startswith("tex:"):
            self.setFormat(0, len("tex:"), QColor("grey"))
        # highlight parametric substitutions
        for s in self.subs:
            for match in re.finditer(s, text):
                # print(f"matched on {s} at {match.start()} to {match.end()}!")
                frmt = QTextCharFormat()
                frmt.setForeground(QColor("teal"))
                # TODO: not sure why this doesn't work?
                # frmt.setToolTip('v2 subs: "TODO"')
                self.setFormat(match.start(), match.end() - match.start(), frmt)

    # def _highlight_spelling(self, text: str | None):
    #     """Highlight spelling mistakes with red squiggle line.
    #
    #     TODO: Currently unused, pending testing and review in new MR.
    #
    #     Args:
    #         text: the text to be highlighted.
    #     """
    #     if text is None:
    #         return
    #
    #     self.misspelledFormat = QTextCharFormat()
    #     self.misspelledFormat.setUnderlineStyle(
    #         QTextCharFormat.UnderlineStyle.SpellCheckUnderline
    #     )  # Platform and theme dependent
    #     self.misspelledFormat.setUnderlineColor(QColor("red"))
    #
    #     for word_object in self.wordRegEx.finditer(text):
    #         if word_object.group() != "tex" and word_object.group().isalpha():
    #             most_likely_word = self.speller.correction(word_object.group())
    #
    #             if most_likely_word and most_likely_word != word_object.group():
    #                 self.setFormat(
    #                     word_object.start(),
    #                     word_object.end() - word_object.start(),
    #                     self.misspelledFormat,
    #                 )

    def setSubs(self, subs):
        self.subs = subs
        self.rehighlight()


class CorrectionWidget(QFrame):
    def __init__(self):
        """Constructor of the QFrame showing spelling correction suggestions."""
        super().__init__()
        self.speller = SpellChecker(distance=1)
        self.list_widget = QListWidget()
        self.setFrameShape(QFrame.Shape.StyledPanel)
        self.list_widget.doubleClicked.connect(self.replace_word_from_correction_list)

        self.init_ui()

        # Only show the widget when it's not empty
        self.hide()

    def init_ui(self):
        self.label = QLabel("Suggestions:")
        buttons = QDialogButtonBox(
            QDialogButtonBox.StandardButton.Apply
            | QDialogButtonBox.StandardButton.Cancel
        )

        buttons.button(QDialogButtonBox.StandardButton.Apply).clicked.connect(
            self.replace_word_from_correction_list
        )
        buttons.rejected.connect(self.close)

        # Layouts
        v_layout = QVBoxLayout()
        v_layout.addWidget(self.label)
        v_layout.addWidget(self.list_widget)

        h_layout = QHBoxLayout()
        h_layout.addStretch()
        v_layout.addLayout(h_layout)
        self.setLayout(v_layout)

        h_layout.addWidget(buttons)

    def set_selected_word(self, selected_word: str, cursor: QTextCursor):
        """Request spelling correction for the selected word.

        Args:
            selected_word: the word that will be requested for
            spelling corrections.

            cursor: the text cursor location in WideTextEdit text box.
        """
        self.selected_word = selected_word
        self.cursor_position = cursor
        self.update_suggestions()

    def update_suggestions(self):
        """Update the spelling correction suggestion list."""
        self.list_widget.clear()
        suggestions = self.speller.candidates(self.selected_word)
        capitalized = self.selected_word.istitle()

        # Most probable candidate is set as the first item.
        if suggestions:
            most_probable_candidate = self.speller.correction(self.selected_word)
            if capitalized:
                self.list_widget.addItem(most_probable_candidate.capitalize())
            else:
                self.list_widget.addItem(most_probable_candidate)

            for suggestion in suggestions:
                if suggestion != most_probable_candidate:
                    if capitalized:
                        self.list_widget.addItem(suggestion.capitalize())
                    else:
                        self.list_widget.addItem(suggestion)

        # the first item in the list is the default chosen correction.
        self.list_widget.setCurrentRow(0)
        if self.list_widget.count() > 0:
            self.show()
        else:
            self.hide()

    def replace_word_from_correction_list(self):
        """Replace the selected text with the chosen correction option."""
        selected_items = self.list_widget.selectedItems()
        if not selected_items:
            QMessageBox.warning(
                self, "No Selection", "Please select an option for correction."
            )
            return
        selected_correction = selected_items[0].text()
        cursor = self.cursor_position
        cursor.beginEditBlock()
        cursor.removeSelectedText()
        cursor.insertText(selected_correction)
        cursor.endEditBlock()
        self.close()


class WideTextEdit(QTextEdit):
    """Just like QTextEdit but with hacked sizeHint() to be wider.

    Also, hacked to ignore shift-enter.
    """

    def __init__(self):
        super().__init__()
        self.speller = SpellChecker(distance=1)
<<<<<<< HEAD
        self.mouseDoubleClickEvent = self.on_double_click
=======

    def mouseDoubleClickEvent(self, event: QMouseEvent | None) -> None:
        """Handle double left-click event.

        Only pops up the spelling corrections if the most likely
        replacement word is different from the selected text, and the
        selected text is not empty.

        Note: Ignore the word "tex" and non alphabetical.

        Raises:
            RunTimeError if the AddRubricBox dialog is uninitialized.
        """
        if not event:
            return
        if event.button() == Qt.MouseButton.LeftButton:
            super().mouseDoubleClickEvent(event)
            selected_text = self.textCursor().selectedText()
            best_correction = self.speller.correction(selected_text)
            if (
                selected_text.isalpha()
                and selected_text != "tex"
                and len(selected_text)
                and best_correction
                and best_correction != selected_text
            ):
                # The first parent is QSplitter
                splitter = self.parentWidget()
                if splitter:
                    rubric_dialog = splitter.parentWidget()
                else:
                    raise RuntimeError(
                        "Rubric Box Dialog is unexpectedly uninitialized"
                    )

                if isinstance(rubric_dialog, AddRubricBox):
                    rubric_dialog.correction_widget.set_selected_word(
                        selected_text, self.textCursor()
                    )
>>>>>>> 512de8f8

    def sizeHint(self):
        sz = super().sizeHint()
        sz.setWidth(sz.width() * 2)
        return sz

    def keyPressEvent(self, e: QtGui.QKeyEvent | None) -> None:
        if e is not None:
            if e.modifiers() == Qt.KeyboardModifier.ShiftModifier and (
                e.key() == Qt.Key.Key_Return or e.key() == Qt.Key.Key_Enter
            ):
                e.ignore()
                return

            # Reset formatting, otherwise it can unexpectedly adopt the
            # red squiggle line while backspacing.
            # TODO: Decide whether reset format for any key or only backspace
            # What should happen when text is inputted in the middle of
            # the highlighted text?.
            elif e.key() == Qt.Key.Key_Backspace:
                super().keyPressEvent(e)
                self.setCurrentCharFormat(QTextCharFormat())
                return

        super().keyPressEvent(e)

<<<<<<< HEAD
    def on_double_click(self, event: QMouseEvent):
        """Handle double left-click event.

        Only pops up the spelling corrections if the most likely
        replacement word is different from the selected text, and the
        selected text is not empty.

        Note: Ignore the word "tex" and non alphabetical.

        Raises:
            RunTimeError if the AddRubricBox dialog is uninitialized.
        """
        if event.button() == Qt.MouseButton.LeftButton:
            super().mouseDoubleClickEvent(event)
            selected_text = self.textCursor().selectedText()
            best_correction = self.speller.correction(selected_text)
            if (
                selected_text.isalpha()
                and selected_text != "tex"
                and len(selected_text)
                and best_correction
                and best_correction != selected_text
            ):
                # The first parent is QSplitter
                splitter = self.parentWidget()
                if splitter:
                    rubric_dialog = splitter.parentWidget()
                else:
                    raise RuntimeError(
                        "Rubric Box Dialog is unexpectedly uninitialized"
                    )

                if isinstance(rubric_dialog, AddRubricBox):
                    rubric_dialog.correction_widget.set_selected_word(
                        selected_text, self.textCursor()
                    )

=======
>>>>>>> 512de8f8
    def highlight_text(self) -> None:
        """Underline the texts that are suspected for spelling mistake.

        The text is underlined with red squiggle line when the most likely
        replacement word is not an empty text and is different from the
        selected text.

        Note: Ignore "tex" and non alphabetical.
        """
        cursor = QTextCursor(self.document())
        cursor.select(QTextCursor.SelectionType.Document)
        cursor.setCharFormat(QTextCharFormat())
        cursor.beginEditBlock()

        # Create a QTextCharFormat for formatting
        format = QTextCharFormat()
        format.setUnderlineStyle(QTextCharFormat.UnderlineStyle.SpellCheckUnderline)
        format.setUnderlineColor(QColor("red"))

        start_position = 0
        cursor.setPosition(start_position)
        selected_text = " "
        while not cursor.atEnd():
            cursor.movePosition(
                QTextCursor.MoveOperation.EndOfWord,
                QTextCursor.MoveMode.KeepAnchor,
            )
            selected_text = cursor.selectedText()
            best_correction = self.speller.correction(selected_text)
            if (
                selected_text.isalpha()
                and selected_text != "tex"
                and best_correction
                and best_correction != selected_text
            ):
                cursor.mergeCharFormat(format)
            cursor.movePosition(
                QTextCursor.MoveOperation.NextWord, QTextCursor.MoveMode.MoveAnchor
            )

        cursor.endEditBlock()
        self.setCurrentCharFormat(QTextCharFormat())


class AddRubricBox(QDialog):
    def __init__(
        self,
        parent,
        username,
        maxMark,
        question_number,
        question_label,
        version,
        maxver,
        com=None,
        *,
        groups=[],
        reapable=[],
        experimental=False,
        add_to_group=None,
    ):
        """Initialize a new dialog to edit/create a comment.

        Args:
            parent (QWidget): the parent window.
            username (str): who is creating this rubric or who is
                modifying this rubric.
            maxMark (int)
            question_number (int)
            question_label (str)
            version (int)
            maxver (int)
            com (dict/None): if None, we're creating a new rubric.
                Otherwise, this has the current comment data.

        Keyword Args:
            groups (list): optional list of existing/recommended group
                names that the rubric could be added to.
            add_to_group (str/None): preselect this group in the scope
                settings when creating a new rubric.  This must be one
                of the `groups` list above.
            reapable (list): these are used to "harvest" plain 'ol text
                annotations and morph them into comments.
            experimental (bool): whether to enable experimental or advanced
                features.

        Raises:
            none expected!
        """
        super().__init__(parent)

        self.use_experimental_features = experimental
        self.question_number = question_number
        self.version = version
        self.maxver = maxver
        self._username = username

        self._is_edit = False
        if com:
            self._is_edit = True

        if self.is_edit():
            self.setWindowTitle("Modify rubric")
        else:
            self.setWindowTitle("Add new rubric")

        self.reapable_CB = QComboBox()
        self.TE = WideTextEdit()
        self.correction_widget = CorrectionWidget()
        self.splitter = QSplitter(Qt.Orientation.Horizontal)
        self.splitter.addWidget(self.TE)
        self.splitter.addWidget(self.correction_widget)

        self.hiliter = SubstitutionsHighlighter(self.TE)
        self.relative_value_SB = SignedSB(maxMark)
        self.TEtag = QLineEdit()
        self.TEmeta = WideTextEdit()
        # cannot edit these
        self.label_rubric_id = QLabel("Will be auto-assigned")
        self.last_modified_label = QLabel()

        sizePolicy = QSizePolicy(
            QSizePolicy.Policy.Expanding, QSizePolicy.Policy.MinimumExpanding
        )
        sizePolicy.setVerticalStretch(3)
        self.TE.setSizePolicy(sizePolicy)
        sizePolicy = QSizePolicy(
            QSizePolicy.Policy.Expanding, QSizePolicy.Policy.Expanding
        )
        sizePolicy.setVerticalStretch(1)
        self.TEmeta.setSizePolicy(sizePolicy)

        flay = QFormLayout()
        flay.addRow("Text", self.splitter)
        lay = QHBoxLayout()
        lay.addItem(
            QSpacerItem(
                32, 10, QSizePolicy.Policy.MinimumExpanding, QSizePolicy.Policy.Minimum
            )
        )
        lay.addWidget(self.reapable_CB)
<<<<<<< HEAD
        if self.use_experimental_features:
            _ = QPushButton("Check Spelling")
            _.clicked.connect(self.TE.highlight_text)
            lay.addWidget(_)
=======
        reapable_layout = lay

        self.spell_checker = QPushButton("Check Spelling")
        self.spell_checker.clicked.connect(self.TE.highlight_text)
        lay.addWidget(self.spell_checker)

>>>>>>> 512de8f8
        flay.addRow("", lay)

        frame = QFrame()
        vlay = QVBoxLayout(frame)
        vlay.setContentsMargins(0, 0, 0, 0)
        b = QRadioButton("neutral")
        b.setToolTip("more of a comment, this rubric does not change the mark")
        b.setChecked(True)
        vlay.addWidget(b)
        self.typeRB_neutral = b
        lay = QHBoxLayout()
        b = QRadioButton("relative")
        b.setToolTip("changes the mark up or down by some number of points")
        lay.addWidget(b)
        self.typeRB_relative = b
        # lay.addWidget(self.DE)
        lay.addWidget(self.relative_value_SB)
        self.relative_value_SB.valueChanged.connect(b.click)
        # self.relative_value_SB.clicked.connect(b.click)
        lay.addItem(
            QSpacerItem(16, 10, QSizePolicy.Policy.Minimum, QSizePolicy.Policy.Minimum)
        )
        lay.addItem(
            QSpacerItem(
                48, 10, QSizePolicy.Policy.Expanding, QSizePolicy.Policy.Minimum
            )
        )
        vlay.addLayout(lay)

        hlay = QHBoxLayout()
        b = QRadioButton("absolute")
        abs_tooltip = "Indicates a score as a part of a maximum possible amount"
        b.setToolTip(abs_tooltip)
        hlay.addWidget(b)
        self.typeRB_absolute = b
        _ = QSpinBox()
        _.setRange(0, maxMark)
        _.setValue(0)
        _.valueChanged.connect(b.click)
        # _.clicked.connect(b.click)
        hlay.addWidget(_)
        self.abs_value_SB = _
        _ = QLabel("out of")
        _.setToolTip(abs_tooltip)
        # _.clicked.connect(b.click)
        hlay.addWidget(_)
        _ = QSpinBox()
        _.setRange(0, maxMark)
        _.setValue(maxMark)
        _.valueChanged.connect(b.click)
        # _.clicked.connect(b.click)
        hlay.addWidget(_)
        self.abs_out_of_SB = _
        hlay.addItem(
            QSpacerItem(
                48, 10, QSizePolicy.Policy.Expanding, QSizePolicy.Policy.Minimum
            )
        )
        vlay.addLayout(hlay)
        flay.addRow("Marks", frame)

        # scope
        self.scopeButton = QToolButton()
        self.scopeButton.setCheckable(True)
        self.scopeButton.setChecked(False)
        self.scopeButton.setAutoRaise(True)
        self.scopeButton.setText("Scope")
        self.scopeButton.setToolButtonStyle(Qt.ToolButtonStyle.ToolButtonTextBesideIcon)
        self.scopeButton.clicked.connect(self.toggle_scope_elements)
        frame = QFrame()
        frame.setFrameStyle(QFrame.Shape.StyledPanel)
        self.scope_frame = frame
        flay.addRow(self.scopeButton, frame)
        vlay = QVBoxLayout(frame)
        cb = QCheckBox(
            f'specific to question "{question_label}" (index {question_number})'
        )
        cb.setEnabled(False)
        cb.setChecked(True)
        vlay.addWidget(cb)
        # For the future, once implemented:
        # label = QLabel("Specify a list of question indices to share this rubric.")
        # label.setWordWrap(True)
        # vlay.addWidget(label)
        vlay.addWidget(QLabel("<hr>"))
        lay = QHBoxLayout()
        cb = QCheckBox("specific to version(s)")
        cb.stateChanged.connect(self.toggle_version_specific)
        lay.addWidget(cb)
        self.version_specific_cb = cb
        le = QLineEdit()

        # Regular expression: to be kept in-sync with get_versions_list()
        #
        #   whitespace only or...
        #       ╭─┴─╮
        re = r"(^\s*$|^\s*(\d+\s*,\s*)*(\d+)\s*$)"
        #             │   ╰──┬───────╯│╰─┬─╯└ trailing whitespace
        #             │      │        │  └ final number
        #             │      │        └ can repeat
        #             │      └ number and comma
        #             └ leading whitespace
        #
        # "1, 2,3" acceptable; "1,2, " intermediate; ",2" unacceptable
        le.setValidator(QRegularExpressionValidator(QRegularExpression(re), self))
        lay.addWidget(le)
        self.version_specific_le = le
        space = QSpacerItem(
            48, 10, QSizePolicy.Policy.Expanding, QSizePolicy.Policy.Minimum
        )
        self.version_specific_space = space
        lay.addItem(space)
        vlay.addLayout(lay)
        if maxver > 1:
            s = "<p>By default, rubrics are shared between versions of a question.<br />"
            s += "You can also parameterize using version-specific substitutions.</p>"
        else:
            s = "<p>By default, rubrics are shared between versions of a question.</p>"
        vlay.addWidget(QLabel(s))
        self._param_grid = QGridLayout()  # placeholder
        vlay.addLayout(self._param_grid)
        vlay.addWidget(QLabel("<hr>"))
        hlay = QHBoxLayout()
        self.group_checkbox = QCheckBox("Associate with the group ")
        hlay.addWidget(self.group_checkbox)
        b = QComboBox()
        # b.setEditable(True)
        # b.setDuplicatesEnabled(False)
        b.addItems(groups)
        b.setMinimumContentsLength(5)
        # changing the group ticks the group checkbox
        b.activated.connect(lambda: self.group_checkbox.setChecked(True))
        hlay.addWidget(b)
        self.group_combobox = b
        b = QToolButton(text="➕")
        b.setToolTip("Add new group")
        b.setAutoRaise(True)
        b.clicked.connect(self.add_new_group)
        self.group_add_btn = b
        hlay.addWidget(b)
        # b = QToolButton(text="➖")
        # b.setToolTip("Delete currently-selected group")
        # b.setAutoRaise(True)
        # hlay.addWidget(b)
        hlay.addItem(
            QSpacerItem(
                48, 10, QSizePolicy.Policy.Expanding, QSizePolicy.Policy.Minimum
            )
        )
        b = QToolButton(text="What are groups?")
        b.setAutoRaise(True)
        msg = """<p>Groups are intended for multi-part questions.
              For example, you could make groups &ldquo;(a)&rdquo;,
              &ldquo;(b)&rdquo; and &ldquo;(c)&rdquo;.
              Some tips:</p>
            <ul>
            <li><b>This is a new feature:</b> you may want to discuss
              with your team before using groups.</li>
            <li>Groups create automatic tabs, shared with other users.
              <b>Other users may need to click the &ldquo;sync&rdquo; button.</b>
            </li>
            <li>Making a rubric <em>exclusive</em> means it cannot be used alongside
              others from the same exclusion group.</li>
            <li>Groups will disappear automatically if there are no
              rubrics in them.</li>
            <ul>
        """
        b.clicked.connect(lambda: InfoMsg(self, msg).exec())
        hlay.addWidget(b)
        vlay.addLayout(hlay)
        hlay = QHBoxLayout()
        hlay.addItem(
            QSpacerItem(24, 10, QSizePolicy.Policy.Minimum, QSizePolicy.Policy.Minimum)
        )
        # TODO: note default for absolute rubrics?  (once it is the default)
        c = QCheckBox("Exclusive in this group (at most one such rubric can be placed)")
        hlay.addWidget(c)
        self.group_excl = c
        self.group_checkbox.toggled.connect(lambda x: self.group_excl.setEnabled(x))
        self.group_checkbox.toggled.connect(lambda x: self.group_combobox.setEnabled(x))
        self.group_checkbox.toggled.connect(lambda x: self.group_add_btn.setEnabled(x))
        # TODO: connect self.typeRB_neutral etc change to check/uncheck the exclusive button
        self.group_excl.setChecked(False)
        self.group_excl.setEnabled(False)
        self.group_combobox.setEnabled(False)
        self.group_add_btn.setEnabled(False)
        self.group_checkbox.setChecked(False)
        vlay.addLayout(hlay)
        self.toggle_version_specific()
        self.toggle_scope_elements()

        # TODO: in the future?
        flay.addRow("Tags", self.TEtag)
        self.TEtag.setEnabled(False)
        flay.addRow("Meta", self.TEmeta)

        flay.addRow("Rubric ID", self.label_rubric_id)
        flay.addRow("", self.last_modified_label)

        buttons = QDialogButtonBox(
            QDialogButtonBox.StandardButton.Ok | QDialogButtonBox.StandardButton.Cancel
        )

        vlay = QVBoxLayout()
        vlay.addLayout(flay)
        vlay.addWidget(buttons)
        self.setLayout(vlay)

        # set up widgets
        buttons.accepted.connect(self.accept)
        buttons.rejected.connect(self.reject)
        if reapable:
            self.reapable_CB.addItem("")
            reaplabels = [shorten(x.strip(), 42, placeholder="...") for x in reapable]
            self.reapable_CB.addItems(reaplabels)
            self._list_of_reapables = reapable
            self.reapable_CB.setToolTip("Choose existing text from page")
        else:
<<<<<<< HEAD
            self.reapable_CB.setEnabled(False)
            self.reapable_CB.setToolTip(
                "Choose existing text from page (none available)"
            )
=======
            for i in range(reapable_layout.count()):
                w = reapable_layout.itemAt(i).widget()
                if w and w != self.spell_checker:
                    w.setEnabled(False)
>>>>>>> 512de8f8
        # Set up TE and CB so that when CB changed, text is updated
        self.reapable_CB.currentIndexChanged.connect(self.changedReapableCB)

        # the rubric may have fields we don't modify: keep a copy around
        self._old_rubric = {} if not com else com.copy()
        params = []
        # If supplied with current text/delta then set them
        if com:
            if com["text"]:
                self.TE.clear()
                self.TE.insertPlainText(com["text"])
            self.TEmeta.insertPlainText(com.get("meta", ""))
            if com["kind"]:
                if com["kind"] == "neutral":
                    self.typeRB_neutral.setChecked(True)
                elif com["kind"] == "relative":
                    self.relative_value_SB.setValue(int(com["value"]))
                    self.typeRB_relative.setChecked(True)
                elif com["kind"] == "absolute":
                    self.abs_value_SB.setValue(int(com["value"]))
                    self.abs_out_of_SB.setValue(int(com["out_of"]))
                    self.typeRB_absolute.setChecked(True)
                else:
                    raise RuntimeError(f"unexpected kind in {com}")
            if com.get("id"):
                self.label_rubric_id.setText(str(com["id"]))
            s = f'Created by {com.get("username", "unknown")}'
            lastmod = com.get("last_modified", "unknown")
            # Note sure if would be None but seems harmless (or no more harmful
            # than "unknown" sentintel from legacy anyway)
            if lastmod is not None and lastmod != "unknown":
                rev = com.get("revision", 0)
                s += f", revision {rev}"
                if rev > 0:
                    s += f", last modified {arrow.get(lastmod).humanize()}"
                    s += f' by {com["modified_by_username"]}'
            self.last_modified_label.setText(s)
            self.last_modified_label.setWordWrap(True)
            if com.get("versions"):
                self.version_specific_cb.setChecked(True)
                self.version_specific_le.setText(
                    ", ".join(str(x) for x in com["versions"])
                )
            params = com.get("parameters", [])
            tags = com.get("tags", "").split()
            # TODO: Python >= 3.9: t.removeprefix("exclusive:")
            exclusive_tags = [
                t[len("exclusive:") :] for t in tags if t.startswith("exclusive:")
            ]
            group_tags = [t[len("group:") :] for t in tags if t.startswith("group:")]

            if len(group_tags) == 0:
                self.group_checkbox.setChecked(False)
            elif len(group_tags) == 1:
                self.group_checkbox.setChecked(True)
                (g,) = group_tags
                if g not in groups:
                    self.group_combobox.insertItem(-1, g)
                self.group_combobox.setCurrentText(g)
            else:
                self.group_checkbox.setCheckState(Qt.CheckState.PartiallyChecked)
                self.group_combobox.setEnabled(False)

            if len(exclusive_tags) == 0:
                self.group_excl.setChecked(False)
            elif len(exclusive_tags) == 1:
                self.group_excl.setChecked(True)
            else:
                self.group_excl.setCheckState(Qt.CheckState.PartiallyChecked)

            if not group_tags and not exclusive_tags:
                pass
            elif len(group_tags) == 1 and not exclusive_tags:
                (g,) = group_tags
                tags.remove(f"group:{g}")
            elif len(group_tags) == 1 and group_tags == exclusive_tags:
                (g,) = group_tags
                (excl,) = exclusive_tags
                tags.remove(f"exclusive:{excl}")
                tags.remove(f"group:{g}")
            else:
                # not UI representable: disable UI controls
                self.group_checkbox.setEnabled(False)
                self.group_combobox.setEnabled(False)
                self.group_excl.setEnabled(False)
                self.TEtag.setEnabled(True)
            # repack the tags
            self.TEtag.setText(" ".join(tags))

        else:
            self.TE.setPlaceholderText(
                "Your rubric must contain some text.\n\n"
                'Prepend with "tex:" to use latex.\n\n'
                "You can harvest existing text from the page.\n\n"
                'Change "Marks" below to associate a point-change.'
            )
            self.TEtag.setPlaceholderText(
                "Currently not user-editable, used for grouping."
            )
            self.TEmeta.setPlaceholderText(
                "Notes about this rubric such as hints on when to use it.\n\n"
                "Not shown to student!"
            )
            self.last_modified_label.setText(
                f"You ({self._username}) are creating a new rubric"
            )
            if add_to_group:
                assert add_to_group in groups, f"{add_to_group} not in groups={groups}"
                self.group_checkbox.setChecked(True)
                self.group_combobox.setCurrentText(add_to_group)
                # show the user we did this by opening the scope panel
                self.scopeButton.animateClick()
        self.subsRemakeGridUI(params)
        self.hiliter.setSubs([x for x, _ in params])

    def is_edit(self):
        """Answer true if we are editing a rubric (rather than making a new one)."""
        return self._is_edit

    def subsMakeGridUI(self, params):
        maxver = self.maxver
        grid = QGridLayout()
        nr = 0
        if params:
            for v in range(maxver):
                grid.addWidget(QLabel(f"ver {v + 1}"), nr, v + 1)
            nr += 1

        def _func_factory(zelf, i):
            def f():
                zelf.subsRemoveRow(i)

            return f

        for i, (param, values) in enumerate(params):
            w = QLineEdit(param)
            # w.connect...  # TODO: redo syntax highlighting?
            grid.addWidget(w, nr, 0)
            for v in range(maxver):
                w = QLineEdit(values[v])
                w.setPlaceholderText(f"<value for ver{v + 1}>")
                grid.addWidget(w, nr, v + 1)
            b = QToolButton(text="➖")  # \N{Minus Sign}
            b.setToolTip("remove this parameter and values")
            b.setAutoRaise(True)
            f = _func_factory(self, i)
            b.pressed.connect(f)
            grid.addWidget(b, nr, maxver + 1)
            nr += 1

        if params:
            b = QToolButton(text="➕ add another")
        else:
            b = QToolButton(text="➕ add a parameterized substitution")
        b.setAutoRaise(True)
        b.pressed.connect(self.subsAddRow)
        b.setToolTip("Inserted at cursor point; highlighted text as initial value")
        self.addParameterButton = b
        grid.addWidget(b, nr, 0)
        nr += 1
        return grid

    def subsAddRow(self):
        params = self.get_parameters()
        current_param_names = [p for p, _ in params]
        # find a new parameter name not yet used
        n = 1
        while True:
            new_param = "{param" + str(n) + "}"
            new_param_alt = f"<param{n}>"
            if (
                new_param not in current_param_names
                and new_param_alt not in current_param_names
            ):
                break
            n += 1
        if self.TE.toPlainText().casefold().startswith("tex:"):
            new_param = new_param_alt

        # we insert the new parameter at the cursor/selection
        tc = self.TE.textCursor()
        # save the selection as the new parameter value for this version
        values = ["" for _ in range(self.maxver)]
        if tc.hasSelection():
            values[self.version - 1] = tc.selectedText()
        params.append([new_param, values])
        self.hiliter.setSubs([x for x, _ in params])
        self.TE.textCursor().insertText(new_param)
        self.subsRemakeGridUI(params)

    def subsRemoveRow(self, i=0):
        params = self.get_parameters()
        params.pop(i)
        self.hiliter.setSubs([x for x, _ in params])
        self.subsRemakeGridUI(params)

    def subsRemakeGridUI(self, params):
        # discard the old grid and sub in a new one
        idx = self.scope_frame.layout().indexOf(self._param_grid)
        # print(f"discarding old grid at layout index {idx} to build new one")
        layout = self.scope_frame.layout().takeAt(idx)
        for i in reversed(range(layout.count())):
            layout.itemAt(i).widget().deleteLater()
        layout.deleteLater()
        grid = self.subsMakeGridUI(params)
        # self.scope_frame.layout().addLayout(grid)
        self.scope_frame.layout().insertLayout(idx, grid)
        self._param_grid = grid

    def get_parameters(self) -> list[tuple[str, list[str]]]:
        """Extract the current parametric values from the UI."""
        idx = self.scope_frame.layout().indexOf(self._param_grid)
        # print(f"extracting parameters from grid at layout index {idx}")
        layout = self.scope_frame.layout().itemAt(idx)
        N = layout.rowCount()
        params = []
        for r in range(1, N - 1):
            param = layout.itemAtPosition(r, 0).widget().text()
            values = []
            for c in range(1, self.maxver + 1):
                values.append(layout.itemAtPosition(r, c).widget().text())
            params.append((param, values))
        return params

    def get_versions_list(self) -> list[int]:
        """Extract the version-specific list as a list of ints.

        If the input of the textbox is empty, or not acceptable
        just return an empty list (meaning no version restriction).

        Maintenance note: see also the RegExp validator of the
        LineEdit which must be kept in sync with this.  If they
        do not match, we risk getting ValueError from the int
        conversion here.
        """
        if not self.version_specific_cb.isChecked():
            return []
        if not self.version_specific_le.hasAcceptableInput():
            return []
        _vers = self.version_specific_le.text()
        _vers = _vers.strip("[]")
        _vers = _vers.strip()
        if _vers:
            return [int(x) for x in _vers.split(",")]
        return []

    def add_new_group(self):
        groups = []
        for n in range(self.group_combobox.count()):
            groups.append(self.group_combobox.itemText(n))
        suggested_name = next_in_longest_subsequence(groups)
        s, ok = QInputDialog.getText(
            self,
            "New group for rubric",
            "<p>New group for rubric.</p><p>(Currently no spaces allowed.)</p>",
            QLineEdit.EchoMode.Normal,
            suggested_name,
        )
        if not ok:
            return
        s = s.strip()
        if not s:
            return
        if " " in s:
            return
        n = self.group_combobox.count()
        self.group_combobox.insertItem(n, s)
        self.group_combobox.setCurrentIndex(n)

    def changedReapableCB(self, idx: int) -> None:
        if idx <= 0:
            # -1 for newly-empted combobox
            # 0 for selecting the first empty placeholder
            # In either case, user might be surprised by clearing the text
            return
        self.TE.clear()
        self.TE.insertPlainText(self._list_of_reapables[idx - 1])

    def toggle_version_specific(self):
        if self.version_specific_cb.isChecked():
            self.version_specific_le.setText(str(self.version))
            self.version_specific_le.setPlaceholderText("")
            self.version_specific_le.setEnabled(True)
        else:
            self.version_specific_le.setText("")
            self.version_specific_le.setPlaceholderText(
                ", ".join(str(x + 1) for x in range(self.maxver))
            )
            self.version_specific_le.setEnabled(False)

    def toggle_scope_elements(self):
        if self.scopeButton.isChecked():
            self.scopeButton.setArrowType(Qt.ArrowType.DownArrow)
            # QFormLayout.setRowVisible but only in Qt 6.4!
            # instead we are using a QFrame
            self.scope_frame.setVisible(True)
        else:
            self.scopeButton.setArrowType(Qt.ArrowType.RightArrow)
            self.scope_frame.setVisible(False)

    def keyPressEvent(self, event):
        if event.modifiers() == Qt.KeyboardModifier.ShiftModifier and (
            event.key() == Qt.Key.Key_Return or event.key() == Qt.Key.Key_Enter
        ):
            # print("Dialog: Shift-Enter event")
            event.accept()
            self.accept()
            return
        if event.modifiers() == Qt.KeyboardModifier.ControlModifier and (
            event.key() == Qt.Key.Key_Return or event.key() == Qt.Key.Key_Enter
        ):
            # print("Dialog: Ctrl-Enter event")
            event.accept()
            txt = self.TE.toPlainText().strip()
            if not txt.casefold().startswith("tex:"):
                self.TE.setText("tex: " + self.TE.toPlainText())
            self.accept()
            return
        return super().keyPressEvent(event)

    def accept(self):
        """Make sure rubric is valid before accepting."""
        if not self.version_specific_le.hasAcceptableInput():
            WarnMsg(
                self, '"Versions" must be a comma-separated list of positive integers.'
            ).exec()
            return

        txt = self.TE.toPlainText().strip()
        if len(txt) <= 0 or txt.casefold() == "tex:":
            WarnMsg(
                self,
                "Your rubric must contain some text.",
                info="No whitespace only rubrics.",
                info_pre=False,
            ).exec()
            return
        if txt == ".":
            WarnMsg(
                self,
                f"Invalid text &ldquo;<tt>{txt}</tt>&rdquo; for rubric",
                info="""
                   <p>A single full-stop has meaning internally (as a sentinel),
                   so we cannot let you make one.  See
                   <a href="https://gitlab.com/plom/plom/-/issues/2421">Issue #2421</a>
                   for details.</p>
                """,
                info_pre=False,
            ).exec()
            return
        if not txt.casefold().startswith("tex:") and txt.count("$") >= 2:
            # Image by krzysiu, CC-PDDC, https://openclipart.org/detail/213508/crazy-paperclip
            res = resources.files(plom.client.icons) / "crazy_paperclip.svg"
            pix = QPixmap()
            pix.loadFromData(res.read_bytes())
            pix = pix.scaledToHeight(150, Qt.TransformationMode.SmoothTransformation)
            if (
                SimpleQuestion.ask(
                    self,
                    "<p>It looks like you might be writing some mathematics!</p",
                    """
                        <p>I noticed more than one dollar sign in your text:
                        do you want to render this rubric with LaTeX?</p>
                        <p>(You can avoid seeing this dialog by prepending your
                        rubric with &ldquo;<tt>tex:</tt>&rdquo;)</p>
                    """,
                    icon_pixmap=pix,
                )
                == QMessageBox.StandardButton.Yes
            ):
                self.TE.setText("tex: " + txt)
        super().accept()

    def _gimme_rubric_tags(self):
        tags = self.TEtag.text().strip()
        if not self.group_checkbox.isEnabled():
            # non-handled cases (such as multiple groups) disable these widgets
            return tags
        if self.group_checkbox.isChecked():
            group = self.group_combobox.currentText()
            if not group:
                return tags
            if " " in group:
                # quote spaces in future?
                group = '"' + group + '"'
                raise NotImplementedError("groups with spaces not implemented")
            if self.group_excl.isChecked():
                tag = f"group:{group} exclusive:{group}"
            else:
                tag = f"group:{group}"
            if tags:
                tags = tag + " " + tags
            else:
                tags = tag
        return tags

    def gimme_rubric_data(self) -> dict[str, Any]:
        txt = self.TE.toPlainText().strip()  # we know this has non-zero length.
        tags = self._gimme_rubric_tags()

        meta = self.TEmeta.toPlainText().strip()
        if self.typeRB_neutral.isChecked():
            kind = "neutral"
            value = 0
            out_of = 0
            display_delta = "."
        elif self.typeRB_relative.isChecked():
            kind = "relative"
            value = self.relative_value_SB.value()
            out_of = 0
            display_delta = str(value) if value < 0 else f"+{value}"
        elif self.typeRB_absolute.isChecked():
            kind = "absolute"
            value = self.abs_value_SB.value()
            out_of = self.abs_out_of_SB.value()
            display_delta = f"{value} of {out_of}"
        else:
            raise RuntimeError("no radio was checked")

        vers = self.get_versions_list()

        params = self.get_parameters()

        rubric = self._old_rubric
        rubric.update(
            {
                "kind": kind,
                "display_delta": display_delta,
                "value": value,
                "out_of": out_of,
                "text": txt,
                "tags": tags,
                "meta": meta,
                "question": self.question_number,
                "versions": vers,
                "parameters": params,
            }
        )
        if not self.is_edit():
            rubric.update(
                {
                    "username": self._username,
                }
            )

        return rubric<|MERGE_RESOLUTION|>--- conflicted
+++ resolved
@@ -269,9 +269,6 @@
     def __init__(self):
         super().__init__()
         self.speller = SpellChecker(distance=1)
-<<<<<<< HEAD
-        self.mouseDoubleClickEvent = self.on_double_click
-=======
 
     def mouseDoubleClickEvent(self, event: QMouseEvent | None) -> None:
         """Handle double left-click event.
@@ -311,7 +308,6 @@
                     rubric_dialog.correction_widget.set_selected_word(
                         selected_text, self.textCursor()
                     )
->>>>>>> 512de8f8
 
     def sizeHint(self):
         sz = super().sizeHint()
@@ -338,46 +334,6 @@
 
         super().keyPressEvent(e)
 
-<<<<<<< HEAD
-    def on_double_click(self, event: QMouseEvent):
-        """Handle double left-click event.
-
-        Only pops up the spelling corrections if the most likely
-        replacement word is different from the selected text, and the
-        selected text is not empty.
-
-        Note: Ignore the word "tex" and non alphabetical.
-
-        Raises:
-            RunTimeError if the AddRubricBox dialog is uninitialized.
-        """
-        if event.button() == Qt.MouseButton.LeftButton:
-            super().mouseDoubleClickEvent(event)
-            selected_text = self.textCursor().selectedText()
-            best_correction = self.speller.correction(selected_text)
-            if (
-                selected_text.isalpha()
-                and selected_text != "tex"
-                and len(selected_text)
-                and best_correction
-                and best_correction != selected_text
-            ):
-                # The first parent is QSplitter
-                splitter = self.parentWidget()
-                if splitter:
-                    rubric_dialog = splitter.parentWidget()
-                else:
-                    raise RuntimeError(
-                        "Rubric Box Dialog is unexpectedly uninitialized"
-                    )
-
-                if isinstance(rubric_dialog, AddRubricBox):
-                    rubric_dialog.correction_widget.set_selected_word(
-                        selected_text, self.textCursor()
-                    )
-
-=======
->>>>>>> 512de8f8
     def highlight_text(self) -> None:
         """Underline the texts that are suspected for spelling mistake.
 
@@ -519,19 +475,10 @@
             )
         )
         lay.addWidget(self.reapable_CB)
-<<<<<<< HEAD
         if self.use_experimental_features:
             _ = QPushButton("Check Spelling")
             _.clicked.connect(self.TE.highlight_text)
             lay.addWidget(_)
-=======
-        reapable_layout = lay
-
-        self.spell_checker = QPushButton("Check Spelling")
-        self.spell_checker.clicked.connect(self.TE.highlight_text)
-        lay.addWidget(self.spell_checker)
-
->>>>>>> 512de8f8
         flay.addRow("", lay)
 
         frame = QFrame()
@@ -750,17 +697,10 @@
             self._list_of_reapables = reapable
             self.reapable_CB.setToolTip("Choose existing text from page")
         else:
-<<<<<<< HEAD
             self.reapable_CB.setEnabled(False)
             self.reapable_CB.setToolTip(
                 "Choose existing text from page (none available)"
             )
-=======
-            for i in range(reapable_layout.count()):
-                w = reapable_layout.itemAt(i).widget()
-                if w and w != self.spell_checker:
-                    w.setEnabled(False)
->>>>>>> 512de8f8
         # Set up TE and CB so that when CB changed, text is updated
         self.reapable_CB.currentIndexChanged.connect(self.changedReapableCB)
 

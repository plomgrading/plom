--- conflicted
+++ resolved
@@ -38,7 +38,7 @@
 import urllib3
 from PyQt5 import uic
 from PyQt5.QtCore import pyqtSlot
-from PyQt5.QtWidgets import QDialog, QMessageBox, QWidget
+from PyQt5.QtWidgets import QDialog, QMessageBox
 
 from plom import __version__
 from plom import Plom_API_Version
@@ -127,16 +127,10 @@
         )
         log.info(s)
 
-<<<<<<< HEAD
-        self.ui = Ui_Chooser()
-        self.ui.setupUi(self)
-        self.ui.mportSB.setValue(int(Default_Port))
-=======
         # TODO: with uic, we don't have a .ui: can go through and remove
         self.ui = self
 
         self.mportSB.setValue(int(Default_Port))
->>>>>>> 3a6a5db7
         # Append version to window title
         self.setWindowTitle("{} {}".format(self.windowTitle(), __version__))
         self.ui.markButton.clicked.connect(self.run_marker)

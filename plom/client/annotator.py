--- conflicted
+++ resolved
@@ -213,11 +213,7 @@
 
                 <p><a href="https://plomgrading.org">https://plomgrading.org</a></p>
 
-<<<<<<< HEAD
-                <p>Copyright &copy; 2018-2022 Andrew Rechnitzer,
-=======
                 <p>Copyright &copy; 2018-2023 Andrew Rechnitzer,
->>>>>>> a296bc3c
                 Colin B. Macdonald, and other contributors.</p>
 
                 <p>Plom is Free Software, available under the GNU Affero

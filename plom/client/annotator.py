# SPDX-License-Identifier: AGPL-3.0-or-later
# Copyright (C) 2018-2021 Andrew Rechnitzer
# Copyright (C) 2018 Elvis Cai
# Copyright (C) 2019-2021 Colin B. Macdonald
# Copyright (C) 2020 Victoria Schuster

__copyright__ = "Copyright (C) 2018-2021 Andrew Rechnitzer and others"
__credits__ = ["Andrew Rechnitzer", "Elvis Cai", "Colin Macdonald", "Victoria Schuster"]
__license__ = "AGPLv3"


import json
import logging
import os
import re
import sys
import tempfile
from textwrap import dedent

if sys.version_info >= (3, 7):
    import importlib.resources as resources
else:
    import importlib_resources as resources

from PyQt5.QtCore import (
    Qt,
    QSize,
    QTimer,
    QElapsedTimer,
    pyqtSlot,
    pyqtSignal,
)
from PyQt5.QtGui import (
    QCursor,
    QGuiApplication,
    QIcon,
    QKeySequence,
    QPixmap,
)
from PyQt5.QtWidgets import (
    QAction,
    QActionGroup,
    QDialog,
    QWidget,
    QMenu,
    QMessageBox,
    QPushButton,
    QShortcut,
    QToolButton,
    QFileDialog,
    QColorDialog,
)

from plom import __version__
import plom.client.cursors
import plom.client.icons
from .rubric_list import RubricWidget
from .key_wrangler import KeyWrangler, key_layouts

# import the key-help popup window class
from .key_help import KeyHelp

from .origscanviewer import OriginalScansViewer, RearrangementViewer, SolutionViewer
from .pagescene import PageScene
from .pageview import PageView
from .uiFiles.ui_annotator import Ui_annotator
from .useful_classes import (
    ErrorMessage,
    SimpleMessage,
    SimpleMessageCheckBox,
    NoAnswerBox,
)


log = logging.getLogger("annotr")

# Short descriptions of each tool to display to user.
tipText = {
    "box": "Box: L = highlighted box, R/Shift = highlighted ellipse.",
    "rubric": "Rubric: L = paste rubric, R/Shift = labelled box",
    "rubric up": "Rubric up: Select previous rubric in list",
    "rubric down": "Rubric down: Select next rubric in list",
    "cross": "Cross: L = cross, M/Ctrl = ?-mark, R/Shift = checkmark.",
    "delete": "Delete: L = Delete object, L-drag = delete area.",
    "line": "Line: L = straight line, M/Ctrl = double-arrow, R/Shift = arrow.",
    "move": "Move object.",
    "pan": "Pan view.",
    "pen": "Pen: L = freehand pen, M/Ctrl = pen with arrows, R/Shift = freehand highlighter.",
    "redo": "Redo: Redo last action",
    "text": "Text: Enter = newline, Shift-Enter/ESC = finish.",
    "tick": "Tick: L = checkmark, M/Ctrl = ?-mark, R/Shift = cross.",
    "undo": "Undo: Undo last action",
    "zoom": "Zoom: L = Zoom in, R = zoom out.",
}


class Annotator(QWidget):
    """The main annotation window for annotating group-images.

    A subclass of QWidget
    """

    annotator_upload = pyqtSignal(str, list)
    annotator_done_closing = pyqtSignal(str)
    annotator_done_reject = pyqtSignal(str)

    def __init__(self, username, parentMarkerUI=None, initialData=None):
        """
        Initializes a new annotator window.

        Args:
            username (str): username of Marker
            parentMarkerUI (MarkerClient): the parent of annotator UI.
            initialData (dict): as documented by the arguments to "loadNewTGV"
        """
        super().__init__()

        self.username = username
        self.parentMarkerUI = parentMarkerUI
        self.tgvID = None

        # Show warnings or not
        self.markWarn = True
        self.rubricWarn = True

        # a test view pop-up window - initially set to None for viewing whole paper
        self.testView = None
        self.testViewFiles = None
        # a solution view pop-up window - initially set to None
        self.solutionView = None

        # declares some instance vars
        self.cursorBox = None
        self.cursorCross = None
        self.cursorDelete = None
        self.cursorEllipse = None
        self.cursorLine = None
        self.cursorPen = None
        self.cursorTick = None
        self.cursorQMark = None
        self.cursorArrow = None
        self.cursorHighlight = None
        self.cursorDoubleArrow = None
        self.testName = None
        self.paperDir = None
        self.src_img_data = None
        self.saveName = None
        self.maxMark = None

        # when rubrics are used, we just outline the rubric widget - not
        # the whole background - so make a style for that.
        self.currentButtonStyleOutline = "border: 2px solid #3daee9; "

        self.ui = Ui_annotator()

        # Set up the gui.
        self.ui.setupUi(self)

        # hide the "revealbox" which is revealed when the hideBox is hidden.
        self.ui.revealBox0.setHidden(True)
        self.wideLayout()

        # Set up the graphicsview and graphicsscene of the group-image
        # loads in the image etc
        self.view = PageView(self)
        self.ui.pageFrameGrid.addWidget(self.view, 1, 1)

        # Create the rubric list widget and put into gui.
        self.rubric_widget = RubricWidget(self)
        self.ui.container_rubricwidget.addWidget(self.rubric_widget, 2)

        # pass the marking style to the rubric-widget
        # also when we set this up we have to connect various
        # mark set, mark change functions
        self.scene = None  # TODO?

        # set the zoom combobox
        self.setZoomComboBox()
        # Set the tool icons
        self.setAllIcons()
        # Set up cursors
        self.loadCursors()

        # Connect all the buttons to relevant functions
        self.setButtons()
        # Make sure window has min/max buttons.
        self.setWindowFlags(
            self.windowFlags() | Qt.WindowSystemMenuHint | Qt.WindowMinMaxButtonsHint
        )

        self.timer = QElapsedTimer()

        self.modeInformation = ["move"]

        if initialData:
            self.loadNewTGV(*initialData)

        # since we now know question etc, we can now fire up initial rubrics
        # we may have pre-existing user-tab state
        self.rubric_widget.setInitialRubrics(
            self.parentMarkerUI.annotatorSettings["rubricTabState"]
        )

        # Grab window settings from parent
        self.loadWindowSettings()

        self.ui.hamMenuButton.setMenu(self.buildHamburger())
        self.ui.hamMenuButton.setToolTip("Menu (F10)")
        self.ui.hamMenuButton.setPopupMode(QToolButton.InstantPopup)
        # no initial keybindings - get from the marker if non-default
        self.keyBindings = None
        self.setMiscShortCuts()

    def show_about_dialog(self):
        QMessageBox.about(
            self,
            "Plom Client",
            dedent(
                f"""
                <p>Plom Client {__version__}</p>

                <p><a href="https://plomgrading.org">https://plomgrading.org</a></p>

                <p>Copyright &copy; 2018-2021 Andrew Rechnitzer,
                Colin B. Macdonald, and other contributors.</p>

                <p>Plom is Free Software, available under the GNU Affero
                General Public License version 3, or at your option, any
                later version.</p>
                """
            ),
        )

    def getScore(self):
        return self.scene.getScore()

    def getMarkingState(self):
        return self.scene.getMarkingState()

    def buildHamburger(self):
        # TODO: use QAction, share with other UI, shortcut keys written once
        m = QMenu()
        m.addAction("Next paper\tctrl-n", self.saveAndGetNext)
        m.addAction("Done (save and close)", self.saveAndClose)
        m.addAction("Defer and go to next", lambda: None).setEnabled(False)
        m.addAction("Previous paper", lambda: None).setEnabled(False)
        m.addAction("Close without saving\tctrl-c", self.close)
        m.addSeparator()
<<<<<<< HEAD
        m.addAction("Insert image", self.addImageMode)
        m.addSeparator()
        m.addAction("View solutions", self.viewSolutions)
        m.addSeparator()
        m.addAction("View whole paper", self.viewWholePaper)
=======
>>>>>>> c5a16672
        m.addAction("Adjust pages\tCtrl-r", self.rearrangePages)
        subm = m.addMenu("Tools")
        # to make these actions checkable, they need to belong to self.
        # submg = QActionGroup(m)
        # km.addAction(getattr(self, "kb_{}_act".format(name)))
        # TODO: add selection indicator
        # TDDO: and keyboard shortcuts: how to update them?
        subm.addAction("Box", self.ui.boxButton.animateClick)
        subm.addAction("Tick", self.ui.tickButton.animateClick)
        subm.addAction("Cross", self.ui.crossButton.animateClick)
        subm.addAction("Text", self.ui.textButton.animateClick)
        subm.addAction("Line", self.ui.lineButton.animateClick)
        subm.addAction("Pen", self.ui.penButton.animateClick)
        subm.addSeparator()
        subm.addAction("Insert image", self.addImageMode)
        subm.addSeparator()
        subm.addAction("Move", self.ui.moveButton.animateClick)
        subm.addAction("Pan", self.ui.panButton.animateClick)
        subm.addAction("Delete", self.ui.deleteButton.animateClick)
        subm.addAction("Zoom", self.ui.zoomButton.animateClick)
        m.addSeparator()
        m.addAction(
            "Increase annotation scale\tshift-]", lambda: self.change_annot_scale(1.1)
        )
        # Keep a reference to this one so we can update the text
        self._reset_scale_menu_text = "Reset annotation scale"
        self._reset_scale_QAction = m.addAction(
            self._reset_scale_menu_text, self.change_annot_scale
        )
        self.update_annot_scale_menu_label()

        m.addAction(
            "Decrease annotation scale\tshift-[",
            lambda: self.change_annot_scale(1.0 / 1.1),
        )
        # Issue #1350: temporarily?
        m.addAction(
            "Temporarily change annot. colour",
            self.change_annotation_colour,
        )
        m.addSeparator()
        m.addAction("Synchronise rubrics", self.refreshRubrics)
        m.addAction("Compact UI\thome", self.narrowLayout)
        # TODO: this should be an indicator but for now compact doesn't have the hamburg menu
        # m.addAction("&Wide UI\thome", self.wideLayout)
        m.addSeparator()
        m.addAction("Help", lambda: None).setEnabled(False)
        m.addAction("Show shortcut keys...\t?", self.keyPopUp)
        # key-binding submenu stuff
        km = m.addMenu("Set major keys")
        # to make these actions checkable, they need to belong to self.
        kmg = QActionGroup(m)
        for name in key_layouts:
            setattr(self, "kb_{}_act".format(name), QAction("Use {} keys".format(name)))
            getattr(self, "kb_{}_act".format(name)).setCheckable(True)
            km.addAction(getattr(self, "kb_{}_act".format(name)))
            kmg.addAction(getattr(self, "kb_{}_act".format(name)))
        # TODO - get this inside the loop with correct lambda function scope hackery
        self.kb_sdf_act.triggered.connect(lambda: self.setKeyBindingsToDefault("sdf"))
        self.kb_sdf_french_act.triggered.connect(
            lambda: self.setKeyBindingsToDefault("sdf_french")
        )
        self.kb_dvorak_act.triggered.connect(
            lambda: self.setKeyBindingsToDefault("sdf_dvorak")
        )
        self.kb_asd_act.triggered.connect(lambda: self.setKeyBindingsToDefault("asd"))
        self.kb_jkl_act.triggered.connect(lambda: self.setKeyBindingsToDefault("jkl"))

        km.addSeparator()
        self.kb_custom_act = QAction("Use custom keys")
        self.kb_custom_act.setCheckable(True)
        self.kb_custom_act.triggered.connect(self.setKeyBindings)
        kmg.addAction(self.kb_custom_act)
        km.addAction(self.kb_custom_act)
        m.addAction("About Plom", self.show_about_dialog)
        return m

    def closeCurrentTGV(self):
        """
        Closes the current Test Group Version (closes scene tgv and sets relevant files to None)

        Notes:
            As a result of this method, there are occasions where many instance variables will be None.
            Be cautious of how these variables will be handled in cases where they are None.

        Returns:
            None: Modifies self

        """

        # TODO: self.view.disconnectFrom(self.scene)
        # self.view = None
        # TODO: how to reset the scene?
        # This may be heavy handed, but for now we delete the old scene

        # Attempt at keeping mode information.
        self.modeInformation = [self.scene.mode]
        if self.scene.mode == "rubric":  # stores as [a,b]
            # if no rubric selected then key=None - be careful of this.
            self.modeInformation.append(self.rubric_widget.getCurrentRubricKeyAndTab())

        # after grabbed mode information, reset rubric_widget
        self.rubric_widget.reset()
        self.rubric_widget.setEnabled(False)

        del self.scene
        self.scene = None

        # clean up after a testview
        self.doneViewingPaper()
        self.testView = None
        self.testViewFiles = None
        self.tgvID = None
        self.testName = None
        self.setWindowTitle("Annotator")
        self.paperDir = None
        self.src_img_data = None
        self.saveName = None

    def loadNewTGV(
        self,
        tgvID,
        question_label,
        testName,
        paperdir,
        saveName,
        maxMark,
        plomDict,
        integrity_check,
        src_img_data,
    ):
        """Loads new data into the window for marking.

        Args:
            tgvID (str):  Test-Group-Version ID.
                            For Example: for Test # 0027, group # 13, Version #2
                                         tgv = t0027g13v2
            question_label (str): The name of the question we are
                marking.  This is generally used for display only as
                there is an integer for precise usage.
            testName (str): Test Name
            paperdir (dir): Working directory for the current task
            saveName (str): name the tgv is saved as
            maxMark (int): maximum possible score for that test question
            plomDict (dict) : a dictionary of annotation information.
                                A dict that contains sufficient information to recreate the
                                annotation objects on the page if you go back to continue annotating a
                                question. ie - is it mark up/down, where are all the objects, how to
                                rebuild those objects, etc.
            integrity_check (str): integrity check string
            src_img_data (list[dict]): image md5sums, filenames etc.

        Returns:
            None: Modifies many instance vars.

        """
        self.tgvID = tgvID
        self.question_num = int(re.split(r"\D+", tgvID)[-1])
        self.question_label = question_label
        self.testName = testName
        s = "{} of {}: {}".format(self.question_label, testName, tgvID)
        self.setWindowTitle("{} - Plom Annotator".format(s))
        log.info("Annotating {}".format(s))
        self.paperDir = paperdir
        self.saveName = saveName
        self.integrity_check = integrity_check
        self.src_img_data = src_img_data

        if getattr(self, "maxMark", None) != maxMark:
            log.warning("Is changing maxMark supported?  we just did it...")
        self.maxMark = maxMark
        del maxMark

        if plomDict:
            assert plomDict["maxMark"] == self.maxMark, "mismatch between maxMarks"

        # Set up the graphicsview and graphicsscene of the group-image
        # loads in the image etc
        self.view.setHidden(False)  # or try not hiding it...
        self.setViewAndScene()
        # TODO: see above, can we maintain our zoom b/w images?  Would anyone want that?
        # TODO: see above, don't click a different button: want to keep same tool

        # update displayed score
        self.refreshDisplayedMark(self.getScore())
        # update rubrics
        self.rubric_widget.changeMark(
            self.getScore(), self.getMarkingState(), self.maxMark
        )
        self.rubric_widget.setQuestionNumber(self.question_num)
        self.rubric_widget.setEnabled(True)

        # TODO: Make handling of rubric less hack.
        log.debug("Restore mode info = {}".format(self.modeInformation))
        self.scene.setToolMode(self.modeInformation[0])
        if self.modeInformation[0] == "rubric":
            # self.modeInformation[1] = [a,b] = [key, tab-index]
            if self.rubric_widget.setCurrentRubricKeyAndTab(
                self.modeInformation[1][0], self.modeInformation[1][1]
            ):
                self.rubric_widget.handleClick()
            else:  # if that rubric-mode-set fails (eg - no such rubric)
                self.scene.setToolMode("move")
        # redo this after all the other rubric stuff initialised
        self.rubric_widget.changeMark(
            self.getScore(), self.getMarkingState(), self.maxMark
        )

        # Very last thing = unpickle scene from plomDict
        if plomDict is not None:
            self.unpickleIt(plomDict)

        # reset the timer (its not needed to make a new one)
        self.timer.start()

    def change_annot_scale(self, scale=None):
        """Change the scale of the annotations.

        args:
            scale (float/None): if None reset the scale to the default.
                If any floating point number, multiple the scale by that
                value.
        """
        if scale is None:
            log.info("resetting annotation scale to default")
            if self.scene:
                self.scene.reset_scale_factor()
            self.update_annot_scale_menu_label()

            return
        log.info("multiplying annotation scale by {}".format(scale))
        if self.scene:
            self.scene.increase_scale_factor(scale)
        self.update_annot_scale_menu_label()

    def update_annot_scale_menu_label(self):
        """Update the menu which shows the current annotation scale."""
        if not self.scene:
            return
        self._reset_scale_QAction.setText(
            self._reset_scale_menu_text
            + "\t{:.0%}".format(self.scene.get_scale_factor())
        )

    def change_annotation_colour(self):
        """Ask user for a new colour for the annotations."""
        if not self.scene:
            return
        c = self.scene.ink.color()
        c = QColorDialog.getColor(c)
        if c.isValid():
            self.scene.set_annotation_color(c)
        # TODO: save to settings

    def refreshDisplayedMark(self, score):
        """
        Update the marklabel (and narrow one) with the current score - triggered by pagescene

        Returns:
            None

        """
        self.ui.markLabel.setStyleSheet("color: #ff0000; font: bold;")
        self.ui.narrowMarkLabel.setStyleSheet("color: #ff0000; font: bold;")
        if score is None:
            self.ui.markLabel.setText("No mark")
            self.ui.narrowMarkLabel.setText("No mark")
        else:
            self.ui.markLabel.setText("{} out of {}".format(score, self.maxMark))
            self.ui.narrowMarkLabel.setText("{} out of {}".format(score, self.maxMark))

    def loadCursors(self):
        """Load custom cursors and set their hotspots.

        Returns:
            None
        """

        def _pixmap_from(f):
            pm = QPixmap()
            pm.loadFromData(resources.read_binary(plom.client.cursors, f))
            return pm

        self.cursorBox = QCursor(_pixmap_from("box.png"), 4, 4)
        self.cursorEllipse = QCursor(_pixmap_from("ellipse.png"), 4, 4)
        self.cursorCross = QCursor(_pixmap_from("cross.png"), 4, 4)
        self.cursorDelete = QCursor(_pixmap_from("delete.png"), 4, 4)
        self.cursorLine = QCursor(_pixmap_from("line.png"), 4, 4)
        self.cursorPen = QCursor(_pixmap_from("pen.png"), 4, 4)
        self.cursorTick = QCursor(_pixmap_from("tick.png"), 4, 4)
        self.cursorQMark = QCursor(_pixmap_from("question_mark.png"), 4, 4)
        self.cursorHighlight = QCursor(_pixmap_from("highlighter.png"), 4, 4)
        self.cursorArrow = QCursor(_pixmap_from("arrow.png"), 4, 4)
        self.cursorDoubleArrow = QCursor(_pixmap_from("double_arrow.png"), 4, 4)

    def toggleTools(self):
        """
        Shows/Hides tools making more space to view the group-image.

        Returns:
            None: modifies self.ui.hideableBox
        """
        # All tools in gui inside 'hideablebox' - so easily shown/hidden
        if self.ui.hideableBox.isHidden():
            self.wideLayout()
        else:
            self.narrowLayout()

    def narrowLayout(self):
        """
        Changes view to narrow Layout style.

        Returns:
            None: modifies self.ui

        """
        self.ui.revealBox0.show()
        self.ui.hideableBox.hide()

    def wideLayout(self):
        """
        Changes view to Wide Layout style.

        Returns:
            None: modifies self.ui
        """
        self.ui.hideableBox.show()
        self.ui.revealBox0.hide()

    def next_rubric(self):
        self.rubric_widget.nextRubric()

    def prev_rubric(self):
        self.rubric_widget.previousRubric()

    def next_tab(self):
        self.rubric_widget.next_tab()

    def prev_tab(self):
        self.rubric_widget.prev_tab()

    def next_minor_tool(self, dir=1, always_move=False):
        """Switch to current minor tool or advance to next minor tool.

        args:
            dir (int): +1 for next (default), -1 for previous.
            always_move (bool): the minor tools keep track of the
                last-used tool.  Often, but not always, we want to
                switch back to the last-used tool.  False by default.
        """
        # list of minor modes in order
        L = ["box", "tick", "cross", "text", "line", "pen"]

        if not hasattr(self, "_which_tool"):
            self._which_tool = "box"

        # if always-move then select the next/previous tool according to dir
        # elif in a tool-mode then select next/prev tool according to dir
        # elif - non-tool mode, so keep the last tool
        if always_move:  # set index to the last tool we used
            self._which_tool = L[(L.index(self._which_tool) + dir) % len(L)]
        elif self.scene.mode in L:
            self._which_tool = L[(L.index(self.scene.mode) + dir) % len(L)]
        else:
            pass  # keep the current tool
        getattr(self.ui, "{}Button".format(self._which_tool)).animateClick()

    def prev_minor_tool(self):
        """Switch backward to the previous minor tool."""
        self.next_minor_tool(dir=-1, always_move=True)

    def viewWholePaper(self):
        """
        Changes view layout to show entire paper.

        If paper has not been opened, downloads it by it's tgvID and shows.

        Returns:
            None: modifies self.testView
        """
        if not self.tgvID:
            return
        # grab the files if needed.
        testNumber = self.tgvID[:4]
        if self.testViewFiles is None:
            log.debug("wholePage: downloading files for testnum {}".format(testNumber))
            (
                self.pageData,
                self.testViewFiles,
            ) = self.parentMarkerUI.downloadWholePaper(testNumber)

        # if we haven't built a testview, built it now
        if self.testView is None:
            self.testView = OriginalScansViewer(
                self, testNumber, self.pageData, self.testViewFiles
            )
        self.testView.show()
        return

    def rearrangePages(self):
        """Rearranges pages in UI.

        Returns:
            None
        """
        if not self.tgvID or not self.scene:
            return
        self.parentMarkerUI.Qapp.setOverrideCursor(Qt.WaitCursor)
        # disable ui before calling process events
        self.setEnabled(False)
        self.parentMarkerUI.Qapp.processEvents()
        testNumber = self.tgvID[:4]
        # TODO: maybe download should happen in Marker?
        image_md5_list = [x["md5"] for x in self.src_img_data]
        if len(set(image_md5_list)) != len(image_md5_list):
            s = dedent(
                """
                Unexpectedly repeated md5sums: are there two identical pages
                in the current annotator?  Is it allowed?  How did it happen?\n
                Annotator's image_md5_list is {}\n
                The src_img_data is {}\n
                Consider filing a bug with this info!
                """.format(
                    image_md5_list, self.src_img_data
                )
            ).strip()
            log.error(s)
            ErrorMessage(s).exec_()
        log.debug("adjustpgs: downloading files for testnum {}".format(testNumber))
        page_data = self.parentMarkerUI._full_pagedata[int(testNumber)]
        page_data.copy()  # keep original readonly?
        for x in image_md5_list:
            if x not in [p["md5"] for p in page_data]:
                s = dedent(
                    """
                    Unexpectedly situation!\n
                    There is an image being annotated that is not present in
                    the server's page data.  Probably that is not allowed(?)
                    How did it happen?\n
                    Annotator's src img data is: {}\n
                    Server page_data is:
                      {}\n
                    Consider filing a bug with this info!
                    """.format(
                        self.src_img_data, page_data
                    )
                ).strip()
                log.error(s)
                ErrorMessage(s).exec_()
        # Crawl over the page_data, download any images we don't have
        # TODO: could defer downloading to background thread of dialog
        page_adjuster_downloads = []
        for (i, pg) in enumerate(page_data):
            if pg["local_filename"]:
                log.info(
                    "adjustpgs: already have image id={}: {}".format(
                        pg["id"], pg["local_filename"]
                    )
                )
                continue
            md5 = pg["md5"]
            image_id = pg["id"]
            tmp = self.parentMarkerUI.downloadOneImage(self.tgvID, image_id, md5)
            # TODO: wrong to put these in the paperdir (?)
            # Maybe Marker should be doing this downloading
            workdir = self.parentMarkerUI.workingDirectory
            fname = tempfile.NamedTemporaryFile(
                dir=workdir,
                prefix="adj_pg_{}_".format(i),
                suffix=".image",
                delete=False,
            ).name
            log.info(
                'adjustpages: writing "{}" from id={}, md5={}'.format(
                    fname, image_id, md5
                )
            )
            with open(fname, "wb") as f:
                f.write(tmp)
            page_adjuster_downloads.append(fname)
            pg["local_filename"] = fname

        is_dirty = self.scene.areThereAnnotations()
        log.debug("page_data is\n  {}".format("\n  ".join([str(x) for x in page_data])))
        # pull stuff out of dict (TODO: for now)
        page_data_list = []
        for d in page_data:
            page_data_list.append(
                [
                    d["pagename"],
                    d["md5"],
                    d["included"],
                    d["order"],
                    d["id"],
                    d["local_filename"],
                ]
            )
        rearrangeView = RearrangementViewer(
            self, testNumber, self.src_img_data, page_data_list, is_dirty
        )
        self.parentMarkerUI.Qapp.restoreOverrideCursor()
        if rearrangeView.exec_() == QDialog.Accepted:
            perm = rearrangeView.permute
            log.debug("adjust pages permutation output is: {}".format(perm))
        else:
            perm = None
        # Workaround for memory leak Issue #1322, TODO better fix
        rearrangeView.listA.clear()
        rearrangeView.listB.clear()
        del rearrangeView
        if perm:
            md5_tmp = [x[0] for x in perm]
            if len(set(md5_tmp)) != len(md5_tmp):
                s = dedent(
                    """
                    Unexpectedly repeated md5sums: did Adjust Pages somehow
                    dupe a page?  This should not happen!\n
                    Please file an issue with this info!\n
                    perm = {}\n
                    annotr src_img_data = {}\n
                    page_data = {}
                    """.format(
                        perm, self.src_img_data, page_data
                    )
                ).strip()
                log.error(s)
                ErrorMessage(s).exec_()
            stuff = self.parentMarkerUI.PermuteAndGetSamePaper(self.tgvID, perm)
            ## TODO: do we need to do this?
            ## TODO: before or after stuff = ...?
            # closeCurrentTGV(self)
            # TODO: possibly md5 stuff broken here too?
            log.debug("permuted: new stuff is {}".format(stuff))
            self.loadNewTGV(*stuff)
        # CAREFUL, wipe only those files we created
        # TODO: consider a broader local caching system
        for f in page_adjuster_downloads:
            os.unlink(f)
        self.setEnabled(True)
        return

    def doneViewingPaper(self):
        """
        Performs end tasks to close the Paper and view next.

        Notes:
            Called when user is done with testViewFiles.
            Adds the action to log.debug and informs self.parentMarkerUI.

        Returns:
            None: Modifies self.testView
        """
        if self.testViewFiles:
            log.debug("wholePage: done with viewFiles {}".format(self.testViewFiles))
            # could just delete them here but maybe Marker wants to cache
            self.parentMarkerUI.doneWithWholePaperFiles(self.testViewFiles)
            self.testViewFiles = None
        if self.testView:
            self.testView.close()
            self.testView = None

    def keyPopUp(self):
        """ Sets KeyPress shortcuts. """
        kp = KeyHelp()
        # Pop it up.
        kp.exec_()

    def setViewAndScene(self):
        """
        Makes a new scene (pagescene object) and connects it to the view (pageview object).

        The pageview (which is a qgraphicsview) which is (mostly) a layer
        between the annotation widget and the graphics scene which
        actually stores all the graphics objects (the image, lines, boxes,
        text etc etc). The view allows us to zoom pan etc over image and
        its annotations.

        Returns:
            None: modifies self.scene from None to a pagescene object and connects it to a pageview object.
        """
        self.scene = PageScene(
            self,
            self.src_img_data,
            self.saveName,
            self.maxMark,
            self.question_label,
        )
        # connect view to scene
        self.view.connectScene(self.scene)
        # scene knows which views are connected via self.views()
        log.debug("Scene has this list of views: {}".format(self.scene.views()))

    def swapMaxNorm(self):
        """
        Toggles the window size between max and normal.

        Returns
             None: modifies self.windowState
        """
        if self.windowState() != Qt.WindowMaximized:
            self.setWindowState(Qt.WindowMaximized)
        else:
            self.setWindowState(Qt.WindowNoState)

    def keyToChangeRubric(self, keyNumber):
        """
        Translates a the numerical key into a selection of that visible
        row of the current rubric tab.

        Returns:
            None: modifies self.rubric_widget
        """
        # row is one less than key
        self.rubric_widget.selectRubricByVisibleRow(keyNumber - 1)

    def setToolMode(self, newMode, newCursor, imagePath=None):
        """
        Changes the current tool mode and cursor.

        Notes:
            TODO: this does various other mucking around for legacy
            reasons: could probably still use some refactoring.

        Returns:
            None: Modifies self
        """
        # We have to be a little careful since not all widgets get the styling in the same way.
        # If the mark-handler widget sent us here, it takes care of its own styling - so we update the little tool-tip

        if self.sender() in self.ui.frameTools.children():
            # tool buttons change the mode
            self.sender().setChecked(True)
        else:
            pass

        if imagePath is not None:
            self.scene.tempImagePath = imagePath

        # pass the new mode to the graphicsview, and set the cursor in view
        if self.scene:
            self.scene.setToolMode(newMode)
            self.view.setCursor(newCursor)
        # refresh everything.
        self.repaint()

    def setModeLabels(self, mode):
        if mode == "rubric":
            self.ui.narrowModeLabel.setText(
                " rubric \n {} ".format(self.rubric_widget.getCurrentTabName())
            )
            self.ui.wideModeLabel.setText(
                " rubric {} ".format(self.rubric_widget.getCurrentTabName())
            )
        else:
            self.ui.narrowModeLabel.setText(" {} ".format(mode))
            self.ui.wideModeLabel.setText(" {} ".format(mode))

    def setIcon(self, toolButton, name, iconfile):
        """
        Sets a name and svg icon for a given QToolButton.

        Args:
            toolButton (QToolButton): the ui Tool Button for a name and icon to be added to.
            name (str): a name defining toolButton.
            iconfile (str): filename of .svg, must be in the resource
                `plom.client.icons`.

        Returns:
            None: alters toolButton
        """
        toolButton.setToolButtonStyle(Qt.ToolButtonIconOnly)
        toolButton.setToolTip("{}".format(tipText.get(name, name)))
        pm = QPixmap()
        pm.loadFromData(resources.read_binary(plom.client.icons, iconfile))
        toolButton.setIcon(QIcon(pm))
        # toolButton.setIconSize(QSize(40, 40))

    def setAllIcons(self):
        """
        Sets all icons for the ui Tool Buttons.

        Returns:
            None: Modifies ui Tool Buttons.
        """
        self.setIcon(self.ui.boxButton, "box", "rectangle_highlight.svg")
        self.setIcon(self.ui.crossButton, "cross", "cross.svg")
        self.setIcon(self.ui.deleteButton, "delete", "delete.svg")
        self.setIcon(self.ui.lineButton, "line", "line.svg")
        self.setIcon(self.ui.moveButton, "move", "move.svg")
        self.setIcon(self.ui.panButton, "pan", "pan.svg")
        self.setIcon(self.ui.penButton, "pen", "pen.svg")
        self.setIcon(self.ui.redoButton, "redo", "redo.svg")
        self.setIcon(self.ui.textButton, "text", "text.svg")
        self.setIcon(self.ui.tickButton, "tick", "tick.svg")
        self.setIcon(self.ui.undoButton, "undo", "undo.svg")
        self.setIcon(self.ui.zoomButton, "zoom", "zoom.svg")

    @pyqtSlot()
    def saveAndGetNext(self):
        """Saves the current annotations, and moves on to the next paper."""
        if self.scene:
            if not self.saveAnnotations():
                return
            log.debug("We have surrendered {}".format(self.tgvID))
            oldtgv = self.tgvID
            self.closeCurrentTGV()
        else:
            oldtgv = None

        # Workaround getting too far ahead of Marker's upload queue
        queue_len = self.parentMarkerUI.get_upload_queue_length()
        if queue_len >= 2:
            ErrorMessage(
                f"<p>Plom is waiting to upload at least {queue_len} papers.</p>"
                + "<p>This might indicate network trouble: unfortunately Plom "
                + "does not yet deal with this gracefully and there is a risk "
                + "we might lose your non-uploaded work!</p>"
                + "<p>You should consider closing the Annotator, and waiting "
                + "a moment to see if the queue of &ldquo;uploading...&rdquo; "
                + "papers clear.</p>"
            ).exec_()

        stuff = self.parentMarkerUI.getMorePapers(oldtgv)
        if not stuff:
            ErrorMessage("No more to grade?").exec_()
            # Not really safe to give it back? (at least we did the view...)
            return
        log.debug("saveAndGetNext: new stuff is {}".format(stuff))
        self.loadNewTGV(*stuff)

    @pyqtSlot()
    def saveAndClose(self):
        """
        Save the current annotations, and then close.

        Returns:
            None: alters self.scene
        """
        if self.scene and not self.saveAnnotations():
            return
        self._priv_force_close = True
        self.close()

    def changeMainShortCuts(self, keys):
        # basic tool keys
        self.keyBindings = keys
        # save to parent-marker
        self.parentMarkerUI.annotatorSettings["tool_keys"] = keys
        # shortcuts already in place - just need to update the keys
        mainShortCuts = [
            ("undo", "toUndo"),
            ("redo", "toRedo"),
            ("nextRubric", "rubricMode"),
            ("previousRubric", "prev_rubric"),
            ("nextTab", "next_tab"),
            ("previousTab", "prev_tab"),
            ("nextTool", "next_minor_tool"),
            ("previousTool", "prev_minor_tool"),
            ("delete", "toDeleteMode"),
            ("move", "toMoveMode"),
            ("zoom", "toZoomMode"),
        ]
        for (name, command) in mainShortCuts:
            # self.nameSC.setKey(keys[name])
            getattr(self, name + "SC").setKey(keys[name])

    def setKeyBindings(self):
        kw = KeyWrangler(self.keyBindings)
        if kw.exec_() == QDialog.Accepted:
            self.changeMainShortCuts(kw.getKeyBindings())

    def setKeyBindingsToDefault(self, name):
        if name not in key_layouts:
            return
        else:
            self.changeMainShortCuts(key_layouts[name])

    def setMainShortCuts(self):
        # basic tool keys
        if self.keyBindings is None:
            self.keyBindings = key_layouts["sdf"]
            # set the menu action item
            self.kb_sdf_act.setChecked(True)

        # use sdf defaults unless saved
        if self.parentMarkerUI.annotatorSettings["tool_keys"] is None:
            keys = self.keyBindings
        else:
            # check all required present
            if all(
                act in self.parentMarkerUI.annotatorSettings["tool_keys"]
                for act in key_layouts["sdf"]
            ):
                keys = self.parentMarkerUI.annotatorSettings["tool_keys"]
                # TODO - this just clicks "custom" - might be better to detect if known binding.
                self.kb_custom_act.setChecked(True)
            else:  # not all there so use sdf-defaults
                keys = self.keyBindings

        mainShortCuts = [
            ("undo", "toUndo"),
            ("redo", "toRedo"),
            ("nextRubric", "rubricMode"),
            ("previousRubric", "prev_rubric"),
            ("nextTab", "next_tab"),
            ("previousTab", "prev_tab"),
            ("nextTool", "next_minor_tool"),
            ("previousTool", "prev_minor_tool"),
            ("delete", "toDeleteMode"),
            ("move", "toMoveMode"),
            ("zoom", "toZoomMode"),
        ]
        for (name, command) in mainShortCuts:
            # self.nameSC = QShortCut(QKeySequence(keys[name]), self)
            setattr(self, name + "SC", QShortcut(QKeySequence(keys[name]), self))
            # self.nameSC.activated.connect(self.command)
            getattr(self, name + "SC").activated.connect(getattr(self, command))

    def setMinorShortCuts(self):
        minorShortCuts = [
            ("swapMaxNorm", Qt.Key_Backslash, self.swapMaxNorm),
            ("zoomIn", "+", self.view.zoomIn),
            ("zoomIn2", "=", self.view.zoomIn),
            ("zoomOut", "-", self.view.zoomOut),
            ("zoomOut2", "_", self.view.zoomOut),
            ("keyHelp", "?", self.keyPopUp),
            ("toggle", Qt.Key_Home, self.toggleTools),
            ("viewWhole", Qt.Key_F1, self.viewWholePaper),
            ("viewSolutions", Qt.Key_F2, self.viewSolutions),
            ("hamburger", Qt.Key_F10, self.ui.hamMenuButton.animateClick),
        ]
        for (name, key, command) in minorShortCuts:
            # self.nameSC = QShortCut(QKeySequence(key), self)
            setattr(self, name + "SC", QShortcut(QKeySequence(key), self))
            # self.nameSC.activated.connect(command)
            getattr(self, name + "SC").activated.connect(command)
        # rubric shortcuts
        for n in range(1, 11):
            setattr(
                self,
                "rubricChange{}SC".format(n),
                QShortcut(QKeySequence("{}".format(n % 10)), self),
            )
        # unfortunately couldn't quite get the set command as lambda-function working in the loop
        self.rubricChange1SC.activated.connect(lambda: self.keyToChangeRubric(1))
        self.rubricChange2SC.activated.connect(lambda: self.keyToChangeRubric(2))
        self.rubricChange3SC.activated.connect(lambda: self.keyToChangeRubric(3))
        self.rubricChange4SC.activated.connect(lambda: self.keyToChangeRubric(4))
        self.rubricChange5SC.activated.connect(lambda: self.keyToChangeRubric(5))
        self.rubricChange6SC.activated.connect(lambda: self.keyToChangeRubric(6))
        self.rubricChange7SC.activated.connect(lambda: self.keyToChangeRubric(7))
        self.rubricChange8SC.activated.connect(lambda: self.keyToChangeRubric(8))
        self.rubricChange9SC.activated.connect(lambda: self.keyToChangeRubric(9))
        self.rubricChange10SC.activated.connect(lambda: self.keyToChangeRubric(10))
        # not so elegant - but it works

    def setMiscShortCuts(self):
        """
        Sets miscellaneous shortcuts.

        Returns:
            None: adds shortcuts.

        """
        # set main and minor shortcuts
        self.setMainShortCuts()
        self.setMinorShortCuts()

        # Now other misc shortcuts
        # shortcuts for next paper
        self.endShortCut = QShortcut(QKeySequence("Alt+Enter"), self)
        self.endShortCut.activated.connect(self.saveAndGetNext)
        self.endShortCutb = QShortcut(QKeySequence("Alt+Return"), self)
        self.endShortCutb.activated.connect(self.saveAndGetNext)
        self.endShortCutc = QShortcut(QKeySequence("Ctrl+n"), self)
        self.endShortCutc.activated.connect(self.saveAndGetNext)
        self.endShortCutd = QShortcut(QKeySequence("Ctrl+b"), self)
        self.endShortCutd.activated.connect(self.saveAndGetNext)
        self.cancelShortCut = QShortcut(QKeySequence("Ctrl+c"), self)
        self.cancelShortCut.activated.connect(self.close)

        # shortcuts for zoom-states
        self.zoomToggleShortCut = QShortcut(QKeySequence("Ctrl+="), self)
        self.zoomToggleShortCut.activated.connect(self.view.zoomToggle)

        self.scaleAnnotIncShortCut = QShortcut(QKeySequence("Shift+]"), self)
        self.scaleAnnotIncShortCut.activated.connect(
            lambda: self.change_annot_scale(1.1)
        )
        self.scaleAnnotDecShortCut = QShortcut(QKeySequence("Shift+["), self)
        self.scaleAnnotDecShortCut.activated.connect(
            lambda: self.change_annot_scale(1 / 1.1)
        )

        # shortcuts for undo/redo
        self.undoShortCut = QShortcut(QKeySequence("Ctrl+z"), self)
        self.undoShortCut.activated.connect(self.undo)
        self.redoShortCut = QShortcut(QKeySequence("Ctrl+y"), self)
        self.redoShortCut.activated.connect(self.redo)
        # TODO: this is one of our left/right keybindings
        self.redoShortCut2 = QShortcut(QKeySequence("Shift+g"), self)
        self.redoShortCut2.activated.connect(self.ui.redoButton.animateClick)

        self.twisterShortCut = QShortcut(QKeySequence("Ctrl+r"), self)
        self.twisterShortCut.activated.connect(self.rearrangePages)

        # pan shortcuts
        self.panShortCut = QShortcut(QKeySequence("space"), self)
        self.panShortCut.activated.connect(self.view.panThrough)
        self.depanShortCut = QShortcut(QKeySequence("Shift+space"), self)
        self.depanShortCut.activated.connect(self.view.depanThrough)
        self.slowPanShortCut = QShortcut(QKeySequence("Ctrl+space"), self)
        self.slowPanShortCut.activated.connect(lambda: self.view.panThrough(0.02))
        self.slowDepanShortCut = QShortcut(QKeySequence("Ctrl+Shift+space"), self)
        self.slowDepanShortCut.activated.connect(lambda: self.view.depanThrough(0.02))

    def toUndo(self):
        self.ui.undoButton.animateClick()

    def undo(self):
        """ Undoes the last action in the UI. """
        if not self.scene:
            return
        self.scene.undo()

    def toRedo(self):
        self.ui.redoButton.animateClick()

    def redo(self):
        """ Redoes the last action in the UI. """
        if not self.scene:
            return
        self.scene.redo()

    # Simple mode change functions
    def boxMode(self):
        """ Changes the tool to box. """
        self.setToolMode("box", self.cursorBox)

    def rubricMode(self):
        """ Changes the tool to rubric."""
        if not self.scene:
            self.rubric_widget.nextRubric()
            return
        if self.scene.mode == "rubric":
            self.rubric_widget.nextRubric()
        else:
            self.rubric_widget.reselectCurrentRubric()

    def crossMode(self):
        """ Changes the tool to crossMode. """
        self.setToolMode("cross", self.cursorCross)

    def toDeleteMode(self):
        self.ui.deleteButton.animateClick()

    def deleteMode(self):
        """ Changes the tool to delete. """
        self.setToolMode("delete", self.cursorDelete)

    def lineMode(self):
        """ Changes the tool to the line button.  """
        self.setToolMode("line", self.cursorLine)

    def toMoveMode(self):
        self.ui.moveButton.animateClick()

    def moveMode(self):
        """ Changes the tool to the move button. """
        self.setToolMode("move", Qt.OpenHandCursor)

    def panMode(self):
        """ Changes the tool to the pan button. """
        self.setToolMode("pan", Qt.OpenHandCursor)
        # The pan button also needs to change dragmode in the view
        self.view.setDragMode(1)

    def penMode(self):
        """ Changes the tool to the pen button. """
        self.setToolMode("pen", self.cursorPen)

    def textMode(self):
        """ Changes the tool to the text button. """
        self.setToolMode("text", Qt.IBeamCursor)

    def tickMode(self):
        """ Changes the tool to the tick button. """
        self.setToolMode("tick", self.cursorTick)

    def toZoomMode(self):
        self.ui.zoomButton.animateClick()

    def zoomMode(self):
        """ Changes the tool to the zoom button. """
        self.setToolMode("zoom", Qt.SizeFDiagCursor)

    def loadModeFromBefore(self, mode, aux=None):
        """
        Loads mode from previous.

        Args:
            mode (str): String corresponding to the toolMode to be loaded
            aux (int) : the row of the current rubric if applicable.

        Returns:

        """
        self.loadModes = {
            "box": lambda: self.ui.boxButton.animateClick(),
            "rubric": lambda: self.rubricMode(),
            "cross": lambda: self.ui.crossButton.animateClick(),
            "line": lambda: self.ui.lineButton.animateClick(),
            "pen": lambda: self.ui.penButton.animateClick(),
            "text": lambda: self.ui.textButton.animateClick(),
            "tick": lambda: self.ui.tickButton.animateClick(),
        }
        if mode == "rubric" and aux is not None:  # key and tab set as [a,b]
            self.rubric_widget.setCurrentRubricKeyAndTab(aux[0], aux[1])
            # simulate a click on the rubric to get everything set.
            self.rubric_widget.handleClick()
        else:
            self.loadModes.get(mode, lambda *args: None)()

    def addImageMode(self):
        """
        Opens a file dialog for images, shows a message box if the image is
        too large, otherwise continues to image mode.

        Notes:
            If the Image is greater than 200kb, will return an error.

        Returns:
            None
        """
        fileName, _ = QFileDialog.getOpenFileName(
            self,
            "Select Image",
            "/home",
            "Image files (*.jpg *.gif " "*.png " "*.xpm" ")",
        )
        if not os.path.isfile(fileName):
            return
        if os.path.getsize(fileName) > 200000:
            msg = QMessageBox()
            msg.setIcon(QMessageBox.Critical)
            msg.setWindowTitle("Image Too large.")
            msg.setText(
                "Max image size (200kB) reached. Please try again "
                "with a smaller image."
            )
            msg.setStandardButtons(QMessageBox.Ok)
            msg.exec()
        else:
            self.setToolMode("image", Qt.ClosedHandCursor, fileName)

    def setButtons(self):
        """ Connects buttons to their corresponding functions. """
        # List of tool buttons, the corresponding modes and cursor shapes
        self.ui.boxButton.clicked.connect(self.boxMode)
        self.ui.crossButton.clicked.connect(self.crossMode)
        self.ui.deleteButton.clicked.connect(self.deleteMode)
        self.ui.lineButton.clicked.connect(self.lineMode)
        self.ui.moveButton.clicked.connect(self.moveMode)
        self.ui.panButton.clicked.connect(self.panMode)
        self.ui.penButton.clicked.connect(self.penMode)
        self.ui.textButton.clicked.connect(self.textMode)
        self.ui.tickButton.clicked.connect(self.tickMode)
        self.ui.zoomButton.clicked.connect(self.zoomMode)

        # Pass the undo/redo button clicks on to the view
        self.ui.undoButton.clicked.connect(self.undo)
        self.ui.redoButton.clicked.connect(self.redo)

        # Connect the rubric buttons to the rubric list
        # They select the item and trigger its handleClick which fires
        # off a rubricSignal which will be picked up by the annotator
        # First up connect the rubric list's signal to the annotator's
        # handle rubric function.
        self.rubric_widget.rubricSignal.connect(self.handleRubric)
        # the no-answer button
        self.ui.noAnswerButton.clicked.connect(self.noAnswer)
        # and the rearrange pages button
        self.ui.rearrangePagesButton.clicked.connect(self.rearrangePages)
        # Connect up the finishing functions - using a dropdown menu
        m = QMenu()
        m.addAction("Done", self.saveAndClose)
        m.addSeparator()
        m.addAction("Cancel", self.close)
        self.ui.finishedButton.setMenu(m)
        self.ui.finishedButton.setPopupMode(QToolButton.MenuButtonPopup)
        self.ui.finishedButton.clicked.connect(self.saveAndGetNext)

        # connect the "wide" button in the narrow-view
        self.ui.wideButton.clicked.connect(self.wideLayout)

    def handleRubric(self, dlt_txt):
        """Pass rubric ID, delta, and text the scene.

        Args:
            dlt_txt (tuple): the delta, string of text, rubric_id, and
            kind, e.g., `[-2, "missing chain rule", 12345, "relative"]`

        Returns:
            None: Modifies self.scene and self.toolMode
        """
        # Set the model to text and change cursor.
        self.setToolMode("rubric", QCursor(Qt.IBeamCursor))
        if self.scene:  # TODO: not sure why, Issue #1283 workaround
            self.scene.changeTheRubric(
                dlt_txt[0], dlt_txt[1], dlt_txt[2], dlt_txt[3], annotatorUpdate=True
            )

    def loadWindowSettings(self):
        """ Loads the window settings. """
        # load the window geometry, else maximise.
        if self.parentMarkerUI.annotatorSettings["geometry"] is not None:
            self.restoreGeometry(self.parentMarkerUI.annotatorSettings["geometry"])
        else:
            self.showMaximized()

        # remember the "do not show again" checks
        if self.parentMarkerUI.annotatorSettings["markWarnings"] is not None:
            self.markWarn = self.parentMarkerUI.annotatorSettings["markWarnings"]
        if self.parentMarkerUI.annotatorSettings["rubricWarnings"] is not None:
            self.rubricWarn = self.parentMarkerUI.annotatorSettings["rubricWarnings"]

        # remember the last tool used
        if self.parentMarkerUI.annotatorSettings["tool"] is not None:
            if self.parentMarkerUI.annotatorSettings["tool"] == "rubric":
                rbrc = self.parentMarkerUI.annotatorSettings["rubric"]
                self.loadModeFromBefore("rubric", rbrc)
            else:
                self.loadModeFromBefore(self.parentMarkerUI.annotatorSettings["tool"])

        # if zoom-state is none, set it to index 1 (fit page) - but delay.
        if self.parentMarkerUI.annotatorSettings["zoomState"] is None:
            QTimer.singleShot(200, lambda: self.ui.zoomCB.setCurrentIndex(1))
        elif self.parentMarkerUI.annotatorSettings["zoomState"] == 0:
            # is set to "user", so set the view-rectangle
            if self.parentMarkerUI.annotatorSettings["viewRectangle"] is not None:
                QTimer.singleShot(200, lambda: self.ui.zoomCB.setCurrentIndex(0))
                QTimer.singleShot(
                    200,
                    lambda: self.view.initializeZoom(
                        self.parentMarkerUI.annotatorSettings["viewRectangle"]
                    ),
                )
            else:
                # no view-rectangle, so set to "fit-page"
                QTimer.singleShot(200, lambda: self.ui.zoomCB.setCurrentIndex(1))
        else:
            QTimer.singleShot(
                200,
                lambda: self.ui.zoomCB.setCurrentIndex(
                    self.parentMarkerUI.annotatorSettings["zoomState"]
                ),
            )
        # wide vs compact
        if self.parentMarkerUI.annotatorSettings["compact"] is True:
            log.debug("compacting UI (b/c of last use setting")
            self.toggleTools()

    def saveWindowSettings(self):
        """Saves current window settings and other state into the parent.

        Returns:
            None: modifies self.parentMarkerUI and self.scene
        """
        self.parentMarkerUI.annotatorSettings["geometry"] = self.saveGeometry()
        self.parentMarkerUI.annotatorSettings[
            "viewRectangle"
        ] = self.view.getCurrentViewRect()
        self.parentMarkerUI.annotatorSettings["markWarnings"] = self.markWarn
        self.parentMarkerUI.annotatorSettings["rubricWarnings"] = self.rubricWarn
        self.parentMarkerUI.annotatorSettings[
            "zoomState"
        ] = self.ui.zoomCB.currentIndex()
        self.parentMarkerUI.annotatorSettings["tool"] = self.scene.mode
        if self.scene.mode == "rubric":
            self.parentMarkerUI.annotatorSettings[
                "rubric"
            ] = self.rubric_widget.getCurrentRubricKeyAndTab()

        if self.ui.hideableBox.isVisible():
            self.parentMarkerUI.annotatorSettings["compact"] = False
        else:
            self.parentMarkerUI.annotatorSettings["compact"] = True

        # Marker will keep the tab state: which rubrics user has hidden, in tabs etc
        self.parentMarkerUI.annotatorSettings[
            "rubricTabState"
        ] = self.rubric_widget.get_tab_rubric_lists()

    def saveAnnotations(self):
        """
        Try to save the annotations and signal Marker to upload them.

        Notes:
            There are various sanity checks and user interaction to be
            done.  Return `False` if user cancels.  Return `True` if we
            should move on (for example, to close the Annotator).

            Be careful of a score of 0 - when mark total or mark up.
            Be careful of max-score when marking down.
            In either case - get user to confirm the score before closing.
            Also confirm various "not enough feedback" cases.

        Returns:
            False if user cancels, True if annotator is closed successfully.

        """
        # do some checks before accepting things
        if not self.scene.areThereAnnotations():
            msg = ErrorMessage("Please make an annotation, even if there is no answer.")
            msg.exec_()
            return False

        # check annotations are inside the margins
        if not self.scene.checkAllObjectsInside():
            msg = ErrorMessage(
                "Some annotations are outside the margins. Please move or delete them before saving."
            )
            msg.exec_()
            return False

        # make sure not still in "neutral" marking-state = no score given
        if self.getMarkingState() == "neutral":
            msg = ErrorMessage("You have not yet set a score.")
            msg.exec_()
            return False

        # warn if points where lost but insufficient annotations
        if (
            self.rubricWarn
            and 0 < self.getScore() < self.maxMark
            and self.scene.hasOnlyTicksCrossesDeltas()
        ):
            msg = SimpleMessageCheckBox(
                "<p>You have given neither comments nor detailed annotations "
                "(other than &#x2713; &#x2717; &plusmn;<i>n</i>).</p>\n"
                "<p>This may make it difficult for students to learn from this "
                "feedback.</p>\n"
                "<p>Are you sure you wish to continue?</p>",
                "Don't ask me again this session.",
            )
            if msg.exec_() == QMessageBox.No:
                return False
            if msg.cb.checkState() == Qt.Checked:
                # Note: these are only saved if we ultimately accept
                self.rubricWarn = False

        self.scene.save()
        rubrics = self.scene.get_rubrics_from_page()
        self.pickleIt()  # Pickle the scene as a plom-file

        # TODO: we should assume its dead?  Or not... let it be and fix scene?
        self.view.setHidden(True)

        # Save the current window settings for next time annotator is launched
        self.saveWindowSettings()

        log.debug("emitting accept signal")
        tim = self.timer.elapsed() // 1000

        # some things here hardcoded elsewhere too, and up in marker
        plomFile = self.saveName[:-3] + "plom"
        stuff = [
            self.getScore(),
            tim,
            self.paperDir,
            self.saveName,
            plomFile,
            rubrics,
            self.integrity_check,
            self.src_img_data,
        ]
        self.annotator_upload.emit(self.tgvID, stuff)
        return True

    def _zeroMarksWarn(self):
        """
        A helper method for saveAnnotations.

        Controls warnings for when paper has 0 marks.

        Returns:
            False if user cancels, True otherwise.

        """
        warn = False
        forceWarn = False
        msg = "<p>You have given <b>0/{}</b>,".format(self.maxMark)
        if self.scene.hasOnlyTicks():
            warn = True
            forceWarn = True
            msg += " but there are <em>only ticks on the page!</em>"
        elif self.scene.hasAnyTicks():
            # forceWarn = True
            warn = True
            msg += " but there are some ticks on the page."
        if warn:
            msg += "  Please confirm, or consider using comments to clarify.</p>"
            msg += "\n<p>Do you wish to submit?</p>"
            if forceWarn:
                msg = SimpleMessage(msg)
                if msg.exec_() == QMessageBox.No:
                    return False
            elif self.markWarn:
                msg = SimpleMessageCheckBox(msg, "Don't ask me again this session.")
                if msg.exec_() == QMessageBox.No:
                    return False
                if msg.cb.checkState() == Qt.Checked:
                    self.markWarn = False
        return True

    def _fullMarkWarn(self):
        """
        A helper method for saveAnnotations.

        Controls warnings for when paper has full marks.

        Returns:
            False if user cancels, True otherwise.

        """
        msg = "<p>You have given full {0}/{0},".format(self.maxMark)
        forceWarn = False
        if self.scene.hasOnlyTicks():
            warn = False
        elif self.scene.hasOnlyCrosses():
            warn = True
            forceWarn = True
            msg += " <em>but there are only crosses on the page!</em>"
        elif self.scene.hasAnyCrosses():
            warn = True
            # forceWarn = True
            msg += " but there are crosses on the page."
        elif self.scene.hasAnyComments():
            warn = False
        else:
            warn = True
            msg += " but there are other annotations on the page which might be contradictory."
        if warn:
            msg += "  Please confirm, or consider using comments to clarify.</p>"
            msg += "\n<p>Do you wish to submit?</p>"
            if forceWarn:
                msg = SimpleMessage(msg)
                if msg.exec_() == QMessageBox.No:
                    return False
            elif self.markWarn:
                msg = SimpleMessageCheckBox(msg, "Don't ask me again this session.")
                if msg.exec_() == QMessageBox.No:
                    return False
                if msg.cb.checkState() == Qt.Checked:
                    self.markWarn = False

        return True

    def closeEvent(self, event):
        """
        Overrides QWidget.closeEvent().

        Deal with various cases of window trying to close.

        Notes:
        These include:
          * User closes window via titlebar close icon (or alt-f4 or...)
          * User clicks "Cancel"
          * User clicks "Done"
        Window close or Cancel are currently treated the same way:
        discard all annotations.

        Args:
            event: the event of the window closing.

        Returns:
            None: modifies many instance vars.
        """
        log.debug("========CLOSE EVENT======: {}".format(self))
        # weird hacking to force close if we came from saving.
        # Appropriate signals have already been sent so just close
        force = getattr(self, "_priv_force_close", False)
        if force:
            log.debug("emitting the closing signal")
            self.annotator_done_closing.emit(self.tgvID)
            event.accept()
            return

        # We are here b/c of cancel button, titlebar close, or related
        if self.scene and self.scene.areThereAnnotations():
            msg = SimpleMessage(
                "<p>There are annotations on the page.</p>\n"
                "<p>Do you want to discard them and close the annotator?</p>"
            )
            if msg.exec_() == QMessageBox.No:
                event.ignore()
                return
        log.debug("emitting reject/cancel signal, discarding, and closing")
        self.annotator_done_reject.emit(self.tgvID)
        # clean up after a testview
        self.doneViewingPaper()
        # clean up after a solution-view
        if self.solutionView:
            self.solutionView.close()
            self.solutionView = None

        event.accept()

    def get_nonrubric_text_from_page(self):
        """Retrieves text (not in rubrics) from the scene.

        Returns:
            list: strings for text annotations not in a rubric.
        """
        if not self.scene:
            return []
        return self.scene.get_nonrubric_text_from_page()

    def latexAFragment(self, *args, **kwargs):
        """Latex a fragment of text."""
        return self.parentMarkerUI.latexAFragment(*args, **kwargs)

    def pickleIt(self):
        """
        Pickles the current page and saves it as a .plom file.
        1. Retrieves current scene items
        2. Reverses list such that newest items show last
        3. Saves pickled file as a .plom file
        4. Adds a dictionary of current Plom Data to the .plom file.

        Returns:
            None: builds a .plom file.

        """
        lst = self.scene.pickleSceneItems()  # newest items first
        lst.reverse()  # so newest items last
        # TODO: consider saving colour only if not red?
        # TODO: someday src_img_data may have other images not used
        plomData = {
            "base_images": self.src_img_data,
            "saveName": os.path.basename(self.saveName),
            "markState": self.getMarkingState(),
            "maxMark": self.maxMark,
            "currentMark": self.getScore(),
            "sceneScale": self.scene.get_scale_factor(),
            "annotationColor": self.scene.ink.color().getRgb()[:3],
            "sceneItems": lst,
        }
        # save pickled file as <blah>.plom
        plomFile = self.saveName[:-3] + "plom"
        with open(plomFile, "w") as fh:
            json.dump(plomData, fh, indent="  ")
            fh.write("\n")

    def unpickleIt(self, plomData):
        """
        Unpickles the page by calling scene.unpickleSceneItems and sets
        the page's mark.

        Args:
            plomData (dict): a dictionary containing the data for the
                                pickled .plom file.

        Returns:
            None

        """
        self.view.setHidden(True)
        if plomData.get("sceneScale", None):
            self.scene.set_scale_factor(plomData["sceneScale"])
        if plomData.get("annotationColor", None):
            self.scene.set_annotation_color(plomData["annotationColor"])
        self.scene.unpickleSceneItems(plomData["sceneItems"])
        self.view.setHidden(False)

    def setZoomComboBox(self):
        """
        Sets the combo box for the zoom method.

        Returns:
            None: Modifies self.ui

        """
        self.ui.zoomCB.addItem("User")
        self.ui.zoomCB.addItem("Fit page")
        self.ui.zoomCB.addItem("Fit width")
        self.ui.zoomCB.addItem("Fit height")
        self.ui.zoomCB.addItem("200%")
        self.ui.zoomCB.addItem("150%")
        self.ui.zoomCB.addItem("100%")
        self.ui.zoomCB.addItem("50%")
        self.ui.zoomCB.addItem("33%")
        self.ui.zoomCB.currentIndexChanged.connect(self.zoomCBChanged)

    def isZoomFitWidth(self):
        """
        Sets the zoom ui text when user has selected "Fit Width."

        Returns:
            None: Modifies self.ui
        """
        return self.ui.zoomCB.currentText() == "Fit width"

    def isZoomFitHeight(self):
        """
        Sets the zoom ui text when user has selected "Fit Height."

        Returns:
            None: Modifies self.ui

        """
        return self.ui.zoomCB.currentText() == "Fit height"

    def changeCBZoom(self, CBIndex):
        """
        Keeps zoom combo box at selected index.

        Args:
            CBIndex (int) : the current zoom Combo Box Index

        Returns:
            None: Modifies self.ui

        """
        old = self.ui.zoomCB.blockSignals(True)
        self.ui.zoomCB.setCurrentIndex(CBIndex)
        self.ui.zoomCB.blockSignals(old)

    def zoomCBChanged(self):
        """
        Modifies the page view based on the selected zoom option.

        Returns:
            None: Modifies self.ui

        """
        if self.ui.zoomCB.currentText() == "Fit page":
            self.view.zoomFitPage()
        elif self.ui.zoomCB.currentText() == "Fit width":
            self.view.zoomFitWidth()
        elif self.ui.zoomCB.currentText() == "Fit height":
            self.view.zoomFitHeight()
        elif self.ui.zoomCB.currentText() == "100%":
            self.view.zoomToScale(1)
        elif self.ui.zoomCB.currentText() == "150%":
            self.view.zoomToScale(1.5)
        elif self.ui.zoomCB.currentText() == "200%":
            self.view.zoomToScale(2)
        elif self.ui.zoomCB.currentText() == "50%":
            self.view.zoomToScale(0.5)
        elif self.ui.zoomCB.currentText() == "33%":
            self.view.zoomToScale(0.33)
        else:
            pass
        self.view.setFocus()

    def noAnswer(self):
        """
        Handles when the user selects the "No Answer Given" option
        and ensures the user has not assigned deltas on the page. If
        deltas have been assigned, displays an error message.

        Returns:
            None

        """
        # ID for no-answer rubric is defined in the db_create module
        # in the createNoAnswerRubric function.
        # rID = 1000 + questionNumber = is absolute rubric

        noAnswerCID = 1000 + self.question_num

        # can only apply this if current marking state is neutral
        # else user has scored the page

        if self.getMarkingState() != "neutral":
            ErrorMessage(
                'You have marked the page - cannot then set "No answer given". Delete mark-changes before trying again.'
            ).exec_()
            return

        self.scene.noAnswer(noAnswerCID)
        nabValue = NoAnswerBox().exec_()
        if nabValue == 0:
            # equivalent to cancel - apply undo three times (to remove the noanswer lines+rubric)
            self.scene.undo()
            self.scene.undo()
            self.scene.undo()
        elif nabValue == 1:
            # equivalent to "yes - give me next paper"
            self.ui.finishedButton.animateClick()
        else:
            pass

    def getRubricsFromServer(self):
        """Request a latest rubric list for current question."""
        return self.parentMarkerUI.getRubricsFromServer(self.question_num)

    def saveTabStateToServer(self, tab_state):
        """Have Marker upload this tab state to the server."""
        self.parentMarkerUI.saveTabStateToServer(tab_state)

    def refreshRubrics(self):
        """ask the rubric widget to refresh rubrics"""
        self.rubric_widget.refreshRubrics()

    def createNewRubric(self, new_rubric):
        """Ask server to create a new rubric with data supplied"""
        return self.parentMarkerUI.sendNewRubricToServer(new_rubric)

    def modifyRubric(self, key, updated_rubric):
        """Ask server to create a new rubric with data supplied"""
        return self.parentMarkerUI.modifyRubricOnServer(key, updated_rubric)

    def viewSolutions(self):
        solutionFile = self.parentMarkerUI.getSolutionImage()
        if solutionFile is None:
            ErrorMessage("No solution has been uploaded").exec_()
            return

        if self.solutionView is None:
            self.solutionView = SolutionViewer(self, solutionFile)
        self.solutionView.show()

    def refreshSolutionImage(self):
        # force a refresh
        self.parentMarkerUI.refreshSolutionImage()<|MERGE_RESOLUTION|>--- conflicted
+++ resolved
@@ -246,14 +246,8 @@
         m.addAction("Previous paper", lambda: None).setEnabled(False)
         m.addAction("Close without saving\tctrl-c", self.close)
         m.addSeparator()
-<<<<<<< HEAD
-        m.addAction("Insert image", self.addImageMode)
-        m.addSeparator()
         m.addAction("View solutions", self.viewSolutions)
         m.addSeparator()
-        m.addAction("View whole paper", self.viewWholePaper)
-=======
->>>>>>> c5a16672
         m.addAction("Adjust pages\tCtrl-r", self.rearrangePages)
         subm = m.addMenu("Tools")
         # to make these actions checkable, they need to belong to self.

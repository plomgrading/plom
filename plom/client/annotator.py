__author__ = "Andrew Rechnitzer"
__copyright__ = "Copyright (C) 2018-2020 Andrew Rechnitzer"
__credits__ = ["Andrew Rechnitzer", "Colin Macdonald", "Elvis Cai", "Matt Coles"]
__license__ = "AGPLv3"

import json
import os
import sys
import logging
import pkg_resources

from PyQt5.QtCore import (
    Qt,
    QByteArray,
    QRectF,
    QSettings,
    QSize,
    QTimer,
    QElapsedTimer,
    pyqtSlot,
    pyqtSignal,
)
from PyQt5.QtGui import (
    QCursor,
    QGuiApplication,
    QIcon,
    QKeySequence,
    QPixmap,
    QCloseEvent,
)
from PyQt5.QtWidgets import (
    QAbstractItemView,
    QAction,
    QDialog,
    QWidget,
    QMainWindow,
    QGridLayout,
    QLabel,
    QMenu,
    QMessageBox,
    QPushButton,
    QShortcut,
    QTableWidget,
    QTableWidgetItem,
    QToolButton,
)

from .mark_handler import MarkHandler
from .pageview import PageView
from .pagescene import PageScene

# import the key-help popup window class
from .key_help import KeyHelp

from .useful_classes import (
    ErrorMessage,
    SimpleMessage,
    SimpleMessageCheckBox,
    NoAnswerBox,
)
from .comment_list import CommentWidget
from .origscanviewer import OriginalScansViewer, RearrangementViewer
from .uiFiles.ui_annotator_rhm import Ui_annotator_rhm as Ui_annotator

log = logging.getLogger("annotr")

# Short descriptions of each tool to display to user.
tipText = {
    "box": "Box: L = highlighted box, R/Shift = highlighted ellipse.",
    "com": "Comment: L = paste comment and associated mark.",
    "com up": "Comment up: Select previous comment in list",
    "com down": "Comment down: Select next comment in list",
    "cross": "Cross: L = cross, M/Ctrl = ?-mark, R/Shift = checkmark.",
    "delta": "Delta: L = paste mark, M/Ctrl = ?-mark, R/Shift = checkmark/cross.",
    "delete": "Delete: L = Delete object, L-drag = delete area.",
    "line": "Line: L = straight line, M/Ctrl = double-arrow, R/Shift = arrow.",
    "move": "Move object.",
    "pan": "Pan view.",
    "pen": "Pen: L = freehand pen, M/Ctrl = pen with arrows, R/Shift = freehand highlighter.",
    "redo": "Redo: Redo last action",
    "text": "Text: Enter = newline, Shift-Enter/ESC = finish.",
    "tick": "Tick: L = checkmark, M/Ctrl = ?-mark, R/Shift = cross.",
    "undo": "Undo: Undo last action",
    "zoom": "Zoom: L = Zoom in, R = zoom out.",
}


class Annotator(QWidget):
    """The main annotation window for annotating group-images
    and assigning marks.
    """

    ann_upload = pyqtSignal(str, list)
    ann_done_wants_more = pyqtSignal(str)
    ann_done_closing = pyqtSignal(str)
    ann_done_reject = pyqtSignal(str)
    ann_done_shuffle = pyqtSignal(str, list)

    def __init__(
        self,
        username,
        tgv,
        testname,
        paperdir,
        fnames,
        saveName,
        maxMark,
        markStyle,
        mouseHand,
        parent=None,
        plomDict=None,
    ):
        super(Annotator, self).__init__()
        # set username
        self.username = username
        # remember parent
        self.parent = parent
        # Grab filename of image, max mark, mark style (total/up/down)
        # and mouse-hand (left/right)
        self.tgv = tgv
        self.testname = testname
        self.paperdir = paperdir
        self.imageFiles = fnames
        self.saveName = saveName
        log.debug("Savename = {}".format(saveName))
        self.maxMark = maxMark
        # get markstyle from plomDict
        if plomDict is None:
            self.markStyle = markStyle
        else:
            self.markStyle = plomDict["markStyle"]

        # Show warnings or not
        self.markWarn = True
        self.commentWarn = True

        # a test view pop-up window - initially set to None
        # for viewing whole paper
        self.testView = None
        self.testViewFiles = None
        # Set current mark to 0.
        self.score = 0
        # make styling of currently selected button/tool.
        self.currentButtonStyleBackground = (
            "border: 2px solid #3daee9; " "background: solid #3daee9;"
        )
        # when comments are used, we just outline the comment list - not
        # the whole background - so make a style for that.
        self.currentButtonStyleOutline = "border: 2px solid #3daee9; "
        # No button yet selected.
        self.currentButton = None
        # Window depends on mouse-hand - si
        # right-hand mouse = 0, left-hand mouse = 1
        self.mouseHand = mouseHand
        self.ui = Ui_annotator()
        # Set up the gui.
        self.ui.setupUi(self)
        # hide the "revealbox" which is revealed when the hideBox is hidden.
        self.ui.revealBox0.setHidden(True)
        self.wideLayout()
        # Set up the graphicsview and graphicsscene of the group-image
        # loads in the image etc
        self.view = None
        self.scene = None
        self.setViewAndScene()

        # Create the comment list widget and put into gui.
        self.commentW = CommentWidget(self, self.maxMark)
        self.commentW.setTestname(testname)
        self.commentW.setQuestionNumberFromTGV(tgv)
        self.ui.commentGrid.addWidget(self.commentW, 1, 1)
        # pass the marking style to the mark entry widget.
        # also when we set this up we have to connect various
        # mark set, delta-set, mark change functions
        self.setMarkHandler(self.markStyle)
        self.setDeltaButtonMenu()
        # set alt-enter / alt-return as shortcut to finish annotating
        # also set ctrl-n and ctrl-b as same shortcut.
        # set ctrl-+ as zoom toggle shortcut
        # set ctrl-z / ctrl-y as undo/redo shortcuts
        self.setMiscShortCuts()
        # set the zoom combobox
        self.setZoomComboBox()
        # Set the tool icons
        self.setIcons()
        # Set up cursors
        self.loadCursors()

        # Connect all the buttons to relevant functions
        self.setButtons()
        # pass this to the comment table too - it needs to know if we are
        # marking up/down/total to correctly shade deltas.
        self.commentW.setStyle(self.markStyle)
        self.commentW.changeMark(self.score)
        # Make sure window has min/max buttons.
        self.setWindowFlags(
            self.windowFlags() | Qt.WindowSystemMenuHint | Qt.WindowMinMaxButtonsHint
        )
        # Grab window settings from parent
        self.loadWindowSettings()

        # Keyboard shortcuts.
        self.keycodes = self.getKeyCodes()

        # set up current-mark / current-mode label
        self.setCurrentMarkMode()

        # Connect various key-presses to associated tool-button clicks
        # Allows us to translate a key-press into a button-press.
        # Key layout (mostly) matches tool-button layout
        # Very last thing = unpickle scene from plomDict
        if plomDict is not None:
            self.unpickleIt(plomDict)
        self.timer = QElapsedTimer()
        self.timer.start()

        # TODO: use QAction, share with other UI, shortcut keys written once
        m = QMenu()
        m.addAction("Next paper\tctrl-n", self.saveAndGetNext)
        m.addAction("Done (save and close)", self.saveAndClose)
        m.addAction("Defer and go to next", self.menudummy).setEnabled(False)
        m.addSeparator()
        m.addAction("View whole paper", self.viewWholePaper)
        m.addSeparator()
        m.addAction("Compact UI\thome", self.narrowLayout)
        m.addAction("&Wide UI\thome", self.wideLayout)
        m.addSeparator()
        m.addAction("Help", self.menudummy).setEnabled(False)
        m.addAction("Show shortcut keys...\t?", self.keyPopUp)
        m.addAction("About Plom", self.menudummy).setEnabled(False)
        m.addSeparator()
        m.addAction("Close without saving\tctrl-c", self.close)
        self.ui.hamMenuButton.setMenu(m)
        self.ui.hamMenuButton.setToolTip("Menu (F10)")


    def menudummy(self):
        print("TODO: menu placeholder 1")

    def setCurrentMarkMode(self):
        self.ui.markLabel.setStyleSheet("color: #ff0000; font: bold;")
        self.ui.modeLabel.setText(" {} ".format(self.scene.mode))
        self.ui.markLabel.setText(
            "{} out of {}".format(self.scene.score, self.scene.maxMark)
        )

    def loadCursors(self):
        # https://stackoverflow.com/questions/7674790/bundling-data-files-with-pyinstaller-onefile
        # pyinstaller creates a temp folder and stores path in _MEIPASS

        try:
            base_path = sys._MEIPASS
        except Exception:
            # a hack - fix soon.
            base_path = os.path.join(os.path.dirname(__file__), "cursors")
            # base_path = "./cursors"

        # load pixmaps for cursors and set the hotspots
        self.cursorBox = QCursor(QPixmap("{}/box.png".format(base_path)), 4, 4)
        self.cursorCross = QCursor(QPixmap("{}/cross.png".format(base_path)), 4, 4)
        self.cursorDelete = QCursor(QPixmap("{}/delete.png".format(base_path)), 4, 4)
        self.cursorLine = QCursor(QPixmap("{}/line.png".format(base_path)), 4, 4)
        self.cursorPen = QCursor(QPixmap("{}/pen.png".format(base_path)), 4, 4)
        self.cursorTick = QCursor(QPixmap("{}/tick.png".format(base_path)), 4, 4)

    def getKeyCodes(self):
        return {
            # home-row
            Qt.Key_A: lambda: self.ui.zoomButton.animateClick(),
            Qt.Key_S: lambda: self.ui.undoButton.animateClick(),
            Qt.Key_D: lambda: self.ui.tickButton.animateClick(),
            Qt.Key_F: lambda: self.commentMode(),
            Qt.Key_G: lambda: self.ui.textButton.animateClick(),
            # lower-row
            Qt.Key_Z: lambda: self.ui.moveButton.animateClick(),
            Qt.Key_X: lambda: self.ui.deleteButton.animateClick(),
            Qt.Key_C: lambda: self.ui.boxButton.animateClick(),
            Qt.Key_V: lambda: self.ui.commentDownButton.animateClick(),
            Qt.Key_B: lambda: self.ui.lineButton.animateClick(),
            # upper-row
            Qt.Key_Q: lambda: self.ui.panButton.animateClick(),
            Qt.Key_W: lambda: self.ui.redoButton.animateClick(),
            Qt.Key_E: lambda: self.ui.crossButton.animateClick(),
            Qt.Key_R: lambda: self.ui.commentUpButton.animateClick(),
            Qt.Key_T: lambda: self.ui.penButton.animateClick(),
            # and then the same but for the left-handed
            # home-row
            Qt.Key_H: lambda: self.ui.textButton.animateClick(),
            Qt.Key_J: lambda: self.commentMode(),
            Qt.Key_K: lambda: self.ui.tickButton.animateClick(),
            Qt.Key_L: lambda: self.ui.undoButton.animateClick(),
            Qt.Key_Semicolon: lambda: self.ui.zoomButton.animateClick(),
            # lower-row
            Qt.Key_N: lambda: self.ui.lineButton.animateClick(),
            Qt.Key_M: lambda: self.ui.commentDownButton.animateClick(),
            Qt.Key_Comma: lambda: self.ui.boxButton.animateClick(),
            Qt.Key_Period: lambda: self.ui.deleteButton.animateClick(),
            Qt.Key_Slash: lambda: self.ui.moveButton.animateClick(),
            # top-row
            Qt.Key_Y: lambda: self.ui.penButton.animateClick(),
            Qt.Key_U: lambda: self.ui.commentUpButton.animateClick(),
            Qt.Key_I: lambda: self.ui.crossButton.animateClick(),
            Qt.Key_O: lambda: self.ui.redoButton.animateClick(),
            Qt.Key_P: lambda: self.ui.panButton.animateClick(),
            # Then maximize and mark buttons
            Qt.Key_Backslash: lambda: self.swapMaxNorm(),
            Qt.Key_Plus: lambda: self.view.zoomIn(),
            Qt.Key_Equal: lambda: self.view.zoomIn(),
            Qt.Key_Minus: lambda: self.view.zoomOut(),
            Qt.Key_Underscore: lambda: self.view.zoomOut(),
            # Change-mark shortcuts
            Qt.Key_QuoteLeft: lambda: self.keyToChangeMark(0),
            Qt.Key_1: lambda: self.keyToChangeMark(1),
            Qt.Key_2: lambda: self.keyToChangeMark(2),
            Qt.Key_3: lambda: self.keyToChangeMark(3),
            Qt.Key_4: lambda: self.keyToChangeMark(4),
            Qt.Key_5: lambda: self.keyToChangeMark(5),
            Qt.Key_6: lambda: self.keyToChangeMark(6),
            Qt.Key_7: lambda: self.keyToChangeMark(7),
            Qt.Key_8: lambda: self.keyToChangeMark(8),
            Qt.Key_9: lambda: self.keyToChangeMark(9),
            Qt.Key_0: lambda: self.keyToChangeMark(10),
            # ?-mark pop up a key-list
            Qt.Key_Question: lambda: self.keyPopUp(),
            # Toggle hide/unhide tools so as to maximise space for annotation
            Qt.Key_Home: lambda: self.toggleTools(),
            # view whole paper
            Qt.Key_F1: lambda: self.viewWholePaper(),
            Qt.Key_F10: lambda: self.ui.hamMenuButton.animateClick(),
        }

    def toggleTools(self):
        # Show / hide all the tools and so more space for the group-image
        # All tools in gui inside 'hideablebox' - so easily shown/hidden
        if self.ui.hideableBox.isHidden():
            self.wideLayout()
        else:
            self.narrowLayout()

    def narrowLayout(self):
        self.ui.revealBox0.show()
        self.ui.hideableBox.hide()
        self.ui.revealLayout.addWidget(self.ui.hamMenuButton, 0, 1, 1, 1)
        self.ui.revealLayout.addWidget(self.ui.finishedButton, 0, 2, 1, 1)
        ## TODO: just use an icon in compact?
        # self.ui.finishedButton.setText("N")
        # self.ui.finishedButton.setStyleSheet("padding-left: 1px; padding-right: 1px;")
        self.ui.finishedButton.setMaximumWidth(44)

        self.ui.revealLayout.addWidget(
            self.ui.zoomCB, 1, 1, 1, 2, Qt.AlignHCenter | Qt.AlignTop
        )
        self.ui.revealLayout.addWidget(
            self.ui.markLabel, 2, 1, 1, 2, Qt.AlignHCenter | Qt.AlignTop
        )
        self.ui.revealLayout.addWidget(
            self.ui.penButton, 4, 1, Qt.AlignHCenter | Qt.AlignTop
        )
        self.ui.revealLayout.addWidget(
            self.ui.lineButton, 4, 2, Qt.AlignHCenter | Qt.AlignTop
        )

        self.ui.revealLayout.addWidget(
            self.ui.tickButton, 5, 1, Qt.AlignHCenter | Qt.AlignTop
        )
        self.ui.revealLayout.addWidget(
            self.ui.crossButton, 5, 2, Qt.AlignHCenter | Qt.AlignTop
        )

        self.ui.revealLayout.addWidget(
            self.ui.textButton, 6, 1, Qt.AlignHCenter | Qt.AlignTop
        )
        self.ui.revealLayout.addWidget(
            self.ui.commentButton, 6, 2, Qt.AlignHCenter | Qt.AlignTop
        )

        self.ui.revealLayout.addWidget(
            self.ui.boxButton, 7, 1, Qt.AlignHCenter | Qt.AlignTop
        )
        self.ui.revealLayout.addWidget(
            self.ui.deltaButton, 7, 2, Qt.AlignHCenter | Qt.AlignTop
        )

        self.ui.revealLayout.addWidget(
            self.ui.deleteButton, 8, 1, Qt.AlignHCenter | Qt.AlignTop
        )
        self.ui.revealLayout.addWidget(
            self.ui.panButton, 8, 2, Qt.AlignHCenter | Qt.AlignTop
        )

        self.ui.revealLayout.addWidget(
            self.ui.undoButton, 8, 1, Qt.AlignHCenter | Qt.AlignTop
        )
        self.ui.revealLayout.addWidget(
            self.ui.redoButton, 8, 2, Qt.AlignHCenter | Qt.AlignTop
        )

        self.ui.revealLayout.addWidget(
            self.ui.zoomButton, 9, 1, Qt.AlignHCenter | Qt.AlignTop
        )
        self.ui.revealLayout.addWidget(
            self.ui.moveButton, 9, 2, Qt.AlignHCenter | Qt.AlignTop
        )
        self.ui.revealLayout.addWidget(
            self.ui.modeLabel, 10, 1, 1, 2, Qt.AlignHCenter | Qt.AlignTop
        )

    def wideLayout(self):
        self.ui.hideableBox.show()
        self.ui.revealBox0.hide()
        # right-hand mouse = 0, left-hand mouse = 1
        if self.mouseHand == 0:
            self.ui.horizontalLayout.addWidget(self.ui.hideableBox)
            self.ui.horizontalLayout.addWidget(self.ui.revealBox0)
            self.ui.horizontalLayout.addWidget(self.ui.pageFrame)
            # tools
            self.ui.toolLayout.addWidget(self.ui.panButton, 0, 0)
            self.ui.toolLayout.addWidget(self.ui.redoButton, 0, 1)
            self.ui.toolLayout.addWidget(self.ui.crossButton, 0, 2)
            self.ui.toolLayout.addWidget(self.ui.commentUpButton, 0, 3)
            self.ui.toolLayout.addWidget(self.ui.penButton, 0, 4)
            self.ui.toolLayout.addWidget(self.ui.zoomButton, 1, 0)
            self.ui.toolLayout.addWidget(self.ui.undoButton, 1, 1)
            self.ui.toolLayout.addWidget(self.ui.tickButton, 1, 2)
            self.ui.toolLayout.addWidget(self.ui.commentButton, 1, 3)
            self.ui.toolLayout.addWidget(self.ui.textButton, 1, 4)
            self.ui.toolLayout.addWidget(self.ui.moveButton, 2, 0)
            self.ui.toolLayout.addWidget(self.ui.deleteButton, 2, 1)
            self.ui.toolLayout.addWidget(self.ui.boxButton, 2, 2)
            self.ui.toolLayout.addWidget(self.ui.commentDownButton, 2, 3)
            self.ui.toolLayout.addWidget(self.ui.lineButton, 2, 4)
        else:  # left-hand mouse
            self.ui.horizontalLayout.addWidget(self.ui.pageFrame)
            self.ui.horizontalLayout.addWidget(self.ui.revealBox0)
            self.ui.horizontalLayout.addWidget(self.ui.hideableBox)
            # tools
            self.ui.toolLayout.addWidget(self.ui.penButton, 0, 0)
            self.ui.toolLayout.addWidget(self.ui.commentUpButton, 0, 1)
            self.ui.toolLayout.addWidget(self.ui.crossButton, 0, 2)
            self.ui.toolLayout.addWidget(self.ui.redoButton, 0, 3)
            self.ui.toolLayout.addWidget(self.ui.panButton, 0, 4)
            self.ui.toolLayout.addWidget(self.ui.textButton, 1, 0)
            self.ui.toolLayout.addWidget(self.ui.commentButton, 1, 1)
            self.ui.toolLayout.addWidget(self.ui.tickButton, 1, 2)
            self.ui.toolLayout.addWidget(self.ui.undoButton, 1, 3)
            self.ui.toolLayout.addWidget(self.ui.zoomButton, 1, 4)
            self.ui.toolLayout.addWidget(self.ui.lineButton, 2, 0)
            self.ui.toolLayout.addWidget(self.ui.commentDownButton, 2, 1)
            self.ui.toolLayout.addWidget(self.ui.boxButton, 2, 2)
            self.ui.toolLayout.addWidget(self.ui.deleteButton, 2, 3)
            self.ui.toolLayout.addWidget(self.ui.moveButton, 2, 4)
        self.ui.ebLayout.addWidget(self.ui.modeLabel)
        self.ui.modeLayout.addWidget(self.ui.hamMenuButton)
        self.ui.modeLayout.addWidget(self.ui.finishedButton)
        self.ui.finishedButton.setMaximumWidth(16777215)  # back to default
        self.ui.modeLayout.addWidget(self.ui.finishNoRelaunchButton)
        self.ui.buttonsLayout.addWidget(self.ui.markLabel)
        self.ui.buttonsLayout.addWidget(self.ui.zoomCB)

    def viewWholePaper(self):
        # grab the files if needed.
        if self.testViewFiles is None:
            testNumber = self.tgv[:4]
            log.debug("wholePage: downloading files for testnum {}".format(testNumber))
            (pageData, self.testViewFiles,) = self.parent.downloadWholePaper(testNumber)

            log.debug(
                "wholePage: pageData = {}, viewFiles = {}".format(
                    pageData, self.testViewFiles
                )
            )
        # if we haven't built a testview, built it now
        if self.testView is None:
<<<<<<< HEAD
            # self.testView = OriginalScansViewer(self, testNumber, pageNames, self.testViewFiles)
            self.testView = RearrangementViewer(
                self, testNumber, pageData, self.testViewFiles,
            )
        if self.testView.exec_() == QDialog.Accepted:
            self.shufflePageImages(self.testView.permute)
        return
=======
            self.testView = OriginalScansViewer(
                self, testNumber, pageNames, self.testViewFiles
            )
        else:
            # must have closed it, so re-show it.
            self.testView.show()
>>>>>>> 16112eab

    def doneViewingPaper(self):
        if self.testViewFiles:
            log.debug("wholePage: done with viewFiles {}".format(self.testViewFiles))
            # could just delete them here but maybe Marker wants to cache
            self.parent.doneWithWholePaperFiles(self.testViewFiles)
            self.testViewFiles = None
        if self.testView:
            self.testView.close()
            self.testView = None

    def keyPopUp(self):
        # build KeyPress shortcuts dialog
        kp = KeyHelp()
        # Pop it up.
        kp.exec_()

    def setViewAndScene(self):
        """Starts the pageview.
        The pageview (which is a qgraphicsview) which is (mostly) a layer
        between the annotation widget and the qgraphicsscene which
        actually stores all the graphics objects (the image, lines, boxes,
        text etc etc). The view allows us to zoom pan etc over image and
        its annotations.
        """
        # Start the pageview - pass it this widget (so it can communicate
        # back to us) and the filename of the image.
        self.view = PageView(self, self.username)
        self.scene = PageScene(
            self,
            self.imageFiles,
            self.saveName,
            self.maxMark,
            self.score,
            self.markStyle,
        )
        # connect view to scene
        self.view.connectScene(self.scene)
        # scene knows which views are connected via self.views()

        # put the view into the gui.
        self.ui.pageFrameGrid.addWidget(self.view, 1, 1)
        # set the initial view to contain the entire scene which at
        # this stage is just the image.
        self.view.fitInView(self.scene.sceneRect(), Qt.KeepAspectRatioByExpanding)
        # Centre at top-left of image.
        self.view.centerOn(0, 0)
        # click the move button
        self.ui.moveButton.animateClick()

    def swapMaxNorm(self):
        """Toggles the window size between max and normal"""
        if self.windowState() != Qt.WindowMaximized:
            self.setWindowState(Qt.WindowMaximized)
        else:
            self.setWindowState(Qt.WindowNoState)

    def keyToChangeMark(self, buttonNumber):
        """Translates a key-press (0,1,2,..,9) into a button-press
        of the various delta-mark buttons in the mark-entry widget.
        If mark-up style then they trigger the positive mark buttons,
        hence p0,p1 etc... if mark down then triggers the negative mark
        buttons - n1,n2, etc.
        """
        # if key is higher than maxMark then no such button.
        if buttonNumber > self.maxMark:
            return
        # Otherwise click the appropriate button.
        if self.markHandler.style == "Up":
            self.markHandler.markButtons["p{}".format(buttonNumber)].animateClick()
        elif self.markHandler.style == "Down" and buttonNumber >= 0:
            self.markHandler.markButtons["m{}".format(buttonNumber)].animateClick()

    def keyPressEvent(self, event):
        """Translates key-presses into tool-button presses if
        appropriate.
        """
        # Check to see if no mousebutton pressed
        # If a key-press detected use the keycodes dict to translate
        # the press into a function call (if exists)
        if QGuiApplication.mouseButtons() == Qt.NoButton:
            self.keycodes.get(event.key(), lambda *args: None)()
        super(Annotator, self).keyPressEvent(event)

    def setMode(self, newMode, newCursor):
        """Change the current tool mode.
        Changes the styling of the corresponding button, and
        also the cursor.
        """
        # self.currentButton should only ever be set to a button - nothing else.
        # Clear styling of the what was until now the current button
        if self.currentButton is not None:
            self.currentButton.setStyleSheet("")
        # A bit of a hack to take care of comment-mode and delta-mode
        if self.scene.mode == "comment" and newMode != "comment":
            # clear the comment button styling
            self.ui.commentButton.setStyleSheet("")
            self.commentW.CL.setStyleSheet("")
        if self.scene.mode == "delta" and newMode != "delta":
            self.ui.deltaButton.setStyleSheet("")
        # We change currentbutton to which ever widget sent us
        # to this function. We have to be a little careful since
        # not all widgets get the styling in the same way.
        # If the mark-handler widget sent us here, it takes care
        # of its own styling - so we update the little tool-tip
        # and set current button to none.
        if isinstance(self.sender(), QPushButton):
            # has come from mark-change button in handler, so
            # set button=none, since markHandler does its own styling
            self.currentButton = None
        elif isinstance(
            self.sender(), QToolButton
        ):  # only toolbuttons are the mode-changing ones.
            self.currentButton = self.sender()
            self.currentButton.setStyleSheet(self.currentButtonStyleBackground)
        elif self.sender() is self.commentW.CL:
            self.markHandler.clearButtonStyle()
            self.commentW.CL.setStyleSheet(self.currentButtonStyleOutline)
            self.ui.commentButton.setStyleSheet(self.currentButtonStyleBackground)
        elif self.sender() is self.markHandler:
            # Clear the style of the mark-handler (this will mostly not do
            # anything, but saves us testing if we had styled it)
            self.markHandler.clearButtonStyle()
            # this should not happen
        else:
            # this should also not happen - except by strange async race issues. So we don't change anything.
            pass
        # pass the new mode to the graphicsview, and set the cursor in view
        self.scene.setMode(newMode)
        self.view.setCursor(newCursor)
        # set the modelabel
        self.ui.modeLabel.setText(" {} ".format(self.scene.mode))
        # refresh everything.
        self.repaint()

    def setIcon(self, tb, txt, iconFile):
        # Helper command for setIcons - sets the tooltip, loads the icon
        # and formats things nicely.
        tb.setToolButtonStyle(Qt.ToolButtonIconOnly)
        tb.setToolTip("{}".format(tipText.get(txt, txt)))
        tb.setIcon(QIcon(QPixmap(iconFile)))
        tb.setIconSize(QSize(40, 40))

    def setIcons(self):
        """Set up the icons for the tools.
        A little care because of where a pyinstaller-built executable
        stores them.
        """
        # https://stackoverflow.com/questions/7674790/bundling-data-files-with-pyinstaller-onefile
        # pyinstaller creates a temp folder and stores path in _MEIPASS
        try:
            base_path = sys._MEIPASS
        except Exception:
            # a hack - fix soon.
            base_path = os.path.join(os.path.dirname(__file__), "icons")
            # base_path = "./icons"

        self.setIcon(self.ui.boxButton, "box", "{}/rectangle_highlight.svg".format(base_path))
        self.setIcon(self.ui.commentButton, "com", "{}/comment.svg".format(base_path))
        self.setIcon(
            self.ui.commentDownButton, "com down", "{}/comment_down.svg".format(base_path)
        )
        self.setIcon(
            self.ui.commentUpButton, "com up", "{}/comment_up.svg".format(base_path)
        )
        self.setIcon(self.ui.crossButton, "cross", "{}/cross.svg".format(base_path))
        self.setIcon(self.ui.deleteButton, "delete", "{}/delete.svg".format(base_path))
        self.setIcon(self.ui.deltaButton, "delta", "{}/delta.svg".format(base_path))
        self.setIcon(self.ui.lineButton, "line", "{}/line.svg".format(base_path))
        self.setIcon(self.ui.moveButton, "move", "{}/move.svg".format(base_path))
        self.setIcon(self.ui.panButton, "pan", "{}/pan.svg".format(base_path))
        self.setIcon(self.ui.penButton, "pen", "{}/pen.svg".format(base_path))
        self.setIcon(self.ui.redoButton, "redo", "{}/redo.svg".format(base_path))
        self.setIcon(self.ui.textButton, "text", "{}/text.svg".format(base_path))
        self.setIcon(self.ui.tickButton, "tick", "{}/tick.svg".format(base_path))
        self.setIcon(self.ui.undoButton, "undo", "{}/undo.svg".format(base_path))
        self.setIcon(self.ui.zoomButton, "zoom", "{}/zoom.svg".format(base_path))

    @pyqtSlot()
    def saveAndGetNext(self):
        """Save the current annotations, and move on to the next paper.

        This saves the comment-list, closes the annotator. The marker
        window then asks the server for the next unmarked image and
        fires up a new annotator on that.
        """
        if self.saveAnnotations():
            self._priv_force_close = True
            self._priv_relaunch = True
            self.close()

    @pyqtSlot()
    def saveAndClose(self):
        """Save the current annotations, and then close."""
        if self.saveAnnotations():
            self._priv_force_close = True
            self._priv_relaunch = False
            self.close()

    @pyqtSlot()
    def shufflePageImages(self, imageList):
        self._priv_shuffle = True
        self._priv_shuffleList = imageList  # is list of pairs [im-ref, filename]
        print("SHUFFLE = {}".format(imageList))
        self.close()

    def setMiscShortCuts(self):
        # shortcuts for next paper
        self.endShortCut = QShortcut(QKeySequence("Alt+Enter"), self)
        self.endShortCut.activated.connect(self.saveAndGetNext)
        self.endShortCutb = QShortcut(QKeySequence("Alt+Return"), self)
        self.endShortCutb.activated.connect(self.saveAndGetNext)
        self.endShortCutc = QShortcut(QKeySequence("Ctrl+n"), self)
        self.endShortCutc.activated.connect(self.saveAndGetNext)
        self.endShortCutd = QShortcut(QKeySequence("Ctrl+b"), self)
        self.endShortCutd.activated.connect(self.saveAndGetNext)
        self.cancelShortCut = QShortcut(QKeySequence("Ctrl+c"), self)
        self.cancelShortCut.activated.connect(self.close)
        # shortcuts for zoom-states
        self.zoomToggleShortCut = QShortcut(QKeySequence("Ctrl+="), self)
        self.zoomToggleShortCut.activated.connect(self.view.zoomToggle)
        # shortcuts for undo/redo
        self.undoShortCut = QShortcut(QKeySequence("Ctrl+z"), self)
        self.undoShortCut.activated.connect(self.scene.undo)
        self.redoShortCut = QShortcut(QKeySequence("Ctrl+y"), self)
        self.redoShortCut.activated.connect(self.scene.redo)
        # pan shortcuts
        self.panShortCut = QShortcut(QKeySequence("space"), self)
        self.panShortCut.activated.connect(self.view.panThrough)
        self.depanShortCut = QShortcut(QKeySequence("Shift+space"), self)
        self.depanShortCut.activated.connect(self.view.depanThrough)
        self.slowPanShortCut = QShortcut(QKeySequence("Ctrl+space"), self)
        self.slowPanShortCut.activated.connect(lambda: self.view.panThrough(0.02))
        self.slowDepanShortCut = QShortcut(QKeySequence("Ctrl+Shift+space"), self)
        self.slowDepanShortCut.activated.connect(lambda: self.view.depanThrough(0.02))

    # Simple mode change functions
    def boxMode(self):
        self.setMode("box", self.cursorBox)

    def commentMode(self):
        if self.scene.mode == "comment":
            self.commentW.nextItem()
        else:
            self.commentW.currentItem()
        self.commentW.CL.handleClick()

    def crossMode(self):
        self.setMode("cross", self.cursorCross)

    def deleteMode(self):
        self.setMode("delete", self.cursorDelete)

    def deltaButtonMode(self):
        if QGuiApplication.queryKeyboardModifiers() == Qt.ShiftModifier:
            self.ui.deltaButton.showMenu()
        else:
            self.setMode("delta", Qt.IBeamCursor)

    def lineMode(self):
        self.setMode("line", self.cursorLine)

    def moveMode(self):
        self.setMode("move", Qt.OpenHandCursor)

    def panMode(self):
        self.setMode("pan", Qt.OpenHandCursor)
        # The pan button also needs to change dragmode in the view
        self.view.setDragMode(1)

    def penMode(self):
        self.setMode("pen", self.cursorPen)

    def textMode(self):
        self.setMode("text", Qt.IBeamCursor)

    def tickMode(self):
        self.setMode("tick", self.cursorTick)

    def zoomMode(self):
        self.setMode("zoom", Qt.SizeFDiagCursor)

    def loadModeFromBefore(self, mode, aux=None):
        self.loadModes = {
            "box": lambda: self.ui.boxButton.animateClick(),
            "comment": lambda: self.commentMode(),
            "cross": lambda: self.ui.crossButton.animateClick(),
            "line": lambda: self.ui.lineButton.animateClick(),
            "pen": lambda: self.ui.penButton.animateClick(),
            "text": lambda: self.ui.textButton.animateClick(),
            "tick": lambda: self.ui.tickButton.animateClick(),
        }
        if mode == "delta" and aux is not None:
            self.markHandler.loadDeltaValue(aux)
        elif mode == "comment" and aux is not None:
            self.commentW.setCurrentItemRow(aux)
            self.ui.commentButton.animateClick()
        else:
            self.loadModes.get(mode, lambda *args: None)()

    def setButtons(self):
        """Connect buttons to functions.
        """
        # List of tool buttons, the corresponding modes and cursor shapes
        self.ui.boxButton.clicked.connect(self.boxMode)
        self.ui.crossButton.clicked.connect(self.crossMode)
        self.ui.deleteButton.clicked.connect(self.deleteMode)
        self.ui.lineButton.clicked.connect(self.lineMode)
        self.ui.moveButton.clicked.connect(self.moveMode)
        self.ui.panButton.clicked.connect(self.panMode)
        self.ui.penButton.clicked.connect(self.penMode)
        self.ui.textButton.clicked.connect(self.textMode)
        self.ui.tickButton.clicked.connect(self.tickMode)
        self.ui.zoomButton.clicked.connect(self.zoomMode)
        # Also the "hidden" delta-button
        self.ui.deltaButton.clicked.connect(self.deltaButtonMode)

        # Pass the undo/redo button clicks on to the view
        self.ui.undoButton.clicked.connect(self.scene.undo)
        self.ui.redoButton.clicked.connect(self.scene.redo)
        # The key-help button connects to the keyPopUp command.
        # TODO: messy viz hacks
        # self.ui.keyHelpButton.clicked.connect(self.keyPopUp)
        self.ui.keyHelpButton.setVisible(False)
        self.ui.cancelButton.setVisible(False)
        # The view button connects to the viewWholePaper
        # self.ui.viewButton.clicked.connect(self.viewWholePaper)
        self.ui.viewButton.setVisible(False)

        # Cancel button closes annotator(QDialog) with a 'reject' via the cleanUpCancel function
        self.ui.cancelButton.clicked.connect(self.close)

        # Connect the comment buttons to the comment list
        # They select the item and trigger its handleClick which fires
        # off a commentSignal which will be picked up by the annotator
        # First up connect the comment list's signal to the annotator's
        # handle comment function.
        self.commentW.CL.commentSignal.connect(self.handleComment)
        # Now connect up the buttons
        self.ui.commentButton.clicked.connect(self.commentW.currentItem)
        self.ui.commentButton.clicked.connect(self.commentW.CL.handleClick)
        # the previous comment button
        self.ui.commentUpButton.clicked.connect(self.commentW.previousItem)
        self.ui.commentUpButton.clicked.connect(self.commentW.CL.handleClick)
        # the next comment button
        self.ui.commentDownButton.clicked.connect(self.commentW.nextItem)
        self.ui.commentDownButton.clicked.connect(self.commentW.CL.handleClick)
        # Connect up the finishing buttons
        self.ui.finishedButton.clicked.connect(self.saveAndGetNext)
        self.ui.finishNoRelaunchButton.clicked.connect(self.saveAndClose)
        # Connect the "no answer" button
        self.ui.noAnswerButton.clicked.connect(self.noAnswer)

    def handleComment(self, dlt_txt):
        """When the user selects a comment this function will be triggered.
        The function is passed dlt_txt = [delta, comment text].
        It sets the mode to text, but also passes the comment's text and
        value (ie +/- n marks) to the pageview - which in turn tells the
        pagescene. The scene's mode will be set to 'comment' so that when
        the user clicks there the delta+comment items are created and
        then pasted into place.
        """
        # Set the model to text and change cursor.
        # self.setMode("comment", self.cursorComment)
        self.setMode("comment", QCursor(Qt.IBeamCursor))
        # Grab the delta from the arguments
        self.scene.changeTheComment(dlt_txt[0], dlt_txt[1], annotatorUpdate=True)

    def setMarkHandler(self, markStyle):
        """Set up the mark handling widget inside the annotator gui.
        Can be one of 3 styles - mark up, down or total.
        Also connect the handler's signals - when the mark is set,
        or delta-mark set to appropriate functions in the annotator.
        Also - to set up the mark-delta correctly - the view has to
        signal back to the annotator when a delta is pasted onto the
        image.
        """
        # Build the mark handler and put into the gui.
        self.markHandler = MarkHandler(self, self.maxMark)
        self.markHandler.setStyle(markStyle)
        self.ui.markGrid.addWidget(self.markHandler, 1, 1)

    def totalMarkSet(self, tm):
        # Set the total mark and pass that info to the comment list
        # so it can shade over deltas that are no longer applicable.
        self.score = tm
        self.commentW.changeMark(self.score)
        # also tell the scene what the new mark is
        self.scene.setTheMark(self.score)

    def deltaMarkSet(self, dm):
        """When a delta-mark button is clicked, or a comment selected
        the view (and scene) need to know what the current delta is so
        that it can be pasted in correctly (when user clicks on image).
        """
        # Change the mode to delta
        self.setMode("delta", QCursor(Qt.IBeamCursor))
        # Try changing the delta in the scene
        if not self.scene.changeTheDelta(dm, annotatorUpdate=True):
            # If it is out of range then change mode to "move" so that
            # the user cannot paste in that delta.
            self.ui.moveButton.animateClick()
            return
        # Else, the delta is now set, so now change the mode here.
        self.setMode("delta", QCursor(Qt.IBeamCursor))
        # and set style of the delta-button
        self.ui.deltaButton.setStyleSheet(self.currentButtonStyleBackground)

    def changeMark(self, score):
        """The mark has been changed. Update the mark-handler.
        """
        # Tell the mark-handler what the new mark is and force a repaint.
        assert self.markStyle != 1, "Should not be called if mark-total"

        self.score = score
        # update the markline
        self.ui.markLabel.setText(
            "{} out of {}".format(self.scene.score, self.scene.maxMark)
        )
        self.markHandler.setMark(self.score)
        self.markHandler.repaint()
        # update the delta-mark-menu
        self.updateDeltaMarkMenu()

    def loadWindowSettings(self):
        # load the window geometry, else maximise.
        if self.parent.annotatorSettings["geometry"] is not None:
            self.restoreGeometry(self.parent.annotatorSettings["geometry"])
            # TODO - delete the below
            # since we can't directly jsonify QByteArray:
            # self.restoreGeometry(
            #     QByteArray.fromBase64(
            #         self.parent.annotatorSettings["geometry"].encode()
            #     )
            # )
        else:
            # Make sure window is maximised.
            self.showMaximized()

        # remember the "do not show again" checks
        if self.parent.annotatorSettings["markWarnings"] is not None:
            self.markWarn = self.parent.annotatorSettings["markWarnings"]
        if self.parent.annotatorSettings["commentWarnings"] is not None:
            self.commentWarn = self.parent.annotatorSettings["commentWarnings"]

        # remember the last tool used
        if self.parent.annotatorSettings["tool"] is not None:
            if self.parent.annotatorSettings["tool"] == "delta":
                dlt = self.parent.annotatorSettings["delta"]
                self.loadModeFromBefore("delta", dlt)
            elif self.parent.annotatorSettings["tool"] == "comment":
                cmt = self.parent.annotatorSettings["comment"]
                self.loadModeFromBefore("comment", cmt)
            else:
                self.loadModeFromBefore(self.parent.annotatorSettings["tool"])

        # if zoom-state is none, set it to index 1 (fit page) - but delay.
        if self.parent.annotatorSettings["zoomState"] is None:
            QTimer.singleShot(200, lambda: self.ui.zoomCB.setCurrentIndex(1))
        elif self.parent.annotatorSettings["zoomState"] == 0:
            # is set to "user", so set the view-rectangle
            if self.parent.annotatorSettings["viewRectangle"] is not None:
                QTimer.singleShot(200, lambda: self.ui.zoomCB.setCurrentIndex(0))
                QTimer.singleShot(
                    200,
                    lambda: self.view.initialZoom(
                        self.parent.annotatorSettings["viewRectangle"]
                    ),
                )
            else:
                # no view-rectangle, so set to "fit-page"
                QTimer.singleShot(200, lambda: self.ui.zoomCB.setCurrentIndex(1))
        else:
            QTimer.singleShot(
                200,
                lambda: self.ui.zoomCB.setCurrentIndex(
                    self.parent.annotatorSettings["zoomState"]
                ),
            )
        # wide vs compact
        if self.parent.annotatorSettings["compact"] is True:
            log.debug("compacting UI (b/c of last use setting")
            self.toggleTools()

    def saveWindowSettings(self):
        # TODO - delete below
        # since we can't directly jsonify QByteArray:
        # self.parent.annotatorSettings["geometry"] = (
        #     self.saveGeometry().toBase64().data().decode()
        # )
        # since we can't directly jsonify qrectf:
        # jsrect = self.view.getCurrentViewRect()
        # self.parent.annotatorSettings["viewRectangle"] = [
        #     jsrect.x(),
        #     jsrect.y(),
        #     jsrect.width(),
        #     jsrect.height(),
        # ]
        self.parent.annotatorSettings["geometry"] = self.saveGeometry()
        self.parent.annotatorSettings["viewRectangle"] = self.view.getCurrentViewRect()
        self.parent.annotatorSettings["markWarnings"] = self.markWarn
        self.parent.annotatorSettings["commentWarnings"] = self.commentWarn
        self.parent.annotatorSettings["zoomState"] = self.ui.zoomCB.currentIndex()
        self.parent.annotatorSettings["tool"] = self.scene.mode
        if self.scene.mode == "delta":
            self.parent.annotatorSettings["delta"] = self.scene.markDelta
        if self.scene.mode == "comment":
            self.parent.annotatorSettings["comment"] = self.commentW.getCurrentItemRow()

        if self.ui.hideableBox.isVisible():
            self.parent.annotatorSettings["compact"] = False
        else:
            self.parent.annotatorSettings["compact"] = True

    def saveAnnotations(self):
        """Try to save the annotations and signal Marker to upload them.

        There are various sanity checks and user interaction to be
        done.  Return `False` if user cancels.  Return `True` if we
        should move on (for example, to close the Annotator).

        Be careful of a score of 0 - when mark total or mark up.
        Be careful of max-score when marking down.
        In either case - get user to confirm the score before closing.
        Also confirm various "not enough feedback" cases.
        """
        # do some checks before accepting things
        if not self.scene.areThereAnnotations():
            msg = ErrorMessage("Please make an annotation, even if there is no answer.")
            msg.exec_()
            return False

        # warn if points where lost but insufficient annotations
        if (
            self.commentWarn
            and self.score > 0
            and self.score < self.maxMark
            and self.scene.hasOnlyTicksCrossesDeltas()
        ):
            msg = SimpleMessageCheckBox(
                "<p>You have given neither comments nor detailed annotations "
                "(other than &#x2713; &#x2717; &plusmn;<i>n</i>).</p>\n"
                "<p>This may make it difficult for students to learn from this "
                "feedback.</p>\n"
                "<p>Are you sure you wish to continue?</p>",
                "Don't ask me again this session.",
            )
            if msg.exec_() == QMessageBox.No:
                return False
            if msg.cb.checkState() == Qt.Checked:
                # Note: these are only saved if we ultimately accept
                self.commentWarn = False

        # if marking total or up, be careful when giving 0-marks
        if self.score == 0 and self.markHandler.style != "Down":
            warn = False
            forceWarn = False
            msg = "<p>You have given <b>0/{}</b>,".format(self.maxMark)
            if self.scene.hasOnlyTicks():
                warn = True
                forceWarn = True
                msg += " but there are <em>only ticks on the page!</em>"
            elif self.scene.hasAnyTicks():
                # forceWarn = True
                warn = True
                msg += " but there are some ticks on the page."
            if warn:
                msg += "  Please confirm, or consider using comments to clarify.</p>"
                msg += "\n<p>Do you wish to submit?</p>"
                if forceWarn:
                    msg = SimpleMessage(msg)
                    if msg.exec_() == QMessageBox.No:
                        return False
                elif self.markWarn:
                    msg = SimpleMessageCheckBox(msg, "Don't ask me again this session.")
                    if msg.exec_() == QMessageBox.No:
                        return False
                    if msg.cb.checkState() == Qt.Checked:
                        self.markWarn = False

        # if marking down, be careful of giving max-marks
        if self.score == self.maxMark and self.markHandler.style == "Down":
            msg = "<p>You have given full {0}/{0},".format(self.maxMark)
            forceWarn = False
            if self.scene.hasOnlyTicks():
                warn = False
            elif self.scene.hasOnlyCrosses():
                warn = True
                forceWarn = True
                msg += " <em>but there are only crosses on the page!</em>"
            elif self.scene.hasAnyCrosses():
                warn = True
                # forceWarn = True
                msg += " but there are crosses on the page."
            elif self.scene.hasAnyComments():
                warn = False
            else:
                warn = True
                msg += " but there are other annotations on the page which might be contradictory."
            if warn:
                msg += "  Please confirm, or consider using comments to clarify.</p>"
                msg += "\n<p>Do you wish to submit?</p>"
                if forceWarn:
                    msg = SimpleMessage(msg)
                    if msg.exec_() == QMessageBox.No:
                        return False
                elif self.markWarn:
                    msg = SimpleMessageCheckBox(msg, "Don't ask me again this session.")
                    if msg.exec_() == QMessageBox.No:
                        return False
                    if msg.cb.checkState() == Qt.Checked:
                        self.markWarn = False

        if not self.scene.checkAllObjectsInside():
            msg = SimpleMessage(
                "Some annotations are outside the page image. "
                "Do you really want to finish?"
            )
            if msg.exec_() == QMessageBox.No:
                return False

        # clean up after a testview
        self.doneViewingPaper()

        # Save the scene to file.
        self.scene.save()
        # Save the marker's comments
        self.saveMarkerComments()
        # Pickle the scene as a plom-file
        self.pickleIt()

        # Save the current window settings for next time annotator is launched
        self.saveWindowSettings()
        self.commentW.saveComments()

        log.debug("emitting accept signal")
        tim = self.timer.elapsed() // 1000
        # some things here hardcoded elsewhere too, and up in marker
        plomFile = self.saveName[:-3] + "plom"
        commentFile = self.saveName[:-3] + "json"
        stuff = [
            self.score,
            tim,
            self.paperdir,
            self.imageFiles,
            self.saveName,
            plomFile,
            commentFile,
        ]
        self.ann_upload.emit(self.tgv, stuff)
        return True

    def closeEvent(self, ce):
        """Deal with various cases of window trying to close.

        There are various things that can happen.
          * User closes window via titlebar close icon (or alt-f4 or...)
          * User clicks "Cancel"
          * User clicks "Next"
          * User clicks "Done"

        Currently all these events end up here, eventually.

        Window close or Cancel are currently treated the same way:
        discard all annotations.
        """
        # weird hacking to force close if we came from saving.
        # Appropriate signals have already been sent so just close
        force = getattr(self, "_priv_force_close", False)
        if force:
            if self._priv_relaunch:
                log.debug("emitting the WantsMore signal")
                self.ann_done_wants_more.emit(self.tgv)
            else:
                log.debug("emitting the closing signal")
                self.ann_done_closing.emit(self.tgv)
            ce.accept()
            return

        if getattr(self, "_priv_shuffle", False):
            self.ann_done_shuffle.emit(self.tgv, self._priv_shuffleList)
            ce.accept()
            return

        # We are here b/c of cancel button, titlebar close, or related
        if self.scene.areThereAnnotations():
            msg = SimpleMessage(
                "<p>There are annotations on the page.</p>\n"
                "<p>Do you want to discard them and close the annotator?</p>"
            )
            if msg.exec_() == QMessageBox.No:
                ce.ignore()
                return
        log.debug("emitting reject/cancel signal, discarding, and closing")
        self.ann_done_reject.emit(self.tgv)
        # clean up after a testview
        self.doneViewingPaper()
        ce.accept()

    def getComments(self):
        return self.scene.getComments()

    def saveMarkerComments(self):
        commentList = self.getComments()
        # savefile is <blah>.png, save comments as <blah>.json
        with open(self.saveName[:-3] + "json", "w") as commentFile:
            json.dump(commentList, commentFile)

    def latexAFragment(self, txt):
        return self.parent.latexAFragment(txt)

    def pickleIt(self):
        lst = self.scene.pickleSceneItems()  # newest items first
        lst.reverse()  # so newest items last
        plomDict = {
            "fileNames": [os.path.basename(fn) for fn in self.imageFiles],
            "saveName": os.path.basename(self.saveName),
            "markStyle": self.markStyle,
            "maxMark": self.maxMark,
            "currentMark": self.score,
            "sceneItems": lst,
        }
        # save pickled file as <blah>.plom
        plomFile = self.saveName[:-3] + "plom"
        with open(plomFile, "w") as fh:
            json.dump(plomDict, fh)

    def unpickleIt(self, plomDict):
        self.view.setHidden(True)
        self.scene.unpickleSceneItems(plomDict["sceneItems"])
        # if markstyle is "Total", then click appropriate button
        if self.markStyle == 1:
            self.markHandler.unpickleTotal(plomDict["currentMark"])
        self.view.setHidden(False)

    def setZoomComboBox(self):
        self.ui.zoomCB.addItem("User")
        self.ui.zoomCB.addItem("Fit page")
        self.ui.zoomCB.addItem("Fit width")
        self.ui.zoomCB.addItem("Fit height")
        self.ui.zoomCB.addItem("200%")
        self.ui.zoomCB.addItem("150%")
        self.ui.zoomCB.addItem("100%")
        self.ui.zoomCB.addItem("50%")
        self.ui.zoomCB.addItem("33%")
        self.ui.zoomCB.currentIndexChanged.connect(self.zoomCBChanged)

    def isZoomFitWidth(self):
        return self.ui.zoomCB.currentText() == "Fit width"

    def isZoomFitHeight(self):
        return self.ui.zoomCB.currentText() == "Fit height"

    def changeCBZoom(self, v):
        old = self.ui.zoomCB.blockSignals(True)
        self.ui.zoomCB.setCurrentIndex(v)
        self.ui.zoomCB.blockSignals(old)

    def zoomCBChanged(self):
        if self.ui.zoomCB.currentText() == "Fit page":
            self.view.zoomAll()
        elif self.ui.zoomCB.currentText() == "Fit width":
            self.view.zoomWidth()
        elif self.ui.zoomCB.currentText() == "Fit height":
            self.view.zoomHeight()
        elif self.ui.zoomCB.currentText() == "100%":
            self.view.zoomReset(1)
        elif self.ui.zoomCB.currentText() == "150%":
            self.view.zoomReset(1.5)
        elif self.ui.zoomCB.currentText() == "200%":
            self.view.zoomReset(2)
        elif self.ui.zoomCB.currentText() == "50%":
            self.view.zoomReset(0.5)
        elif self.ui.zoomCB.currentText() == "33%":
            self.view.zoomReset(0.33)
        else:
            pass
        self.view.setFocus()

    def setDeltaButtonMenu(self):
        if self.markStyle == 1:
            # mark total - don't set anything
            return
        self.ui.deltaMenu = QMenu("Set Delta")
        self.deltaActions = {}
        if self.markStyle == 2:
            # set to mark up
            for k in range(0, self.maxMark + 1):
                self.deltaActions[k] = self.ui.deltaMenu.addAction("+{}".format(k))
                self.deltaActions[k].triggered.connect(
                    self.markHandler.markButtons["p{}".format(k)].animateClick
                )
        elif self.markStyle == 3:
            # set to mark down
            for k in range(0, self.maxMark + 1):
                self.deltaActions[k] = self.ui.deltaMenu.addAction("-{}".format(k))
                self.deltaActions[k].triggered.connect(
                    self.markHandler.markButtons["m{}".format(k)].animateClick
                )
        self.ui.deltaButton.setMenu(self.ui.deltaMenu)
        self.updateDeltaMarkMenu()

    def updateDeltaMarkMenu(self):
        if self.markStyle == 1:
            return
        elif self.markStyle == 2:
            for k in range(0, self.maxMark + 1):
                if self.score + k <= self.maxMark:
                    self.deltaActions[k].setEnabled(True)
                else:
                    self.deltaActions[k].setEnabled(False)
        elif self.markStyle == 3:
            for k in range(0, self.maxMark + 1):
                if self.score >= k:
                    self.deltaActions[k].setEnabled(True)
                else:
                    self.deltaActions[k].setEnabled(False)

    def noAnswer(self):
        if self.markStyle == 2:
            if self.score > 0:  # is mark-up
                ErrorMessage(
                    'You have added marks - cannot then set "No answer given". Delete deltas before trying again.'
                ).exec_()
                return
            else:
                self.scene.noAnswer(0)
        elif self.markStyle == 3:
            if self.score < self.maxMark:  # is mark-down
                ErrorMessage(
                    'You have deducted marks - cannot then set "No answer given". Delete deltas before trying again.'
                ).exec()
                return
            else:
                self.scene.noAnswer(-self.maxMark)
        nabValue = NoAnswerBox().exec_()
        if nabValue == 0:
            # equivalent to cancel - apply undo three times (to remove the noanswer lines+comment)
            self.scene.undo()
            self.scene.undo()
            self.scene.undo()
        elif nabValue == 1:
            # equivalent to "yes - give me next paper"
            self.ui.finishedButton.animateClick()
        else:
            pass<|MERGE_RESOLUTION|>--- conflicted
+++ resolved
@@ -232,7 +232,6 @@
         m.addAction("Close without saving\tctrl-c", self.close)
         self.ui.hamMenuButton.setMenu(m)
         self.ui.hamMenuButton.setToolTip("Menu (F10)")
-
 
     def menudummy(self):
         print("TODO: menu placeholder 1")
@@ -471,7 +470,6 @@
             )
         # if we haven't built a testview, built it now
         if self.testView is None:
-<<<<<<< HEAD
             # self.testView = OriginalScansViewer(self, testNumber, pageNames, self.testViewFiles)
             self.testView = RearrangementViewer(
                 self, testNumber, pageData, self.testViewFiles,
@@ -479,14 +477,6 @@
         if self.testView.exec_() == QDialog.Accepted:
             self.shufflePageImages(self.testView.permute)
         return
-=======
-            self.testView = OriginalScansViewer(
-                self, testNumber, pageNames, self.testViewFiles
-            )
-        else:
-            # must have closed it, so re-show it.
-            self.testView.show()
->>>>>>> 16112eab
 
     def doneViewingPaper(self):
         if self.testViewFiles:
@@ -644,10 +634,14 @@
             base_path = os.path.join(os.path.dirname(__file__), "icons")
             # base_path = "./icons"
 
-        self.setIcon(self.ui.boxButton, "box", "{}/rectangle_highlight.svg".format(base_path))
+        self.setIcon(
+            self.ui.boxButton, "box", "{}/rectangle_highlight.svg".format(base_path)
+        )
         self.setIcon(self.ui.commentButton, "com", "{}/comment.svg".format(base_path))
         self.setIcon(
-            self.ui.commentDownButton, "com down", "{}/comment_down.svg".format(base_path)
+            self.ui.commentDownButton,
+            "com down",
+            "{}/comment_down.svg".format(base_path),
         )
         self.setIcon(
             self.ui.commentUpButton, "com up", "{}/comment_up.svg".format(base_path)

# SPDX-License-Identifier: AGPL-3.0-or-later
# Copyright (C) 2020-2021 Andrew Rechnitzer
# Copyright (C) 2020-2023 Colin B. Macdonald
# Copyright (C) 2020 Victoria Schuster
# Copyright (C) 2023 Julian Lapenna

import json
from pathlib import Path
import random
import sys
import tempfile
import time
from typing import Union, Iterable

# Yuck, replace this below when we drop Python 3.8 support
from typing import Dict, List

from PyQt6.QtCore import QPointF, QRectF
from PyQt6.QtGui import QColor, QPainterPath, QPen
from PyQt6.QtWidgets import QApplication, QWidget

from plom.plom_exceptions import PlomTakenException, PlomExistingLoginException
from plom.client.pageview import PageView
from plom.client.pagescene import PageScene

from plom.client.tools import (
    CommandTick,
    CommandCross,
    CommandQMark,
    CommandBox,
    CommandEllipse,
    CommandArrow,
    CommandLine,
    CommandArrowDouble,
    CommandPen,
    CommandHighlight,
    CommandPenArrow,
    CommandGroupDeltaText,
    CommandText,
)

from plom.messenger import Messenger
from .downloader import Downloader


# comments which will be made into rubrics by pushing them to server and getting back keys
# need different ones for each question
negativeComments = [
    ("-1", "Careful"),
    ("-1", "Algebra"),
    ("-1", "Arithmetic"),
    ("-2", "Sign error"),
    ("-2", "Huh?"),
]
positiveComments = [
    ("+1", "Yes"),
    ("+1", "Nice"),
    ("+1", "Well done"),
    ("+2", "Good"),
    ("+2", "Clever approach"),
]
negativeRubrics: Dict[int, List] = {}
positiveRubrics: Dict[int, List] = {}

tag_list = ["creative", "suspicious", "needs_review", "hall_of_fame", "needs_iic"]


class MockRubricWidget:
    """A dummy class needed for compatibility with pagescene."""

    def updateLegalityOfRubrics(self):
        pass


class SceneParent(QWidget):
    """This class is a cut-down annotator for mock-testing the PageScene."""

    def __init__(self, question, maxMark):
        super().__init__()
        self.view = PageView(self)
        self.ink = QPen(QColor("red"), 2)
        self.question = question
        self.maxMark = maxMark
        self.rubric_widget = MockRubricWidget()
        self.saveName = None

    def is_experimental(self):
        return False

    def doStuff(self, src_img_data, saveName, maxMark, markStyle):
        self.saveName = Path(saveName)
        self.src_img_data = src_img_data

        self.scene = PageScene(self, src_img_data, maxMark, None)
        self.view.connectScene(self.scene)

    def pickleIt(self):
        aname = self.scene.save(self.saveName)
        lst = self.scene.pickleSceneItems()  # newest items first
        lst.reverse()  # so newest items last
        plomDict = {
            "base_images": self.src_img_data,
            "saveName": str(aname),
            "maxMark": self.maxMark,
            "currentMark": self.scene.getScore(),
            "sceneItems": lst,
        }
        plomfile = self.saveName.with_suffix(".plom")
        with open(plomfile, "w") as fh:
            json.dump(plomDict, fh, indent="  ")
            fh.write("\n")
        return aname, plomfile

    def rpt(self):
        return QPointF(
            random.randint(100, 800) / 1000 * self.X,
            random.randint(100, 800) / 1000 * self.Y,
        )

    def TQX(self):
        c = random.choice([CommandTick, CommandCross, CommandQMark])
        self.scene.undoStack.push(c(self.scene, self.rpt()))

    def BE(self):
        c = random.choice([CommandBox, CommandEllipse])
        self.scene.undoStack.push(c(self.scene, QRectF(self.rpt(), self.rpt())))

    def LA(self):
        c = random.choice([CommandArrow, CommandLine, CommandArrowDouble])
        self.scene.undoStack.push(c(self.scene, self.rpt(), self.rpt()))

    def PTH(self):
        pth = QPainterPath()
        pth.moveTo(self.rpt())
        for k in range(random.randint(1, 4)):
            pth.lineTo(self.rpt())
        c = random.choice([CommandPen, CommandHighlight, CommandPenArrow])
        self.scene.undoStack.push(c(self.scene, pth))

    def doRubric(self):
        if random.choice([-1, 1]) == 1:
            rubric = random.choice(positiveRubrics[self.question])
        else:
            rubric = random.choice(negativeRubrics[self.question])

        self.scene.changeTheRubric(rubric)

        # only do rubric if it is legal
        if self.scene.isLegalRubric(rubric):
            self.scene.undoStack.push(
                CommandGroupDeltaText(self.scene, self.rpt(), rubric)
            )
        else:  # not legal - push text
            self.scene.undoStack.push(
                CommandText(self.scene, self.rpt(), rubric["text"])
            )

    def doRandomAnnotations(self):
        br = self.scene.underImage.boundingRect()
        self.X = br.width()
        self.Y = br.height()

        for k in range(8):
            random.choice([self.TQX, self.BE, self.LA, self.PTH])()
        for k in range(5):
            # self.GDT()
            self.doRubric()
        self.scene.undoStack.push(
            CommandText(
                self.scene, QPointF(200, 100), "Random annotations for testing only."
            )
        )

    def doneAnnotating(self) -> tuple:
        aname, plomfile = self.pickleIt()
        return self.scene.score, self.scene.get_rubric_ids(), aname, plomfile

    def refreshDisplayedMark(self, score) -> None:
        # needed for compat with pagescene.py
        pass

    def setModeLabels(self, mode) -> None:
        # needed for compat with pagescene.py
        pass


def annotatePaper(
    question, maxMark, task, src_img_data, aname, tags, *, Qapp: QApplication
) -> tuple:
    print("Starting random marking to task {}".format(task))
    annot = SceneParent(question, maxMark)
    annot.doStuff(src_img_data, aname, maxMark, random.choice([2, 3]))
    annot.doRandomAnnotations()
    # Issue #1391: settle annotation events, avoid races with QTimers
    Qapp.processEvents()
    time.sleep(0.25)
    Qapp.processEvents()
    return annot.doneAnnotating()


def do_random_marking_backend(
    question: int, version: int, *, Qapp: QApplication, messenger, partial: float
) -> None:
    maxMark = messenger.getMaxMark(question)
    remarking_counter = 0

    while True:
        task = messenger.MaskNextTask(question, version)
        if task is None:
            print("No more tasks.")
            break
        # print("Trying to claim next ask = ", task)
        try:
            src_img_data, tags, integrity_check = messenger.MclaimThisTask(
                task, version=version
            )
        except PlomTakenException:
            print("Another user got task {}. Trying again...".format(task))
            continue

        # tag one in three papers
        if random.randrange(3) == 0:
            # use up to 3 tags, skewed towards single tag
            num_tag = random.choice([1] * 4 + [2] * 2 + [3])
            the_tags = []
            for k in range(num_tag):
                the_tag = random.choice(tag_list)
                if the_tag not in the_tags:
                    the_tags.append(the_tag)
                    messenger.add_single_tag(task, the_tag)

        # skip marking some percentage of paper-questions
        if random.random() * 100 > partial:
            continue

        with tempfile.TemporaryDirectory() as td:
            downloader = Downloader(td, msgr=messenger)
            src_img_data = downloader.sync_downloads(src_img_data)

            basefile = Path(td) / "argh"
            score, rubrics, aname, plomfile = annotatePaper(
                question, maxMark, task, src_img_data, basefile, tags, Qapp=Qapp
            )
            print("Score of {} out of {}".format(score, maxMark))
            messenger.MreturnMarkedTask(
                task,
                question,
                version,
                score,
                max(0, round(random.gauss(180, 50))),
                aname,
                plomfile,
                rubrics,
                integrity_check,
            )
<<<<<<< HEAD
=======
            # remark every 6th paper
            if (remarking_counter % 6) == 0:
                score, rubrics, aname, plomfile = annotatePaper(
                    question, maxMark, task, src_img_data, basefile, tags
                )
                print("Remarking to {} out of {}".format(score, maxMark))
                messenger.MreturnMarkedTask(
                    task,
                    question,
                    version,
                    score,
                    max(0, round(random.gauss(180, 50))),
                    aname,
                    plomfile,
                    rubrics,
                    integrity_check,
                )
        # tag one in three papers
        if random.randrange(3) == 0:
            # use up to 3 tags, skewed towards single tag
            num_tag = random.choice([1] * 4 + [2] * 2 + [3])
            the_tags = []
            for k in range(num_tag):
                the_tag = random.choice(tag_list)
                if the_tag not in the_tags:
                    the_tags.append(the_tag)
                    messenger.add_single_tag(task, the_tag)
        remarking_counter += 1
>>>>>>> 5c89c9fc


def build_random_rubrics(question, *, username, messenger) -> None:
    """Push random rubrics into a server: only for testing/demo purposes.

    .. caution:: Do not use on a real production server.

    Args:
        question (int)

    Keyword Args:
        messenger: a messenger object already connected to the server.
        username (str): which username to create the rubrics.

    Returns:
        None
    """
    for d, t in positiveComments:
        com = {
            "value": int(d),
            "display_delta": d,
            "out_of": 0,
            "text": t,
            "tags": "Random",
            "meta": "Randomness",
            "kind": "relative",
            "question": question,
            "username": username,
        }
        com["id"] = messenger.McreateRubric(com)
        if question in positiveRubrics:
            positiveRubrics[question].append(com)
        else:
            positiveRubrics[question] = [com]
    for d, t in negativeComments:
        com = {
            "value": int(d),
            "display_delta": d,
            "out_of": 0,
            "text": t,
            "tags": "Random",
            "meta": "Randomness",
            "kind": "relative",
            "question": question,
            "username": username,
        }
        com["id"] = messenger.McreateRubric(com)
        if question in negativeRubrics:
            negativeRubrics[question].append(com)
        else:
            negativeRubrics[question] = [com]


def do_rando_marking(
    server: Union[str, None],
    user: str,
    password: str,
    *,
    partial: float = 100.0,
    question: Union[None, int] = None,
    version: Union[None, int] = None,
) -> int:
    """Randomly annotate the papers assigning RANDOM grades: only for testing please.

    .. caution:: Only for testing/demos.  Do not use for real tests.

    Also, for each paper, with probability 1/3, we tag with up to 3
    randomly selected tags.

    Args:
        server (str)
        user (str)
        password (str)

    Keyword Args:
        partial: what percentage of papers to grade?
        question: what question to mark or if omitted, mark all of them.
        version: what version to mark or if omitted, mark all of them.

    Returns:
        0 on success, non-zero on error/unexpected.
    """
    messenger = Messenger(server)
    messenger.start()

    try:
        messenger.requestAndSaveToken(user, password)
    except PlomExistingLoginException:
        print(
            "You appear to be already logged in!\n\n"
            "  * Perhaps a previous session crashed?\n"
            "  * Do you have another scanner-script running,\n"
            "    e.g., on another computer?\n\n"
            "This script has automatically force-logout'd that user."
        )
        messenger.clearAuthorisation(user, password)
        return 1

    try:
        spec = messenger.get_spec()

        # Headless QT: https://stackoverflow.com/a/35355906
        L = sys.argv
        L.extend(["-platform", "offscreen"])
        Qapp = QApplication(L)

        if question is None:
            questions: Iterable = range(1, spec["numberOfQuestions"] + 1)
        else:
            questions = [question]

        if version is None:
            versions: Iterable = range(1, spec["numberOfVersions"] + 1)
        else:
            versions = [version]

        for q in questions:
            build_random_rubrics(q, username=user, messenger=messenger)
            for v in versions:
                print(f"Annotating question {q} version {v}")
                do_random_marking_backend(
                    q, v, Qapp=Qapp, messenger=messenger, partial=partial
                )
    finally:
        messenger.closeUser()
        messenger.stop()
    return 0<|MERGE_RESOLUTION|>--- conflicted
+++ resolved
@@ -253,8 +253,7 @@
                 rubrics,
                 integrity_check,
             )
-<<<<<<< HEAD
-=======
+
             # remark every 6th paper
             if (remarking_counter % 6) == 0:
                 score, rubrics, aname, plomfile = annotatePaper(
@@ -272,18 +271,6 @@
                     rubrics,
                     integrity_check,
                 )
-        # tag one in three papers
-        if random.randrange(3) == 0:
-            # use up to 3 tags, skewed towards single tag
-            num_tag = random.choice([1] * 4 + [2] * 2 + [3])
-            the_tags = []
-            for k in range(num_tag):
-                the_tag = random.choice(tag_list)
-                if the_tag not in the_tags:
-                    the_tags.append(the_tag)
-                    messenger.add_single_tag(task, the_tag)
-        remarking_counter += 1
->>>>>>> 5c89c9fc
 
 
 def build_random_rubrics(question, *, username, messenger) -> None:

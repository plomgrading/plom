--- conflicted
+++ resolved
@@ -60,10 +60,6 @@
     def setMarkingUp(self):
         self.setMark(0)
         grid = QGridLayout()
-<<<<<<< HEAD
-        self.pdmb = QPushButton()  # TODO: why?
-=======
->>>>>>> b43c2c42
 
         if self.numButtons > 5:
             ncolumn = 3

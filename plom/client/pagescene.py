--- conflicted
+++ resolved
@@ -109,37 +109,22 @@
 
     def __init__(
         self,
-<<<<<<< HEAD
-        style,
+        style: dict[str, Any],
         fontsize,
         maxScore: int,
         score: float | None,
         question_label: str | None = None,
-    ):
-=======
-        style: dict[str, Any],
-        fontsize,
-        maxScore: int,
-        score,
-        question_label: str | None = None,
     ) -> None:
->>>>>>> 28dc387c
         """Initialize a new ScoreBox.
 
         Args:
             style: a dict of pen width, annotation colour, etc.
             fontsize (int): A non-zero, positive font value.
-<<<<<<< HEAD
             maxScore: A non-zero, positive integer maximum score.
             score: A current score for the paper, which can be zero,
                 ``None``, or a positive float.
-            question_label (str/None): how to display the question
-=======
-            maxScore (int): A non-zero, positive maximum score.
-            score (int): A non-zero, positive current score for the paper.
-            question_label: how to display the question
->>>>>>> 28dc387c
-                number, or `None` to display no label at the beginning
+            question_label: how to display the name of this question to
+                users, or `None` to display no label at the beginning
                 of the score box.
         """
         super().__init__()

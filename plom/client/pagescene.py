# SPDX-License-Identifier: AGPL-3.0-or-later
# Copyright (C) 2018-2022 Andrew Rechnitzer
# Copyright (C) 2020-2024 Colin B. Macdonald
# Copyright (C) 2020 Victoria Schuster
# Copyright (C) 2022 Joey Shi
# Copyright (C) 2024 Aden Chan

# a different kind of annotations... this is about code typing
from __future__ import annotations

from copy import deepcopy
from itertools import cycle
import logging
from pathlib import Path
from typing import Any

import PIL.Image

from PyQt6.QtCore import Qt, QEvent, QRectF, QLineF, QPointF
from PyQt6.QtGui import (
    QBrush,
    QColor,
    QCursor,
    QImage,
    QImageReader,
    QFont,
    QGuiApplication,
    QPainter,
    QPainterPath,
    QPen,
    QPixmap,
    QTransform,
    QUndoStack,
)
from PyQt6.QtWidgets import (
    QGraphicsEllipseItem,
    QGraphicsLineItem,
    QGraphicsPathItem,
    QGraphicsPixmapItem,
    QGraphicsRectItem,
    QGraphicsScene,
    QGraphicsSceneDragDropEvent,
    QGraphicsTextItem,
    QGraphicsView,
    QGraphicsItem,
    QGraphicsItemGroup,
    QGraphicsColorizeEffect,
    QGraphicsOpacityEffect,
    QMessageBox,
    QToolButton,
    QMenu,
)

from plom import AnnFontSizePts, ScenePixelHeight
from plom.plom_exceptions import PlomInconsistentRubric
from plom.client.image_view_widget import mousewheel_delta_to_scale

# in some places we make assumptions that our view is this subclass
from plom.client.pageview import PageView

from .tools import (
    CrossItem,
    DeltaItem,
    GhostComment,
    RubricItem,
    TextItem,
    TickItem,
)
from .tools import (
    CommandArrow,
    CommandArrowDouble,
    CommandBox,
    CommandEllipse,
    CommandImage,
    CommandDelete,
    CommandText,
    CommandRubric,
    CommandLine,
    CommandTick,
    CommandQMark,
    CommandCross,
    CommandPen,
    CommandHighlight,
    CommandPenArrow,
    CommandCrop,
    CommandRotatePage,
    CommandShiftPage,
    CommandRemovePage,
)
from .elastics import (
    which_horizontal_step,
    which_sticky_corners,
    which_classic_shortest_corner_side,
    which_centre_to_centre,
)
from plom.client.rubrics import compute_score
from plom.client.useful_classes import SimpleQuestion


log = logging.getLogger("pagescene")


class ScoreBox(QGraphicsTextItem):
    """Indicate the current total mark in the top-left.

    Drawn with a rounded-rectangle border.
    """

    def __init__(
        self,
        style: dict[str, Any],
        fontsize,
        maxScore: int,
        score,
        question_label: str | None = None,
    ) -> None:
        """Initialize a new ScoreBox.

        Args:
            style: a dict of pen width, annotation colour, etc.
            fontsize (int): A non-zero, positive font value.
            maxScore (int): A non-zero, positive maximum score.
            score (int): A non-zero, positive current score for the paper.
            question_label: how to display the question
                number, or `None` to display no label at the beginning
                of the score box.
        """
        super().__init__()
        self.score = score
        self.maxScore = maxScore
        self.question_label = question_label
        self.style = style
        self.setDefaultTextColor(self.style["annot_color"])
        font = QFont("Helvetica")
        # Note: PointSizeF seems effected by DPI on Windows (Issue #1071).
        # Strangely, it seems like setPixelSize gives reliable sizes!
        font.setPixelSize(round(1.25 * fontsize))
        self.setFont(font)
        # Not editable.
        self.setTextInteractionFlags(Qt.TextInteractionFlag.NoTextInteraction)
        self.setPos(0, 0)
        self._update_text()

    def _update_text(self):
        """Update the displayed text."""
        s = ""
        if self.question_label:
            s += self.question_label + ": "
        if self.score is None:
            s += "Unmarked"
        else:
            s += "{} out of {}".format(self.score, self.maxScore)
        self.setPlainText(s)

    def get_text(self):
        return self.toPlainText()

    def update_style(self):
        self.style = self.scene().style
        self.setDefaultTextColor(self.style["annot_color"])

    def changeScore(self, x: int | None) -> None:
        """Set the score to x.

        Args:
            x: a value or zero for no score yet assigned.

        Returns:
            None
        """
        self.score = x
        self._update_text()

    def changeMax(self, x: int) -> None:
        """Set the max possible mark to x.

        Args:
            x: A non-zero, positive new maximum mark.

        Returns:
            None
        """
        # set the max-mark.
        self.maxScore = x
        self._update_text()

    def paint(self, painter, option, widget):
        """Paint a rounded rectangle border around the scorebox text.

        Args:
            painter (QPainter): Current painter object.
            option (QStyleOptionGraphicsItem): Style options.
            widget (QWidget): Associated widgets.

        Returns:
            None

        Notes:
            Overrides parent method.
        """
        painter.setPen(QPen(self.style["annot_color"], self.style["pen_width"]))
        painter.setBrush(QBrush(QColor(255, 255, 255, 192)))
        painter.drawRoundedRect(option.rect, 10, 10)
        super().paint(painter, option, widget)


class UnderlyingRect(QGraphicsRectItem):
    """A simple white rectangle with dotted border.

    Used to add a nice white margin with dotted border around everything.
    """

    def __init__(self, rect):
        super().__init__()
        self.setPen(QPen(QColor("black"), 4, style=Qt.PenStyle.DotLine))
        self.setBrush(QBrush(QColor(249, 249, 249, 255)))
        self.setRect(rect)
        self.setZValue(-10)


class MaskingOverlay(QGraphicsItemGroup):
    """A transparent rectangular border to place over the images."""

    def __init__(self, outer_rect, inner_rect):
        super().__init__()
        self.outer_rect = outer_rect
        self.inner_rect = inner_rect
        # keep the original inner rectangle for uncropping.
        self.original_inner_rect = inner_rect

        # set rectangles for semi-transparent boundaries - needs some tmp rectangle.
        self.top_bar = QGraphicsRectItem(outer_rect)
        self.bottom_bar = QGraphicsRectItem(outer_rect)
        self.left_bar = QGraphicsRectItem(outer_rect)
        self.right_bar = QGraphicsRectItem(outer_rect)
        self.dotted_boundary = QGraphicsRectItem(inner_rect)
        transparent_paint = QBrush(QColor(249, 249, 249, 220))
        dotted_pen = QPen(QColor(0, 0, 0, 128), 2, style=Qt.PenStyle.DotLine)
        self.top_bar.setBrush(transparent_paint)
        self.bottom_bar.setBrush(transparent_paint)
        self.left_bar.setBrush(transparent_paint)
        self.right_bar.setBrush(transparent_paint)
        self.top_bar.setPen(QPen(Qt.PenStyle.NoPen))
        self.bottom_bar.setPen(QPen(Qt.PenStyle.NoPen))
        self.left_bar.setPen(QPen(Qt.PenStyle.NoPen))
        self.right_bar.setPen(QPen(Qt.PenStyle.NoPen))
        self.dotted_boundary.setPen(dotted_pen)
        # now set the size correctly
        self.set_bars()
        self.addToGroup(self.top_bar)
        self.addToGroup(self.bottom_bar)
        self.addToGroup(self.left_bar)
        self.addToGroup(self.right_bar)
        self.addToGroup(self.dotted_boundary)
        self.setZValue(-1)

    def crop_to_focus(self, crop_rect):
        self.inner_rect = crop_rect
        self.set_bars()
        self.update()

    def get_original_inner_rect(self):
        return self.original_inner_rect

    def set_bars(self):
        # reset the dotted boundary rectangle
        self.dotted_boundary.setRect(self.inner_rect)
        # set rectangles using rectangle defined by top-left and bottom-right points.
        self.top_bar.setRect(
            QRectF(
                self.outer_rect.topLeft(),
                QPointF(
                    self.outer_rect.topRight().x(),
                    self.inner_rect.topRight().y(),
                ),
            )
        )
        self.bottom_bar.setRect(
            QRectF(
                QPointF(
                    self.outer_rect.bottomLeft().x(),
                    self.inner_rect.bottomLeft().y(),
                ),
                self.outer_rect.bottomRight(),
            )
        )
        self.left_bar.setRect(
            QRectF(
                QPointF(
                    self.outer_rect.topLeft().x(),
                    self.inner_rect.topLeft().y(),
                ),
                self.inner_rect.bottomLeft(),
            )
        )
        self.right_bar.setRect(
            QRectF(
                self.inner_rect.topRight(),
                QPointF(
                    self.outer_rect.bottomRight().x(),
                    self.inner_rect.bottomRight().y(),
                ),
            )
        )


class UnderlyingImages(QGraphicsItemGroup):
    """Group for the images of the underlying pages being marked.

    Puts a dotted border around all the images.
    """

    def __init__(self, image_data: list[dict[str, Any]]):
        """Initialize a new series of underlying images.

        Args:
            image_data: each dict has keys 'filename', 'orientation',
                and 'visible' (and possibly others).  Only images with
                'visible' as True will be used.
                The list order determines the order: subject to change!
        """
        super().__init__()
        self.images = {}
        x = 0.0
        n = 0
        for data in image_data:
            if not data["visible"]:
                continue
            qir = QImageReader(str(data["filename"]))
            # deal with jpeg exif rotations
            qir.setAutoTransform(True)
            # In principle scaling in QImageReader or QPixmap can give better
            # zoomed out quality: https://gitlab.com/plom/plom/-/issues/1989
            # qir.setScaledSize(QSize(768, 1000))
            pix = QPixmap(qir.read())
            if pix.isNull():
                raise RuntimeError(f"Could not read an image from {data['filename']}")
            # after metadata rotations, we might have a further DB-level rotation
            rot = QTransform()
            # 90 means CCW, but we have a minus sign b/c of a y-downward coordsys
            rot.rotate(-data["orientation"])
            pix = pix.transformed(rot)
            img = QGraphicsPixmapItem(pix)
            # this gives (only) bilinear interpolation
            img.setTransformationMode(Qt.TransformationMode.SmoothTransformation)
            # works but need to adjust the origin of rotation, probably faster
            # img.setTransformOriginPoint(..., ...)
            # img.setRotation(img['orientation'])
            img.setPos(x, 0)
            sf = float(ScenePixelHeight) / float(pix.height())
            img.setScale(sf)
            # TODO: why not?
            # x += img.boundingRect().width()
            # help prevent hairline: subtract one pixel before converting
            x += sf * (pix.width() - 1.0)
            # TODO: don't floor here if units of scene are large!
            x = int(x)
            self.images[n] = img
            self.addToGroup(self.images[n])
            n += 1

        self.setZValue(-1)

    @property
    def min_dimension(self):
        return min(self.boundingRect().height(), self.boundingRect().width())


# Dictionaries to translate tool-modes into functions
# for mouse press, move and release
mousePress = {
    "box": "mousePressBox",
    "rubric": "mousePressRubric",
    "cross": "mousePressCross",
    "delete": "mousePressDelete",
    "line": "mousePressLine",
    "move": "mousePressMove",
    "pan": "mousePressPan",
    "pen": "mousePressPen",
    "text": "mousePressText",
    "tick": "mousePressTick",
    "zoom": "mousePressZoom",
    "image": "mousePressImage",
    "crop": "mousePressCrop",
}
mouseMove = {
    "box": "mouseMoveBox",
    "cross": "mouseMoveCross",
    "delete": "mouseMoveDelete",
    "line": "mouseMoveLine",
    "pen": "mouseMovePen",
    "rubric": "mouseMoveRubric",
    "text": "mouseMoveText",
    "tick": "mouseMoveTick",
    "zoom": "mouseMoveZoom",
    "crop": "mouseMoveCrop",
}
mouseRelease = {
    "box": "mouseReleaseBox",
    "cross": "mouseReleaseCross",
    "delete": "mouseReleaseDelete",
    "line": "mouseReleaseLine",
    "move": "mouseReleaseMove",
    "pen": "mouseReleasePen",
    "pan": "mouseReleasePan",
    "zoom": "mouseReleaseZoom",
    "rubric": "mouseReleaseRubric",
    "text": "mouseReleaseText",
    "tick": "mouseReleaseTick",
    "crop": "mouseReleaseCrop",
}

# things for nice rubric/text drag-box tool
# work out how to draw line from current point
# to nearby point on a given rectangle
# also need a minimum size threshold for that box
# in order to avoid drawing very very small boxes
# by accident when just "clicking"
# see #1435

minimum_box_side_length = 24


class PageScene(QGraphicsScene):
    """An extended QGraphicsScene for interacting with annotations on top of underlying images.

    Extend the graphics scene so that it knows how to translate
    mouse-press/move/release into operations on QGraphicsItems and
    QTextItems.
    """

    def __init__(self, parent, src_img_data, maxMark, question_label):
        """Initialize a new PageScene.

        Args:
            parent (Annotator): the parent of the scene.  Currently
                this *must* be an Annotator, because we call various
                functions from that Annotator.
            src_img_data (list[dict]): metadata for the underlying
                source images.  Each dict has (at least) keys for
               `filename` and `orientation`.
            maxMark(int): maximum possible mark.
            question_label (str/None): how to display this question, for
                example a string like "Q7", or `None` if not relevant.
        """
        super().__init__(parent)
        self.src_img_data = deepcopy(src_img_data)
        for x in self.src_img_data:
            # TODO: revisit moving this "visible" bit outside of PageScene
            # and dedupe the business of pagedata and src_img_data (Issue #3479)
            if "visible" not in x.keys():
                x["visible"] = True
                # log.warn(f'Hacked in an "visible": {x}')
        if not self.src_img_data:
            raise RuntimeError("Cannot start a pagescene with no visible pages")
        self.maxMark = maxMark
        self.score = None
        self._page_action_buttons = []
        # Tool mode - initially set it to "move"
        self.mode = "move"

        self.underImage = None
        self.underRect = None
        self.overMask = None
        self.buildUnderLay()

        self.whichLineToDraw_init()

        # initialise the undo-stack
        self.undoStack = QUndoStack()

        # we don't want current font size from UI; use fixed physical size
        self.fontSize = AnnFontSizePts
        self._scale = 1.0

        self.scoreBox = None
        # Define standard pen, highlight, fill, light-fill
        self.set_annotation_color(QColor("red"))
        self.deleteBrush = QBrush(QColor(255, 0, 0, 16))
        self.zoomBrush = QBrush(QColor(0, 0, 255, 16))
        # Flags to indicate if drawing an arrow (vs line), highlight (vs
        # regular pen), box (vs ellipse), area-delete vs point.
        self.arrowFlag = 0
        self.penFlag = 0
        self.boxFlag = 0
        self.deleteFlag = 0
        self.zoomFlag = 0
        # The box-drag-rubric composite object is constructed in stages
        # 0 = no box-drag-rubric is currently in progress (default)
        # 1 = drawing the box
        # 2 = drawing the line
        # 3 = drawing the rubric - this should only be very briefly mid function.
        # 4 = some sort of error
        self.boxLineStampState = 0

        # Will need origin, current position, last position points.
        self.originPos = QPointF(0, 0)
        self.currentPos = QPointF(0, 0)
        self.lastPos = QPointF(0, 0)

        # Builds path for different tool items.
        self.path = QPainterPath()
        self.pathItem = QGraphicsPathItem()
        # TODO: should we be reusing these instead of instantiating new ones later?
        self.boxItem = QGraphicsRectItem()
        self.delBoxItem = QGraphicsRectItem()
        self.zoomBoxItem = QGraphicsRectItem()
        self.ellipseItem = QGraphicsEllipseItem()
        self.lineItem = QGraphicsLineItem()

        # Add a ghost comment to scene, but make it invisible
        self.ghostItem = GhostComment("1", "blah", self.fontSize)
        self._hideGhost()
        self.addItem(self.ghostItem)

        # cache some data about the currently selected rubric
        self.current_rubric = None

        # Build a scorebox and set it above all our other graphicsitems
        # so that it cannot be overwritten.
        # set up "k out of n" where k=current score, n = max score.
        self.scoreBox = ScoreBox(
            self.style, self.fontSize, self.maxMark, self.score, question_label
        )
        self.scoreBox.setZValue(10)
        self.addItem(self.scoreBox)

        # make a box around the scorebox where mouse-press-event won't work.
        # make it fairly wide so that items pasted are not obscured when
        # scorebox updated and becomes wider
        self.avoidBox = self.scoreBox.boundingRect().adjusted(-16, -16, 64, 24)
        # holds the path images uploaded from annotator
        self.tempImagePath = None

    def buildUnderLay(self):
        if self.underImage:
            log.debug("removing underImage")
            self.removeItem(self.underImage)
        if self.underRect:
            self.removeItem(self.underRect)
            log.debug("removing underRect")
        if self.overMask:
            self.removeItem(self.overMask)
            log.debug("removing overMask")

        # build pixmap and graphicsitemgroup.
        self.underImage = UnderlyingImages(self.src_img_data)
        # a margin that surrounds the scanned images, with size related to the
        # minimum dimensions of the images, but never smaller than 512 pixels
        margin_width = max(512, 0.20 * self.underImage.min_dimension)
        margin_rect = QRectF(self.underImage.boundingRect()).adjusted(
            -margin_width, -margin_width, margin_width, margin_width
        )
        self.underRect = UnderlyingRect(margin_rect)
        # TODO: the overmask has wrong z-value on rebuild (?)
        self.overMask = MaskingOverlay(margin_rect, self.underImage.boundingRect())
        self.addItem(self.underRect)
        self.addItem(self.underImage)
        self.addItem(self.overMask)

        # TODO: for debugging:
        # if True or self.parent().is_experimental():
        if self.parent().is_experimental():
            self.build_page_action_buttons()

        # Build scene rectangle to fit the image, and place image into it.
        self.setSceneRect(self.underImage.boundingRect())

    def remove_page_action_buttons(self):
        for h in self._page_action_buttons:
            self.removeItem(h)
            h.deleteLater()
        self._page_action_buttons = []

    def build_page_action_buttons(self):

        def page_delete_func_factory(n):
            def page_delete():
                self.dont_use_page_image(n)

            return page_delete

        def page_shift_func_factory(n, relative):
            def _page_shift():
                self.shift_page_image(n, relative)

            return _page_shift

        def page_rotate_func_factory(n, degrees):
            def _page_rotate():
                self.rotate_page_image(n, degrees)

            return _page_rotate

        self.remove_page_action_buttons()
        for n in range(len(self.underImage.images)):
            img = self.underImage.images[n]
            # b = QToolButton(text=f"Page {n}")
            # b = QToolButton(text="\N{Page}")
            # heaven == hamburger? works for me!
            button = QToolButton(text="\N{Trigram For Heaven}")
            button.setToolTip(f"Options for page {n + 1}")
            button.setStyleSheet("QToolButton { background-color: #0000ff; }")
            # parenting the menu inside the scene
            m = QMenu(button)
            # TODO: nicer to parent by Annotr but unsupported (?) and unpredictable
            # m = QMenu(self.parent())
            _ = m.addAction("Remove this page", page_delete_func_factory(n))
            if len(self.underImage.images) == 1:
                _.setEnabled(False)
                _.setToolTip("Cannot remove lone page")
            _ = m.addAction("Shift left", page_shift_func_factory(n, -1))
            if n == 0:
                _.setEnabled(False)
            _ = m.addAction("Shift right", page_shift_func_factory(n, 1))
            if n == len(self.underImage.images) - 1:
                _.setEnabled(False)
            m.addAction(
                "\N{Anticlockwise Open Circle Arrow} Rotate CCW",
                page_rotate_func_factory(n, 90),
            )
            m.addAction(
                "\N{Clockwise Open Circle Arrow} Rotate CW",
                page_rotate_func_factory(n, -90),
            )
            m.addAction("Flip", page_rotate_func_factory(n, 180))
            m.addSeparator()
            m.addAction("Find other pages...", self.parent().rearrangePages)
            button.setMenu(m)
            button.setPopupMode(QToolButton.ToolButtonPopupMode.InstantPopup)
            proxy_widget = self.addWidget(button)
            proxy_widget.setZValue(20)
            # proxy_widget.setScale(0.9)
            proxy_widget.setOpacity(0.66)
            br = img.mapRectToScene(img.boundingRect())
            # wbr = h.mapRectToScene(h.boundingRect())
            # TODO: positioning via right-edge not correct w/ ItemIgnoresTransformations
            # maybe h.setTransformOriginPoint(...) would help?
            proxy_widget.setPos(
                # br.left() + br.width() - wbr.width(),
                br.left() + 0.86 * br.width(),
                br.top(),
            )
            proxy_widget.setFlag(
                QGraphicsItem.GraphicsItemFlag.ItemIgnoresTransformations
            )
            proxy_widget.setFlag(
                QGraphicsItem.GraphicsItemFlag.ItemDoesntPropagateOpacityToChildren
            )
            self._page_action_buttons.append(proxy_widget)

    def getScore(self):
        return self.score

    def is_neutral_state(self) -> bool:
        """Has the mark has been changed from the unmarked state?

        No annotations is a neutral state.  Annotations that do not change the
        mark leave the scene in a neutral state.   Even neutral rubrics leave
        the scene in the neutral state.  But the use of any mark-changing
        annotation (currently non-neutral rubrics) will change the scene from
        neutral to non-neutral.

        Returns:
            True if the mark has been changed to a concrete value.
        """
        return self.getScore() is None

    def _refreshScore(self):
        # Note that this assumes that the rubrics are consistent as per currentMarkingState
        self.score = compute_score(self.get_rubrics(), self.maxMark)

    def refreshStateAndScore(self):
        """Compute the current score by adding up the rubric items and update state.

        This should be called after any change that might effect the score, but
        normally should shouldn't have to do that manually: for example, adding
        or removing items from the scene triggers this automatically.
        """
        self._refreshScore()
        # after score and state are recomputed, we need to update a few things
        # the scorebox
        if hasattr(self, "scoreBox") and self.scoreBox is not None:
            # if its too early, we may not yet have a scorebox
            self.scoreBox.changeScore(self.score)
        # update the rubric-widget
        self.parent().rubric_widget.updateLegalityOfRubrics()
        # also update the marklabel in the annotator - same text as scorebox
        self.parent().refreshDisplayedMark(self.score)

        # update the ghostcomment if in rubric-mode.
        if self.mode == "rubric":
            self._updateGhost(self.current_rubric)

    def addItem(self, X) -> None:
        # X: QGraphicsItem; but typing it so gives the Liskov error
        super().addItem(X)
        self.refreshStateAndScore()

    def removeItem(self, X) -> None:
        super().removeItem(X)
        self.refreshStateAndScore()

    def get_rubrics(self):
        """A list of the rubrics current used in the scene.

        Return:
            list: a list of dicts, one for each rubric that is on the page.

        TODO: we will be calling this function quite a lot: maybe its worth
        caching or something.
        """
        rubrics = []
        for X in self.items():
            # check if object has "saveable" attribute and it is set to true.
            if getattr(X, "saveable", False):
                if isinstance(X, RubricItem):
                    rubrics.append(X.as_rubric())
        return rubrics

    def get_src_img_data(self, *, only_visible: bool = True) -> list[dict[str, Any]]:
        """Get the live source image data for this scene.

        Note you get the actual data, not a copy so careful if you mess with it!
        """
        r = []
        for x in self.src_img_data:
            if x["visible"] or not only_visible:
                r.append(x)
        return r

    def how_many_underlying_images_wide(self) -> int:
        """Count how many images wide the bottom layer is.

        Currently this is just the number of images (because we layout
        in one long row) but future revisions might support alternate
        layouts.
        """
        return len(self.get_src_img_data(only_visible=True))

    def how_many_underlying_images_high(self) -> int:
        """How many images high is the bottom layer.

        Currently this is always 1 because we align the images in a
        single row but future revisions might support alternate layouts.
        """
        return 1

    def reset_scale_factor(self):
        self._scale = 1.0
        self._stuff_to_do_after_setting_scale()

    def get_scale_factor(self):
        return self._scale

    def set_scale_factor(self, scale):
        """The scale factor scales up or down all annotations."""
        self._scale = scale
        self._stuff_to_do_after_setting_scale()

    def increase_scale_factor(self, r: float = 1.1) -> None:
        """Scale up the annotations by 110%.

        Args:
            r: the multiplicative factor, defaults to 1.1.
        """
        self._scale *= r
        self._stuff_to_do_after_setting_scale()

    def decrease_scale_factor(self, r: float = 1.1) -> None:
        """Scale down the annotations by 110%.

        Args:
            r: the scale is multiplied by 1/r.
        """
        self.increase_scale_factor(1.0 / r)

    def _stuff_to_do_after_setting_scale(self):
        """Private method for tasks after changing scale.

        TODO: I'd like to move to a model where fontSize is constant
        and all things (line widths, fonts, etc) get multiplied by scale
        """
        self.fontSize = self._scale * AnnFontSizePts
        # TODO: don't like this 1.25 hardcoded
        font = QFont("Helvetica")
        font.setPixelSize(round(1.25 * self.fontSize))
        self.scoreBox.setFont(font)
        self.ghostItem.change_font_size(self.fontSize)

    def set_annotation_color(self, c):
        """Set the colour of annotations.

        Args:
            c (QColor/tuple): a QColor or an RGB triplet describing
                the new colour.
        """
        try:
            c = QColor(c)
        except TypeError:
            c = QColor.fromRgb(*c)
        style = {
            "annot_color": c,
            "pen_width": 2,
            # TODO: 64 hardcoded elsewhere
            "highlight_color": QColor(255, 255, 0, 64),
            "highlight_width": 50,
            # light highlight for backgrounds
            "box_tint": QColor(255, 255, 0, 16),
        }
        self.ink = QPen(style["annot_color"], style["pen_width"])
        self.lightBrush = QBrush(style["box_tint"])
        self.highlight = QPen(style["highlight_color"], style["highlight_width"])
        self.style = style
        for X in self.items():
            # check if object has "restyle" function and if so then use it to set the colour
            if getattr(X, "restyle", False):
                X.restyle(self.style)
        if self.scoreBox:
            self.scoreBox.update_style()

    def setToolMode(self, mode: str) -> None:
        """Sets the current toolMode.

        Args:
            mode: One of "rubric", "pan", "move" etc..

        Returns:
            None
        """
        # set focus so that shift/control change cursor
        self.views()[0].setFocus(Qt.FocusReason.TabFocusReason)

        self.mode = mode

        # To fix issues with changing mode mid-draw - eg #1540
        # trigger this
        self.stopMidDraw()

        # if current mode is not rubric, make sure the ghostcomment is hidden
        if self.mode != "rubric":
            self._hideGhost()
        else:
            # Careful, don't want it to appear at an old location
            gpt = QCursor.pos()  # global mouse pos
            vpt = self.views()[0].mapFromGlobal(gpt)  # mouse pos in view
            spt = self.views()[0].mapToScene(vpt)  # mouse pos in scene
            self.ghostItem.setPos(spt)
            self._exposeGhost()

        # if mode is "pan", allow the view to drag about, else turn it off
        if self.mode == "pan":
            self.views()[0].setDragMode(QGraphicsView.DragMode.ScrollHandDrag)
        else:
            # We want "NoDrag" but some reason toggling thru ScrollHandDrag
            # fixes the cursor Issue #3417.  I suspect the real issue is that
            # we are overfiltering mouse events, and not calling the super
            # mouse event handler somewhere (e.g., Issue #834).
            self.views()[0].setDragMode(QGraphicsView.DragMode.ScrollHandDrag)
            self.views()[0].setDragMode(QGraphicsView.DragMode.NoDrag)

    def get_nonrubric_text_from_page(self):
        """Get the current text items and rubrics associated with this paper.

        Returns:
            list: strings from each bit of text.
        """
        texts = []
        for X in self.items():
            if isinstance(X, TextItem):
                # if item is in a rubric then its 'group' will be non-null
                # only keep those with group=None to keep non-rubric text
                if X.group() is None:
                    texts.append(X.toPlainText())
        return texts

    def get_rubric_ids(self):
        """Get the rubric IDs associated with this scene.

        Returns:
            list: of IDs.
        """
        rubrics = []
        for X in self.items():
            if isinstance(X, RubricItem):
                rubrics.append(X.rubricID)
        return rubrics

    def countComments(self) -> int:
        """Counts current text items and comments associated with the paper.

        Returns:
            Total number of comments associated with this paper.
        """
        count = 0
        for X in self.items():
            if type(X) is TextItem:
                count += 1
        return count

    def countRubrics(self) -> int:
        """Counts current rubrics (comments) associated with the paper.

        Returns:
            Total number of rubrics associated with this paper.
        """
        count = 0
        for X in self.items():
            if type(X) is RubricItem:
                count += 1
        return count

    def get_current_rubric_id(self):
        """Last-used or currently held rubric.

        Returns:
            int/str/None: the ID of the last-used or currently held
                rubric.  None probably means we never had one.
        """
        if not self.current_rubric:
            return None
        return self.current_rubric["id"]

    def reset_dirty(self):
        # TODO: what is the difference?
        # self.undoStack.resetClean()
        self.undoStack.setClean()

    def is_dirty(self) -> bool:
        """Has the scene had annotations modified since it was last clean?

        Note that annotations from a older session should not cause this
        to return true.  If you have "saved" annotations you should call
        :meth:`reset_dirty` to ensure this property.
        """
        return not self.undoStack.isClean()

    def hasAnnotations(self) -> bool:
        """Checks for pickleable annotations.

        Returns
            True if page scene has any pickle-able annotations.
            False otherwise.
        """
        for X in self.items():
            if getattr(X, "saveable", False):
                return True
        # no pickle-able items means no annotations.
        return False

    def getSaveableRectangle(self):
        # the rectangle is set to our current (potentially cropped) inner-rect of the masking
        br = self.overMask.mapRectToScene(self.overMask.inner_rect)
        # for context in cropped case, expand the crop-rect in each direction
        pad = max(128, 0.1 * min(br.height(), br.width()))
        br.adjust(-pad, -pad, pad, pad)
        # and then intersect that with the underlying-image rect
        br = br.intersected(self.underImage.boundingRect())

        # now potentially expand again for any annotations still outside
        for X in self.items():
            if getattr(X, "saveable", False):
                # now check it is inside the UnderlyingRect
                if X.collidesWithItem(
                    self.underRect, mode=Qt.ItemSelectionMode.ContainsItemShape
                ):
                    # add a little padding around things.
                    br = br.united(
                        X.mapRectToScene(X.boundingRect()).adjusted(-16, -16, 16, 16)
                    )
        return br

    def updateSceneRectangle(self):
        self.setSceneRect(self.getSaveableRectangle())
        self.update()

    def save(self, basename):
        """Save the annotated group-image.

        Args:
            basename (str/pathlib.Path): where to save, we will add a png
                or jpg extension to it.  If the file already exists, it
                will be overwritten.

        Returns:
            pathlib.Path: the file we just saved to, including jpg or png.
        """
        # don't want to render these, but should we restore them after?
        # TODO: or setVisible(False) instead of remove?
        self.remove_page_action_buttons()

        self._hideGhost()

        # Get the width and height of the image
        br = self.getSaveableRectangle()
        self.setSceneRect(br)
        w = br.width()
        h = br.height()
        MINWIDTH = 1024  # subject to maxheight
        MAXWIDTH = 15999  # 16383 but for older imagemagick
        MAXHEIGHT = 8191
        MAX_PER_PAGE_WIDTH = 2000
        msg = []
        num_pages = self.how_many_underlying_images_wide()
        if w < MINWIDTH:
            r = (1.0 * w) / (1.0 * h)
            w = MINWIDTH
            h = w / r
            msg.append("Increasing bitmap width because of minimum width constraint")
            if h > MAXHEIGHT:
                h = MAXHEIGHT
                w = h * r
                msg.append("Constraining bitmap height by min width constraint")
        if w > num_pages * MAX_PER_PAGE_WIDTH:
            r = (1.0 * w) / (1.0 * h)
            w = num_pages * MAX_PER_PAGE_WIDTH
            h = w / r
            msg.append("Constraining bitmap width by maximum per page width")
        if w > MAXWIDTH:
            r = (1.0 * w) / (1.0 * h)
            w = MAXWIDTH
            h = w / r
            msg.append("Constraining bitmap width by overall maximum width")
        w = round(w)
        h = round(h)
        if msg:
            log.warning("{}: {}x{}".format(". ".join(msg), w, h))

        # Create an output pixmap and painter (to export it)
        oimg = QPixmap(w, h)
        exporter = QPainter(oimg)
        # Render the scene via the painter
        self.render(exporter)
        exporter.end()

        basename = Path(basename)
        pngname = basename.with_suffix(".png")
        jpgname = basename.with_suffix(".jpg")
        oimg.save(str(pngname))
        # Sadly no control over chroma subsampling which mucks up thin red lines
        # oimg.save(str(jpgname), quality=90)

        # im = PIL.Image.fromqpixmap(oimg)
        im = PIL.Image.open(pngname)
        im.convert("RGB").save(jpgname, quality=90, optimize=True, subsampling=0)

        jpgsize = jpgname.stat().st_size
        pngsize = pngname.stat().st_size
        log.debug("scene rendered: jpg/png sizes (%s, %s) bytes", jpgsize, pngsize)
        # For testing
        # if random.uniform(0, 1) < 0.5:
        if jpgsize < 0.9 * pngsize:
            pngname.unlink()
            return jpgname
        else:
            jpgname.unlink()
            return pngname

    def keyPressEvent(self, event):
        """Changes the focus or cursor based on key presses.

        Notes:
            Overrides parent method.
            Escape key removes focus from the scene.
            Changes the cursor in accordance with each tool's mousePress
            documentation.

        Args:
            event (QKeyEvent): The Key press event.

        Returns:
            None
        """
        # TODO: all this should somehow be an "alternative action" of the tool
        cursor = self.parent().cursor
        variableCursors = {
            "cross": (cursor["tick"], cursor["QMark"]),
            "line": (cursor["arrow"], cursor["DoubleArrow"]),
            "tick": (cursor["cross"], cursor["QMark"]),
            "box": (cursor["ellipse"], cursor["box"]),
            "pen": (cursor["Highlight"], cursor["DoubleArrow"]),
        }

        if self.mode in variableCursors:
            if event.key() == Qt.Key.Key_Shift:
                self.views()[0].setCursor(variableCursors.get(self.mode)[0])
            elif event.key() == Qt.Key.Key_Control:
                self.views()[0].setCursor(variableCursors.get(self.mode)[1])
            else:
                pass

        if event.key() == Qt.Key.Key_Escape:
            self.clearFocus()
            # also if in box,line,pen,rubric,text - stop mid-draw
            if self.mode in ["box", "line", "pen", "rubric", "text", "cross", "tick"]:
                self.stopMidDraw()
        else:
            super().keyPressEvent(event)

    def keyReleaseEvent(self, event):
        """Changes cursors back to their standard cursor when keys are released.

        Args:
            event (QKeyEvent): the key release.

        Returns:
            None
        """
        variableCursorRelease = {
            "cross": self.parent().cursor["cross"],
            "line": self.parent().cursor["line"],
            "tick": self.parent().cursor["tick"],
            "box": self.parent().cursor["box"],
            "pen": self.parent().cursor["pen"],
        }
        if self.mode in variableCursorRelease:
            if self.views()[0].cursor() == variableCursorRelease.get(self.mode):
                pass
            else:
                self.views()[0].setCursor(variableCursorRelease.get(self.mode))
        else:
            pass

    def wheelEvent(self, event) -> None:
        if (
            QGuiApplication.queryKeyboardModifiers()
            == Qt.KeyboardModifier.ControlModifier
        ):
            s = mousewheel_delta_to_scale(event.delta())
            self.views()[0].scale(s, s)
            # sets the view rectangle and updates zoom-dropdown.
            # convince MyPy we have a PageView, not just any QGraphicsView
            page_view = self.views()[0]
            assert isinstance(page_view, PageView)
            page_view.setZoomSelector(True)
            self.zoomFlag = 0
            event.accept()

    def mousePressEvent(self, event):
        """Call various tool functions depending on the mouse press location.

        Args:
            event (QMouseEvent): The mouse press event.

        Returns:
            None
        """
        # check if mouseclick inside the avoidBox
        if self.avoidBox.contains(event.scenePos()):
            return
        # if there is a visible ghost then check its bounding box avoids the scorebox(+boundaries)
        if self.ghostItem.isVisible():
            if self.avoidBox.intersects(
                self.ghostItem.mapRectToScene(self.ghostItem.boundingRect())
            ):
                return

        # Get the function name from the dictionary based on current mode.
        functionName = mousePress.get(self.mode, None)
        if functionName:
            # If you found a function, then call it.
            return getattr(self, functionName, None)(event)
        return super().mousePressEvent(event)

    def mouseMoveEvent(self, event):
        """Call various tool functions depending on the mouse's location.

        Args:
            event (QMouseEvent): The mouse move event.

        Returns:
            None
        """
        functionName = mouseMove.get(self.mode, None)
        if functionName:
            return getattr(self, functionName, None)(event)
        return super().mouseMoveEvent(event)

    def mouseReleaseEvent(self, event):
        # Similar to mouse-press but for mouse-release.
        functionName = mouseRelease.get(self.mode, None)
        if functionName:
            return getattr(self, functionName, None)(event)
        return super().mouseReleaseEvent(event)

    # Tool functions for press, move and release.
    # Depending on the tool different functions are called
    # Many (eg tick) just create a graphics item, others (eg line)
    # create a temp object (on press) which is changes (as mouse-moves)
    # and then destroyed (on release) and replaced with the
    # more permanent graphics item.

    def textUnderneathPoint(self, pt):
        """Check to see if any text-like object under point."""
        for under in self.items(pt):
            if (
                isinstance(under, DeltaItem)
                or isinstance(under, TextItem)
                or isinstance(under, RubricItem)
            ):
                return True
        return False

    def textUnderneathGhost(self):
        """Check to see if any text-like object under current ghost-text."""
        for under in self.ghostItem.collidingItems():
            if (
                isinstance(under, DeltaItem)
                or isinstance(under, TextItem)
                or isinstance(under, RubricItem)
            ):
                return True
        return False

    def boxStampPress(self, event, ghost_rect=None):
        # flag can be in 4 states
        # 0 = initial state - we aren't doing anything
        # 1 = box drawing started
        # 2 = box finished, path started
        # 3 = path finished, ready to stamp final object
        # 4 = error state - clean things up.

        if self.boxLineStampState == 0:
            # start the drag-box so (0->1)
            self.boxLineStampState = 1
            self.originPos = event.scenePos()
            self.currentPos = self.originPos
            self.boxItem = QGraphicsRectItem(
                QRectF(self.originPos, self.currentPos).normalized()
            )
            self.boxItem.setPen(self.ink)
            self.boxItem.setBrush(self.lightBrush)
            self.addItem(self.boxItem)
        elif self.boxLineStampState == 2:  # finish the connecting line
            if ghost_rect is None:
                ghost_rect = QRectF(
                    self.currentPos.x() - 16, self.currentPos.y() - 8, 16, 16
                )
            connectingPath = self.whichLineToDraw(
                ghost_rect,
                self.boxItem.mapRectToScene(self.boxItem.boundingRect()),
            )
            command = CommandPen(self, connectingPath)
            self.undoStack.push(command)
            self.removeItem(self.pathItem)
            self.boxLineStampState = 3  # get ready to stamp things.
        else:
            # this shouldn't happen, so (??->4)
            self.boxLineStampState = 4
        return

    def boxStampMove(self, event, ghost_rect=None):
        # flag can be in 4 states
        # 0 = initial state - we aren't doing anything
        # 1 = box drawing started
        # 2 = box finished, path started
        # 3 = path finished, ready to stamp final object
        # 4 = error state - clean things up.
        if self.boxLineStampState == 0:  # not doing anything, just moving mouse (0->0)
            return
        elif self.boxLineStampState == 1:  # mid box draw - keep drawing it. (1->1)
            self.currentPos = event.scenePos()
            if self.boxItem is None:
                # 2024-05: not convinced this None case can happen
                log.error("EEK: the boxItem was unexpectedly None, working around...")
                self.boxItem = QGraphicsRectItem()
                self.boxItem.setPen(self.ink)
                self.boxItem.setBrush(self.lightBrush)
                self.addItem(self.boxItem)
            self.boxItem.setRect(QRectF(self.originPos, self.currentPos).normalized())
            return
        elif (
            self.boxLineStampState == 2
        ):  # mid draw of connecting path - keep drawing it
            # update the connecting path
            self.currentPos = event.scenePos()
            if ghost_rect is None:
                ghost_rect = QRectF(
                    self.currentPos.x() - 16, self.currentPos.y() - 8, 16, 16
                )
            self.pathItem.setPath(
                self.whichLineToDraw(
                    ghost_rect,
                    self.boxItem.mapRectToScene(self.boxItem.boundingRect()),
                )
            )
        else:  # in some other state - should not happen, so (?->4)
            self.boxLineStampState = 4
        return

    def boxStampRelease(self, event):
        # flag can be in 4 states
        # 0 = initial state - we aren't doing anything
        # 1 = box drawing started
        # 2 = box finished, path started
        # 3 = path finished, ready to stamp final object
        # 4 = error state - clean things up.
        if self.boxLineStampState == 0:  # not in the middle of anything so do nothing.
            return
        elif (
            self.boxLineStampState == 1
        ):  # are mid-box draw, so time to finish it and move onto path-drawing.
            # start a macro - fix for #1961
            self.undoStack.beginMacro("Click-Drag composite object")

            # remove the temporary drawn box
            self.removeItem(self.boxItem)
            # make sure box is large enough
            if (
                self.boxItem.rect().width() < minimum_box_side_length
                or self.boxItem.rect().height() < minimum_box_side_length
            ):
                # is small box, so ignore it and draw no connecting path, just stamp final object
                self.boxLineStampState = 3
                return
            else:
                # push the drawn box onto undo stack
                command = CommandBox(self, self.boxItem.rect())
                self.undoStack.push(command)
                # now start drawing connecting path
                self.boxLineStampState = 2
                self.originPos = event.scenePos()
                self.currentPos = self.originPos
                self.pathItem = QGraphicsPathItem(QPainterPath(self.originPos))
                self.pathItem.setPen(self.ink)
                self.addItem(self.pathItem)
        else:  # we should not be here, so (?->4)
            self.boxLineStampState = 4

    def whichLineToDraw_init(self):
        witches = [
            which_horizontal_step,
            which_sticky_corners,
            which_classic_shortest_corner_side,
            which_centre_to_centre,
        ]
        self._witches = cycle(witches)
        self._whichLineToDraw = next(self._witches)

    def whichLineToDraw_next(self):
        self._whichLineToDraw = next(self._witches)
        print(f"Changing rubric-line to: {self._whichLineToDraw}")
        # TODO: can we generate a fake mouseMove event to force redraw?

    def whichLineToDraw(self, A, B):
        if A.intersects(B):
            # if boxes intersect then return a trivial path
            path = QPainterPath(A.topRight())
            path.lineTo(A.topRight())
            return path
        else:
            return self._whichLineToDraw(A, B)

    def stampCrossQMarkTick(self, event, cross=True):
        pt = event.scenePos()  # Grab the click's location and create command.
        if (event.button() == Qt.MouseButton.RightButton) or (
            QGuiApplication.queryKeyboardModifiers()
            == Qt.KeyboardModifier.ShiftModifier
        ):
            if cross:
                command = CommandTick(self, pt)
            else:
                command = CommandCross(self, pt)
        elif (event.button() == Qt.MouseButton.MiddleButton) or (
            QGuiApplication.queryKeyboardModifiers()
            == Qt.KeyboardModifier.ControlModifier
        ):
            command = CommandQMark(self, pt)
        else:
            if cross:
                command = CommandCross(self, pt)
            else:
                command = CommandTick(self, pt)
        self.undoStack.push(command)  # push onto the stack.

    def mousePressCross(self, event) -> None:
        """Selects the proper cross/?-mark/tick based on which mouse button/key combination.

        Notes:
            tick = right-click or shift+click.
            question mark = middle-click or control+click.
            cross = left-click or any combination other than the above.

        Args:
            event (QMouseEvent): the mouse press.

        Returns:
            None.
        """
        # use the boxStampPress function to update things
        self.boxStampPress(event)
        # only have to do something if in states 3 or 4
        if self.boxLineStampState == 3:  # means we are ready to stamp!
            self.stampCrossQMarkTick(event, cross=True)
        if self.boxLineStampState >= 3:  # stamp is done
            log.debug(
                f"flag = {self.boxLineStampState} so we must be finishing a click-drag cross: finalizing macro"
            )
            self.undoStack.endMacro()
            self.boxLineStampState = 0

    def mousePressTick(self, event) -> None:
        # use the boxStampPress function to update things
        self.boxStampPress(event)
        # only have to do something if in states 3 or 4
        if self.boxLineStampState == 3:  # means we are ready to stamp!
            self.stampCrossQMarkTick(event, cross=False)
        if self.boxLineStampState >= 3:  # stamp is done
            log.debug(
                f"flag = {self.boxLineStampState} so we must be finishing a click-drag tick: finalizing macro"
            )
            self.undoStack.endMacro()
            self.boxLineStampState = 0

    def mouseMoveCross(self, event) -> None:
        self.boxStampMove(event)
        if self.boxLineStampState >= 4:  # error has occurred
            log.debug(
                f"flag = {self.boxLineStampState} some sort of boxStamp error has occurred, so finish the macro"
            )
            self.boxLineStampState = 0
            self.undoStack.endMacro()

    def mouseMoveTick(self, event) -> None:
        self.boxStampMove(event)
        if self.boxLineStampState >= 4:  # error has occurred
            log.debug(
                f"flag = {self.boxLineStampState} some sort of boxStamp error has occurred, so finish the macro"
            )
            self.boxLineStampState = 0
            self.undoStack.endMacro()

    def mouseReleaseCross(self, event) -> None:
        # update things
        self.boxStampRelease(event)
        # only have to do something if in states 3 or 4
        if self.boxLineStampState == 3:  # means we are ready to stamp!
            self.stampCrossQMarkTick(event, cross=True)
        if self.boxLineStampState >= 3:  # stamp is done
            log.debug(
                f"flag = {self.boxLineStampState} so we must be finishing a click-drag cross: finalizing macro"
            )
            self.undoStack.endMacro()
            self.boxLineStampState = 0

    def mouseReleaseTick(self, event) -> None:
        # update things
        self.boxStampRelease(event)
        # only have to do something if in states 3 or 4
        if self.boxLineStampState == 3:  # means we are ready to stamp!
            self.stampCrossQMarkTick(event, cross=False)
        if self.boxLineStampState >= 3:  # stamp is done
            log.debug(
                f"flag = {self.boxLineStampState} so we must be finishing a click-drag cross: finalizing macro"
            )
            self.undoStack.endMacro()
            self.boxLineStampState = 0

    def mousePressRubric(self, event) -> None:
        """Mouse press while holding rubric tool.

        Usually this creates a rubric, an object consisting of a delta
        grade and an associated text item. If user drags then it
        instead starts the multi-stage creation of a box-line-rubric.
        If a box-line-rubric is in-progress, it continues to the next
        stage.

        Args:
            event (QMouseEvent): the given mouse click.

        Returns:
            None
        """
        # if delta not legal, then don't start
        if not self.isLegalRubric(self.current_rubric):
            return

        # check if anything underneath when trying to start/finish
        if self.boxLineStampState in [0, 2] and self.textUnderneathGhost():
            return

        # update state flag appropriately - but be careful of rubric-drag event
        if isinstance(event, QGraphicsSceneDragDropEvent):
            self.boxLineStampState = 3  # we just stamp things
        else:
            # pass in the bounding rect of the ghost text so can draw connecting path correctly
            self.boxStampPress(
                event,
                ghost_rect=self.ghostItem.mapRectToScene(self.ghostItem.boundingRect()),
            )

        if self.boxLineStampState == 3:  # time to stamp the rubric!
            pt = event.scenePos()  # grab the location of the mouse-click
            command = CommandRubric(self, pt, self.current_rubric)
            log.debug(
                "Making a Rubric: boxLineStampState is {}".format(
                    self.boxLineStampState
                )
            )
            self.undoStack.push(command)  # push the delta onto the undo stack.

        if self.boxLineStampState >= 3:
            log.debug(
                "boxLineStampState > 0 so we must be finishing a click-drag rubric: finalizing macro"
            )
            self.boxLineStampState = 0
            self.undoStack.endMacro()

    def mousePressMove(self, event) -> None:
        """Create closed hand cursor when move-tool is selected, otherwise does nothing.

        Notes:
            The actual moving of objects is handled by themselves since they
            know how to handle the ItemPositionChange signal as a move-command.

        Args:
            event (QMouseEvent): the mouse press.

        Returns:
            None
        """
        self.views()[0].setCursor(Qt.CursorShape.ClosedHandCursor)
        super().mousePressEvent(event)

    def mousePressPan(self, event) -> None:
        """While pan-tool selected changes the cursor to a closed hand, otherwise does not do much.

        Notes:
            Do not pass on event to superclass since we want to avoid
            selecting an object and moving that (fixes #834)

        Args:
            event (QMouseEvent): the mouse press.

        Returns:
            None
        """
        self.views()[0].setCursor(Qt.CursorShape.ClosedHandCursor)
        return

    def mousePressText(self, event) -> None:
        """Mouse press while holding text tool.

        Usually this creates a textobject, but if user drags then, it
        instead starts the multi-stage creation of a box-line-rubric.
        If a box-line-rubric is in-progress, it continues to the next
        stage.

        Args:
            event (QMouseEvent): the given mouse click.

        Returns:
            None
        """
        # Find the object under the click.
        # since there might be a line right under the point during stage2, offset the test point by a couple of pixels to the right.
        # note - chose to the right since when we start typing text it will extend rightwards
        # from the current point.
        under = self.itemAt(event.scenePos() + QPointF(2, 0), QTransform())
        # If something is there... (fixes bug reported by MattC)
        if under is not None:
            # If it is part of a group then do nothing
            if isinstance(under.group(), RubricItem):
                return
            # If it is a textitem then fire up the editor.
            if isinstance(under, TextItem):
                if (
                    self.boxLineStampState == 2
                ):  # make sure not trying to start text on top of text
                    return
                under.setTextInteractionFlags(
                    Qt.TextInteractionFlag.TextEditorInteraction
                )
                self.setFocusItem(under, Qt.FocusReason.MouseFocusReason)
                super().mousePressEvent(event)
                return
            # check if a textitem currently has focus and clear it.
            under = self.focusItem()
            if isinstance(under, TextItem):
                under.clearFocus()

        # now use the boxstamp code to update things
        self.boxStampPress(event)

        if self.boxLineStampState == 3:
            # Construct empty text object, give focus to start editor
            ept = event.scenePos()
            command = CommandText(self, ept, "")
            # move so centred under cursor   TODO: move into class, Issue #3419
            pt = ept - QPointF(0, command.blurb.boundingRect().height() / 2)
            command.blurb.setPos(pt)
            command.blurb.enable_interactive()
            command.blurb.setFocus()
            self.undoStack.push(command)

            log.debug(
                "boxLineStampState > 0 so we must be finishing a click-drag text: finalizing macro"
            )
            self.undoStack.endMacro()

    def mouseMoveText(self, event) -> None:
        """Handles mouse moving with a text.

        Args:
            event (QMouseEvent): the event of the mouse moving.

        Returns:
            None
        """
        self.boxStampMove(event)

    def mouseReleaseText(self, event) -> None:
        # if haven't started drawing, or are mid draw of line be careful of what is underneath
        # if there is text under the ghost then do not stamp anything - ignore the event.
        if self.textUnderneathPoint(event.scenePos()) and self.boxLineStampState in [
            0,
            2,
        ]:
            return

        self.boxStampRelease(event)

        if self.boxLineStampState == 3:
            # Construct empty text object, give focus to start editor
            pt = event.scenePos()
            command = CommandText(self, pt, "")
            # move so centred under cursor   TODO: move into class, Issue #3419
            pt -= QPointF(0, command.blurb.boundingRect().height() / 2)
            command.blurb.setPos(pt)
            command.blurb.enable_interactive()
            command.blurb.setFocus()
            self.undoStack.push(command)

        if self.boxLineStampState >= 3:  # stamp is done
            log.debug(
                f"flag = {self.boxLineStampState} so we must be finishing a click-drag text: Finalizing macro"
            )
            self.undoStack.endMacro()
            self.boxLineStampState = 0

    def mouseReleaseMove(self, event) -> None:
        """Handles mouse releases for move tool by setting cursor to an open hand.

        Args:
            event (QMouseEvent): given mouse release.

        Returns:
            None.
        """
        self.views()[0].setCursor(Qt.CursorShape.OpenHandCursor)
        super().mouseReleaseEvent(event)
        # refresh view after moving objects
        # EXPERIMENTAL: recompute bounding box in case you move an item outside the pages
        # self.updateSceneRectangle()
        # self.update()

    def mouseReleasePan(self, event) -> None:
        """Handles mouse releases for pan tool by setting cursor to an open hand.

        Args:
            event (QMouseEvent): given mouse release.

        Returns:
            None.
        """
        self.views()[0].setCursor(Qt.CursorShape.OpenHandCursor)
        # convince MyPy we have a PageView, not just any QGraphicsView
        page_view = self.views()[0]
        assert isinstance(page_view, PageView)
        page_view.setZoomSelector()

    def mousePressImage(self, event) -> None:
        """Adds the selected image at the location the mouse is pressed and shows a message box with instructions.

        Args:
            event (QMouseEvent): given mouse click.

        Returns:
            None
        """
        if self.tempImagePath is not None:
            imageFilePath = self.tempImagePath
            command = CommandImage(self, event.scenePos(), QImage(imageFilePath))
            self.undoStack.push(command)
            self.tempImagePath = None
            _parent = self.parent()
            assert _parent is not None
            # set the mode back to move
            # MyPy is rightfully unsure parent is an Annotator:
            # # assert isinstance(_parent, Annotator)
            # but that's likely a circular import, so just add exception:
            _parent.toMoveMode()  # type: ignore[attr-defined]
            msg = QMessageBox(_parent)  # type: ignore[call-overload]
            msg.setIcon(QMessageBox.Icon.Information)
            msg.setWindowTitle("Image Information")
            msg.setText(
                "You can double-click on an Image to modify its scale and border."
            )
            msg.setStandardButtons(QMessageBox.StandardButton.Ok)
            msg.exec()

    def dragEnterEvent(self, e):
        """Handles drag/drop events."""
        if e.mimeData().hasFormat("text/plain"):
            # User has dragged in plain text from somewhere
            e.acceptProposedAction()
        elif e.mimeData().hasFormat(
            "application/x-qabstractitemmodeldatalist"
        ) or e.mimeData().hasFormat("application/x-qstandarditemmodeldatalist"):
            # User has dragged in a rubric from the rubric-list.
            e.setDropAction(Qt.DropAction.CopyAction)
        else:
            e.ignore()

    def dragMoveEvent(self, e):
        """Handles drag and move events."""
        e.acceptProposedAction()

    def dropEvent(self, e):
        """Handles drop events."""
        # all drop events should copy
        # - even if user is trying to remove rubric from rubric-list make sure is copy-action.
        e.setDropAction(Qt.DropAction.CopyAction)

        if e.mimeData().hasFormat("text/plain"):
            # Simulate a rubric click.
            # TODO: cannot simulate a rubric, we have no ID: Issue #2417
            txt = e.mimeData().text()
            # self.rubricText = txt
            # self.rubricDelta = "0"
            # self.rubricKind = "neutral"
            # self.mousePressRubric(e)
            log.error(
                f"Issue #2417: Drag-drop gave plain text but no way to add: {txt}"
            )
        elif e.mimeData().hasFormat(
            "application/x-qabstractitemmodeldatalist"
        ) or e.mimeData().hasFormat("application/x-qstandarditemmodeldatalist"):
            # Simulate a rubric click.
            self.mousePressRubric(e)
            # User has dragged in a rubric from the rubric-list.
            pass
        else:
            pass
        # After the drop event make sure pageview has the focus.
        self.views()[0].setFocus(Qt.FocusReason.TabFocusReason)

    def latexAFragment(self, *args, **kwargs):
        """Latex a fragment of text."""
        return self.parent().latexAFragment(*args, **kwargs)

    def event(self, event):
        """A fix for misread touchpad events on macOS.

        Args:
            event (QEvent): A mouse event.

        Returns:
            (bool) True if the event is accepted, False otherwise.
        """
        if event.type() in [
            QEvent.Type.TouchBegin,
            QEvent.Type.TouchEnd,
            QEvent.Type.TouchUpdate,
            QEvent.Type.TouchCancel,
        ]:
            # ignore the event
            event.accept()
            return True
        else:
            return super().event(event)

    def _debug_printUndoStack(self):
        """A helper method for debugging the undoStack."""
        c = self.undoStack.count()
        for k in range(c):
            print(k, self.undoStack.text(k))

    def is_user_placed(self, item) -> bool:
        """Tell me if the user placed it or if its some autogen junk.

        Let's try to isolate this unpleasantness in one place.

        Returns:
            True if this is a user-generated object, False if not.
        """
        from plom.client.tools import (
            CrossItem,
            DeltaItem,
            ImageItem,
            TextItem,
            TickItem,
        )
        from plom.client.tools.ellipse import EllipseItem
        from plom.client.tools.highlight import HighlightItem
        from plom.client.tools.line import LineItem
        from plom.client.tools.arrow import ArrowItem, ArrowDoubleItem
        from plom.client.tools.pen import PenItem
        from plom.client.tools.penArrow import PenArrowItem
        from plom.client.tools.questionMark import QMarkItem

        if getattr(item, "saveable", None):
            return True
        if item in (
            CrossItem,
            DeltaItem,
            ImageItem,
            TextItem,
            TickItem,
            EllipseItem,
            HighlightItem,
            LineItem,
            ArrowItem,
            ArrowDoubleItem,
            PenItem,
            PenArrowItem,
            QMarkItem,
        ):
            return True
        # TODO more special cases?  I notice a naked QGraphicsLineItem used in elastic box...
        return False

    def find_items_right_of(self, x):
        keep = []
        log.debug(f"Searching for user-placed objects to the right of x={x}")
        for item in self.items():
            if not self.is_user_placed(item):
                log.debug(f"  nonuser: {item}")
                continue
            br = item.mapRectToScene(item.boundingRect())
            myx = br.left()
            if myx > x:
                log.debug(f"  found:   {item}: has x={myx} > {x}")
                keep.append(item)
            else:
                log.debug(f"  discard: {item}: has x={myx} <= {x}")
        return keep

    def move_some_items(self, I: list[QGraphicsItem], dx: float, dy: float) -> None:
        """Translate some of the objects in the scene.

        Args:
            I: list of objects to move.  TODO: not quite sure yet
                what is admissible here but we will try to filter out
                non-user-created stuff.
                TODO: typed as ``QGraphicsItem`` but maybe Groups too?
            dx: translation delta in the horizontal direction.
            dy: translation delta in the vertical direction.

        Wraps the movement of all objects in a compound undo item.  If
        you want this functionality without the macro (b/c you're doing
        your own, see the low-level :py:method:`_move_some_items`.
        """
        self.undoStack.beginMacro("Move several items at once")
        self._move_some_items(I, dx, dy)
        self.undoStack.endMacro()

    def _move_some_items(self, I: list, dx: float, dy: float) -> None:
        from plom.client.tools import CommandMoveItem

        log.debug(f"Shifting {len(I)} objects by ({dx}, {dy})")
        for item in I:
            if not self.is_user_placed(item):
                continue
            log.debug(f"got user-placed item {item}, shifting by ({dx}, {dy})")
            command = CommandMoveItem(item, QPointF(dx, dy))
            self.undoStack.push(command)

    def pickleSceneItems(self):
        """Pickles the saveable annotation items in the scene.

        Returns:
            (list[str]): a list containing all pickled elements.
        """
        lst = []
        for X in self.items():
            # check if object has "saveable" attribute and it is set to true.
            if getattr(X, "saveable", False):
                lst.append(X.pickle())
        return lst

    def unpickleSceneItems(self, lst):
        """Unpickles all items from the scene.

        Args:
            lst (list[list[str]]): a list containing lists of scene items'
                pickled information.

        Notes:
            Each pickled item type in lst is in a different format. Look in
            tools for more information.

        Returns:
            None, adds pickled items to the scene.

        Raises:
            ValueError: invalid pickle data.
        """
        # do this as a single undo macro.
        self.undoStack.beginMacro("Unpickling scene items")

        # clear all items from scene.
        for X in self.items():
            # X is a saveable object then it is user-created.
            # Hence it can be deleted, otherwise leave it.
            if getattr(X, "saveable", False):
                command = CommandDelete(self, X)
                self.undoStack.push(command)
        # now load up the new items
        for X in lst:
            # Special hack for legacy server data:
            if X[0] == "GroupDeltaText":
                log.info("Rewrote legacy GroupDeltaText %s as a Rubric", X[3])
                X[0] = "Rubric"
            CmdCls = globals().get("Command{}".format(X[0]), None)
            if CmdCls and getattr(CmdCls, "from_pickle", None):
                # TODO: use try-except here?
                self.undoStack.push(CmdCls.from_pickle(X, scene=self))
                continue
            log.error("Could not unpickle whatever this is:\n  {}".format(X))
            raise ValueError("Could not unpickle whatever this is:\n  {}".format(X))
        # now make sure focus is cleared from every item
        for X in self.items():
            X.clearFocus()
        # finish the macro
        self.undoStack.endMacro()

    def shift_page_image(self, n: int, relative: int) -> None:
        """Shift a page left or right on the undostack.

        Currently does not attempt to adjust the positions of annotation items.

        Args:
            n: which page, indexed from 0.
            relative: +1 or -1, but no error checking is done and its
                not defined what happens for other values.

        Returns:
            None
        """
        if relative > 0:
            # not obvious we need a macro, but maybe later we move annotations with it
            macroname = f"Page {n} shift right {relative}"
        else:
            macroname = f"Page {n} shift left {abs(relative)}"
        self.undoStack.beginMacro(macroname)

        # like calling _shift_page_image_only but covered in undo sauce
        cmd = CommandShiftPage(self, n, n + relative)
        self.undoStack.push(cmd)

        # TODO: adjust annotations, then end the macro
        self.undoStack.endMacro()

    def _idx_from_visible_idx(self, n: int) -> int:
        """Find the index in the src_img_data for the nth visible image.

        We often want to operate on the src_img_data, for a given visible image.
        This helper routine helps us find the right index.

        Args:
            n: the nth visible image, indexed from 0.

        Returns:
            The corresponding 0-based index into the src_img_data.

        Raises:
            KeyError: cannot find such.
        """
        m = -1
        for idx, x in enumerate(self.src_img_data):
            if x["visible"]:
                m += 1
            if m == n:
                return idx
        raise KeyError(f"no row in src_img_data visible at n={n}")

    def _id_from_visible_idx(self, n: int) -> int:
        """Find the id from the src_img_data for the nth visible image.

        We often want to operate on the src_img_data, for a given visible image.
        This helper routine helps us find the right index.

        Args:
            n: the nth visible image, indexed from 0.

        Returns:
            The corresponding `id` which is one of the keys of the
            rows in the src_img_data.

        Raises:
            KeyError: cannot find such.
        """
        n_idx = self._idx_from_visible_idx(n)
        return self.src_img_data[n_idx]["id"]

    def _shift_page_image_only(self, n: int, m: int) -> None:
        n_idx = self._idx_from_visible_idx(n)
        m_idx = self._idx_from_visible_idx(m)
        d = self.src_img_data.pop(n_idx)
        self.src_img_data.insert(m_idx, d)
        # self.parent().report_new_or_permuted_image_data(self.src_img_data)
        self.buildUnderLay()

    def rotate_page_image(self, n: int, degrees: int) -> None:
        """Rotate a page on the undostack, shifting objects on other pages appropriately.

        The rotations happen within a single undoable "macro".

        Args:
            n: which page, indexed from 0.
            degrees: rotation angle, positive means CCW.

        Returns:
            None.
        """
        self.undoStack.beginMacro(f"Page {n} rotation {degrees} and item move")

        # get old page width and location, select rightward objects to shift
        img = self.underImage.images[n]
        br = img.mapRectToScene(img.boundingRect())
        loc = br.right()
        w = br.width()
        log.debug(f"About to rotate img {n} by {degrees}: right pt {loc} w={w}")
        stuff = self.find_items_right_of(loc)

        # like calling _rotate_page_image_only but covered in undo sauce
        cmd = CommandRotatePage(self, n, degrees)
        self.undoStack.push(cmd)

        # shift previously-selected rightward annotations by diff in widths
        img = self.underImage.images[n]
        br = img.mapRectToScene(img.boundingRect())
        log.debug(f"After rotation: old width {w} now {br.width()}")
        # enqueues appropriate CommmandMoves
        self._move_some_items(stuff, br.width() - w, 0)

        self.undoStack.endMacro()

    def _rotate_page_image_only(self, n: int, degrees: int) -> None:
        """Low-level rotate page support: only rotate page, no shifts."""
        # do the rotation in metadata and rebuild
        n_idx = self._idx_from_visible_idx(n)
        self.src_img_data[n_idx]["orientation"] += degrees
        # self.parent().report_new_or_permuted_image_data(self.src_img_data)
        self.buildUnderLay()

    def dont_use_page_image(self, n: int) -> None:
<<<<<<< HEAD
        n_idx = self._idx_from_visible_idx(n)
        # the try behaves like "with highlighted_pages([n]):"
        self.highlight_pages([n], "darkred")
        try:
            img = self.underImage.images[n]
            d = SimpleQuestion(
                self.parent(),  # self.addWidget(d) instead?
                """Remove this page? <ul>\n
                  <li>You can undo or find the page again using
                    <em>Rearrange Pages</em>.</li>\n
                <li>Existing annotations will shift left or right.</li>\n
                </ul>""",
                "Are you sure you want to remove this page?",
            )
            # h = self.addWidget(d)
            # Not sure opening a dialog from the scene is wise
            if d.exec() == QMessageBox.StandardButton.No:
                return
        finally:
            self.highlight_pages_reset()
=======
        imgid = self._id_from_visible_idx(n)
        img = self.underImage.images[n]
        e = QGraphicsColorizeEffect()
        e.setColor(QColor("darkred"))
        img.setGraphicsEffect(e)
        d = SimpleQuestion(
            self.parent(),  # self.addWidget(d) instead?
            """Remove this page? <ul>\n
              <li>You can undo or find the page again using
                <em>Rearrange Pages</em>.</li>\n
            <li>Existing annotations will shift left or right.</li>\n
            </ul>""",
            "Are you sure you want to remove this page?",
        )
        # h = self.addWidget(d)
        # Not sure opening a dialog from the scene is wise
        if d.exec() == QMessageBox.StandardButton.No:
            img.setGraphicsEffect(None)
            return
>>>>>>> 2ab7fc41

        self.undoStack.beginMacro(f"Page {n} remove and item move")

        br = img.mapRectToScene(img.boundingRect())
        log.debug(f"About to delete img {n}: left={br.left()} w={br.width()}")

        if n == len(self.underImage.images) - 1:
            # special case when deleting right-most image
            loc = br.left()
            go_left = False
        else:
            # shift existing annotations leftward
            loc = br.right()
            go_left = True
        stuff = self.find_items_right_of(loc)

        # like calling _set_visible_page_image but covered in undo sauce
        cmd = CommandRemovePage(self, imgid, n, go_left=go_left)
        self.undoStack.push(cmd)

        # enqueues appropriate CommmandMoves
        self._move_some_items(stuff, -br.width(), 0)

        self.undoStack.endMacro()

    def _set_visible_page_image(self, imgid: int, show: bool = True) -> None:
        for row in self.src_img_data:
            if row["id"] == imgid:
                row["visible"] = show
        # TODO: replace with emit signal (if needed)
        # self.parent().report_new_or_permuted_image_data(self.src_img_data)
        self.buildUnderLay()

    def mousePressBox(self, event) -> None:
        """Handle mouse presses when box tool is selected.

        Notes:
            Creates a temp box which is updated as the mouse moves
            and replaced with a boxitem when the drawing is finished.
            If left-click then a highlight box will be drawn at finish,
            else if right-click or click+shift, an ellipse is drawn.

        Args:
            event (QMouseEvent): the mouse press event.

        Returns:
            None
        """
        if self.boxFlag != 0:
            # in middle of drawing a box, so ignore the new press
            return

        self.originPos = event.scenePos()
        self.currentPos = self.originPos
        # If left-click then a highlight box, else an ellipse.
        # Set a flag to tell the mouseReleaseBox function which.
        if (event.button() == Qt.MouseButton.RightButton) or (
            QGuiApplication.queryKeyboardModifiers()
            == Qt.KeyboardModifier.ShiftModifier
        ):
            self.boxFlag = 2
            self.ellipseItem = QGraphicsEllipseItem(
                QRectF(self.originPos.x(), self.originPos.y(), 0, 0)
            )
            self.ellipseItem.setPen(self.ink)
            self.ellipseItem.setBrush(self.lightBrush)
            self.addItem(self.ellipseItem)
        else:
            self.boxFlag = 1
            # Create a temp box item for animating the drawing as the
            # user moves the mouse.
            # Do not push command onto undoStack until drawing finished.
            self.boxItem = QGraphicsRectItem(
                QRectF(self.originPos, self.currentPos).normalized()
            )
            self.boxItem.setPen(self.ink)
            self.boxItem.setBrush(self.lightBrush)
            self.addItem(self.boxItem)

    def mouseMoveBox(self, event) -> None:
        """Update the size of the box as the mouse is moved.

        Notes:
            This animates the drawing of the box for the user.

        Args:
            event (QMouseEvent): the event of the mouse moving.

        Returns:
            None
        """
        self.currentPos = event.scenePos()
        if self.boxFlag == 2:
            if self.ellipseItem is None:
                self.ellipseItem = QGraphicsEllipseItem(
                    QRectF(self.originPos.x(), self.originPos.y(), 0, 0)
                )
            else:
                rx = abs(self.originPos.x() - self.currentPos.x())
                ry = abs(self.originPos.y() - self.currentPos.y())
                self.ellipseItem.setRect(
                    QRectF(
                        self.originPos.x() - rx, self.originPos.y() - ry, 2 * rx, 2 * ry
                    )
                )
        elif self.boxFlag == 1:
            if self.boxItem is None:
                # 2024-05: not convinced this None case can happen
                log.error("EEK: the boxItem was unexpectedly None, working around...")
                self.boxItem = QGraphicsRectItem()
                self.boxItem.setPen(self.ink)
                self.boxItem.setBrush(self.lightBrush)
                self.addItem(self.boxItem)
            self.boxItem.setRect(QRectF(self.originPos, self.currentPos).normalized())
        else:
            return

    def mouseReleaseBox(self, event) -> None:
        """Handle when the mouse is released after drawing a new box.

        Notes:
            Remove the temp boxitem (which was needed for animation)
            and create a command for either a highlighted box or opaque box
            depending on whether or not the boxflag was set.
            Push the resulting command onto the undo stack.

        Args:
            event (QMouseEvent): the given mouse release.

        Returns:
            None
        """
        if self.boxFlag == 0:
            return
        elif self.boxFlag == 1:
            self.removeItem(self.boxItem)
            # normalise the rectangle to have positive width/height
            nrect = self.boxItem.rect().normalized()
            # check if rect has some area - avoid tiny boxes
            if (
                nrect.width() > minimum_box_side_length
                and nrect.height() > minimum_box_side_length
            ):
                self.undoStack.push(CommandBox(self, nrect))
        else:
            self.removeItem(self.ellipseItem)
            # check if ellipse has some area (don't allow long/thin)
            if (
                self.ellipseItem.rect().width() > minimum_box_side_length
                and self.ellipseItem.rect().height() > minimum_box_side_length
            ):
                self.undoStack.push(CommandEllipse(self, self.ellipseItem.rect()))

        self.boxFlag = 0

    def mousePressLine(self, event) -> None:
        """Handle the mouse press when using the line tool to draw a line.

        Notes:
            Creates a temp line which is updated as the mouse moves
            and replaced with a line or arrow when the drawing is finished.
            Single arrowhead = right click or click+shift
            Double arrowhead = middle click or click+control
            No Arrows = left click or any other combination.

        Args:
            event (QMouseEvent): the given mouse press.

        Returns:
            None
        """
        # Set arrow flag to tell mouseReleaseLine to draw line or arrow
        if self.arrowFlag != 0:
            # mid line draw so ignore press
            return
        if (event.button() == Qt.MouseButton.RightButton) or (
            QGuiApplication.queryKeyboardModifiers()
            == Qt.KeyboardModifier.ShiftModifier
        ):
            self.arrowFlag = 2
        elif (event.button() == Qt.MouseButton.MiddleButton) or (
            QGuiApplication.queryKeyboardModifiers()
            == Qt.KeyboardModifier.ControlModifier
        ):
            self.arrowFlag = 4
        else:
            self.arrowFlag = 1
        # Create a temp line which is updated as mouse moves.
        # Do not push command onto undoStack until drawing finished.
        self.originPos = event.scenePos()
        self.currentPos = self.originPos
        self.lineItem = QGraphicsLineItem(QLineF(self.originPos, self.currentPos))
        self.lineItem.setPen(self.ink)
        self.addItem(self.lineItem)

    def mouseMoveLine(self, event) -> None:
        """Update the length of the box as the mouse is moved.

        Notes:
            This animates the drawing of the line for the user.

        Args:
            event (QMouseEvent): the event of the mouse moving.

        Returns:
            None
        """
        if self.arrowFlag:
            self.currentPos = event.scenePos()
            self.lineItem.setLine(QLineF(self.originPos, self.currentPos))

    def mouseReleaseLine(self, event) -> None:
        """Handle when the mouse is released after drawing a new line.

        Notes:
            Remove the temp lineitem (which was needed for animation)
            and create a command for either a line, arrow or double arrow
            depending on whether or not the arrow flag was set.
            Push the resulting command onto the undo stack.

        Args:
            event (QMouseEvent): the given mouse release.

        Returns:
            None
        """
        if self.arrowFlag == 0:
            return
        elif self.arrowFlag == 1:
            command = CommandLine(self, self.originPos, self.currentPos)
        elif self.arrowFlag == 2:
            command = CommandArrow(self, self.originPos, self.currentPos)
        elif self.arrowFlag == 4:
            command = CommandArrowDouble(self, self.originPos, self.currentPos)
        else:
            raise RuntimeError(
                f"Tertium non datur: arrowFlag={self.arrowFlag} should not be possible"
            )
        self.arrowFlag = 0
        self.removeItem(self.lineItem)
        # don't add if too short
        if (self.originPos - self.currentPos).manhattanLength() > 24:
            self.undoStack.push(command)

    def mousePressPen(self, event) -> None:
        """Handle the mouse press when using the pen tool to draw.

        Notes:
            normal pen = left click.
            highlight pen = right click or click+shift.
            pen with double-arrowhead = middle click or click+control.

        Args:
            event (QMouseEvent): the associated mouse press.

        Returns:
            None
        """
        if self.penFlag != 0:
            # in middle of drawing a path, so ignore
            return

        self.originPos = event.scenePos()
        self.currentPos = self.originPos
        # create the path.
        self.path = QPainterPath()
        self.path.moveTo(self.originPos)
        self.path.lineTo(self.currentPos)
        self.pathItem = QGraphicsPathItem(self.path)
        # If left-click then setPen to the standard thin-red
        # Else set to the highlighter or pen with arrows.
        # set penFlag so correct object created on mouse-release
        # non-zero value so we don't add to path after mouse-release
        if (event.button() == Qt.MouseButton.RightButton) or (
            QGuiApplication.queryKeyboardModifiers()
            == Qt.KeyboardModifier.ShiftModifier
        ):
            self.pathItem.setPen(self.highlight)
            self.penFlag = 2
        elif (event.button() == Qt.MouseButton.MiddleButton) or (
            QGuiApplication.queryKeyboardModifiers()
            == Qt.KeyboardModifier.ControlModifier
        ):
            # middle button is pen-path with arrows at both ends
            self.pathItem.setPen(self.ink)
            self.penFlag = 4
        else:
            self.pathItem.setPen(self.ink)
            self.penFlag = 1
        # Note - command not pushed onto stack until path is finished on
        # mouse-release.
        self.addItem(self.pathItem)

    def mouseMovePen(self, event) -> None:
        """Update the pen-path as the mouse is moved.

        Notes:
            This animates the drawing for the user.

        Args:
            event (QMouseEvent): the event of the mouse moving.

        Returns:
            None
        """
        if self.penFlag:
            self.currentPos = event.scenePos()
            self.path.lineTo(self.currentPos)
            self.pathItem.setPath(self.path)
        # do not add to path when flag is zero.

    def mouseReleasePen(self, event) -> None:
        """Handle when the mouse is released after drawing.

        Notes:
            Remove the temp pen-path (which was needed for animation)
            and create a command for either the pen-path or highlight
            path depending on whether or not the highlight flag was set.
            Push the resulting command onto the undo stack

        Args:
            event (QMouseEvent): the given mouse release.

        Returns:
            None
        """
        if self.penFlag == 0:
            return
        elif self.penFlag == 1:
            if self.path.length() <= 1:  # path is very short, so add a little blob.
                self.path.lineTo(event.scenePos() + QPointF(2, 0))
                self.path.lineTo(event.scenePos() + QPointF(2, 2))
                self.path.lineTo(event.scenePos() + QPointF(0, 2))
                self.path.lineTo(event.scenePos())
            command = CommandPen(self, self.path)
        elif self.penFlag == 2:
            if self.path.length() <= 1:  # path is very short, so add a blob.
                self.path.lineTo(event.scenePos() + QPointF(4, 0))
                self.path.lineTo(event.scenePos() + QPointF(4, 4))
                self.path.lineTo(event.scenePos() + QPointF(0, 4))
                self.path.lineTo(event.scenePos())
            command = CommandHighlight(self, self.path)
        elif self.penFlag == 4:
            command = CommandPenArrow(self, self.path)
        else:
            raise RuntimeError(
                f"Tertium non datur: penFlag={self.penFlag} should not be possible"
            )
        self.penFlag = 0
        self.removeItem(self.pathItem)
        self.undoStack.push(command)
        # don't add if too short - check by boundingRect
        # TODO: decide threshold for pen annotation size
        # if (
        #     self.pathItem.boundingRect().height() + self.pathItem.boundingRect().width()
        #     > 8
        # ):
        #     self.undoStack.push(command)

    def mousePressZoom(self, event) -> None:
        """Handle the mouse press when drawing a zoom box.

        Notes:
            If right-click (or shift) then zoom-out, else - don't do much
            until release.

        Args:
            event (QMouseEvent): given mouse press.

        Returns:
            None
        """
        if self.zoomFlag:
            return

        if (event.button() == Qt.MouseButton.RightButton) or (
            QGuiApplication.queryKeyboardModifiers()
            == Qt.KeyboardModifier.ShiftModifier
        ):
            # sets the view rectangle and updates zoom-dropdown.
            self.views()[0].scale(0.8, 0.8)
            self.views()[0].centerOn(event.scenePos())
            # convince MyPy we have a PageView, not just any QGraphicsView
            page_view = self.views()[0]
            assert isinstance(page_view, PageView)
            page_view.setZoomSelector(True)
            self.zoomFlag = 0
            return
        else:
            self.zoomFlag = 1

        self.originPos = event.scenePos()
        self.currentPos = self.originPos
        self.zoomBoxItem = QGraphicsRectItem(
            QRectF(self.originPos, self.currentPos).normalized()
        )
        self.zoomBoxItem.setPen(QColor("blue"))
        self.zoomBoxItem.setBrush(self.zoomBrush)
        self.addItem(self.zoomBoxItem)

    def mouseMoveZoom(self, event) -> None:
        """Update the size of the zoom box as the mouse is moved.

        Notes:
            This animates the drawing of the box for the user.

        Args:
            event (QMouseEvent): the event of the mouse moving.

        Returns:
            None
        """
        if self.zoomFlag:
            self.zoomFlag = 2  # drag started.
            self.currentPos = event.scenePos()
            if self.zoomBoxItem is None:
                # somehow missed the mouse-press (2024: not convinced this can happen)
                log.error("EEK: the zoombox was unexpectedly None, working around...")
                self.zoomBoxItem = QGraphicsRectItem()
                self.zoomBoxItem.setPen(self.ink)
                self.zoomBoxItem.setBrush(self.zoomBrush)
                self.addItem(self.zoomBoxItem)
            self.zoomBoxItem.setRect(
                QRectF(self.originPos, self.currentPos).normalized()
            )

    def mouseReleaseZoom(self, event) -> None:
        """Handle when the mouse is released after drawing a new zoom box.

        Notes: Either zoom-in a little (if zoombox small), else fit the
            zoombox in view. Delete the zoombox afterwards and set the zoomflag
            back to 0.

        Args:
            event (QMouseEvent): the given mouse release.

        Returns:
            None
        """
        if self.zoomFlag == 0:
            return

        # check to see if box is quite small (since very hard
        # to click button without moving a little)
        # if small then set flag to 1 and treat like a click
        # TODO: These thresholds are in physical units ("page pixels"?) so are effected by zoom
        # TODO: it would be much better to express them in (screen) pixels b/c they are a UI threshold
        if self.zoomBoxItem.rect().height() < 8 and self.zoomBoxItem.rect().width() < 8:
            self.zoomFlag = 1

        if self.zoomFlag == 1:
            self.views()[0].scale(1.25, 1.25)
            self.views()[0].centerOn(event.scenePos())

        elif self.zoomFlag == 2:
            self.views()[0].fitInView(
                self.zoomBoxItem, Qt.AspectRatioMode.KeepAspectRatio
            )

        # sets the view rectangle and updates zoom-dropdown.
        # convince MyPy we have a PageView, not just any QGraphicsView
        page_view = self.views()[0]
        assert isinstance(page_view, PageView)
        page_view.setZoomSelector(True)
        # remove the box and put flag back.
        self.removeItem(self.zoomBoxItem)
        self.zoomFlag = 0

    def mousePressDelete(self, event) -> None:
        """Handle the mouse press when drawing a delete box.

        Notes:
            Nothing happens until button is released.

        Args:
            event (QMouseEvent): given mouse press.

        Returns:
            None
        """
        if self.deleteFlag:
            return

        self.deleteFlag = 1
        self.originPos = event.scenePos()
        self.currentPos = self.originPos
        self.delBoxItem = QGraphicsRectItem(
            QRectF(self.originPos, self.currentPos).normalized()
        )
        assert isinstance(self.style, dict)
        self.delBoxItem.setPen(QPen(QColor("red"), self.style["pen_width"]))
        self.delBoxItem.setBrush(self.deleteBrush)
        self.addItem(self.delBoxItem)

    def mouseMoveDelete(self, event) -> None:
        """Update the size of the delete box as the mouse is moved.

        Notes:
            This animates the drawing of the box for the user.

        Args:
            event (QMouseEvent): the event of the mouse moving.

        Returns:
            None
        """
        if self.deleteFlag:
            self.deleteFlag = 2  # drag started.
            self.currentPos = event.scenePos()
            if self.delBoxItem is None:
                # somehow missed the mouse-press (2024: not convinced this can happen)
                log.error("EEK: the delbox was unexpectedly None, working around...")
                self.delBoxItem = QGraphicsRectItem()
                assert isinstance(self.style, dict)
                self.delBoxItem.setPen(QPen(QColor("red"), self.style["pen_width"]))
                self.delBoxItem.setBrush(self.deleteBrush)
                self.addItem(self.delBoxItem)
            self.delBoxItem.setRect(
                QRectF(self.originPos, self.currentPos).normalized()
            )

    def deleteIfLegal(self, item, *, dryrun: bool = False) -> bool:
        """Deletes the annotation item if that is a legal action.

        Notes:
            Can't delete the pageimage, scorebox, delete-box, ghostitem and
            its constituents, probably other things too.  You can delete
            annotations: those all have a "saveable" attribute.
            You also cannot delete objects that are part of a group: you need
            to the parent.

        Args:
            item (QGraphicsItem): the item to possibly be deleted.

        Keyword Args:
            dryrun: just check if we could delete but don't actually
                do it.

        Returns:
            True if the object was deleted, else False.
        """
        if item.group() is not None:
            return False
        if not getattr(item, "saveable", False):
            # we can only delete "saveable" items
            return False
        # we're ready to delete, unless this is a dryrun
        if dryrun:
            return True
        command = CommandDelete(self, item)
        self.undoStack.push(command)
        return True

    def mouseReleaseRubric(self, event) -> None:
        # if haven't started drawing, or are mid draw of line be careful of what is underneath
        # if there is text under the ghost then do not stamp anything - ignore the event.
        if self.textUnderneathGhost() and self.boxLineStampState in [0, 2]:
            return

        # update things
        self.boxStampRelease(event)
        # only have to do something if in states 3 or 4
        if self.boxLineStampState == 3:  # means is small box and we are ready to stamp!
            # if text under ghost then ignore this event
            if self.textUnderneathGhost():  # text under here - not safe to stamp
                self.undoStack.endMacro()
                self.undoStack.undo()
                self.boxLineStampState = 0
                return
            # small box, so just stamp the rubric
            command = CommandRubric(self, event.scenePos(), self.current_rubric)
            log.debug(
                "Making a Rubric: boxLineStampState is {}".format(
                    self.boxLineStampState
                )
            )
            # push the delta onto the undo stack.
            self.undoStack.push(command)

        if self.boxLineStampState >= 3:  # stamp is done
            # TODO: how to get here?  In testing 2022-03-01, Colin could not make this code run
            log.debug(
                f"flag = {self.boxLineStampState} so we must be finishing a click-drag rubric: finalizing macro"
            )
            self.undoStack.endMacro()
            self.boxLineStampState = 0

    def mouseReleaseDelete(self, event) -> None:
        """Handle when the mouse is released after drawing a new delete box.

        Notes:
             Remove the temp boxitem (which was needed for animation)
            and then delete all objects that lie within the box.
            Push the resulting commands onto the undo stack

        Args:
            event (QMouseEvent): the given mouse release.

        Returns:
            None
        """
        if self.deleteFlag == 0:
            return
        # check to see if box is quite small (since very hard
        # to click button without moving a little)
        # if small then set flag to 1 and treat like a click
        if self.delBoxItem.rect().height() < 8 and self.delBoxItem.rect().width() < 8:
            self.deleteFlag = 1

        if self.deleteFlag == 1:
            self.originPos = event.scenePos()
            # grab list of items in rectangle around click
            nearby = self.items(
                QRectF(self.originPos.x() - 5, self.originPos.y() - 5, 8, 8),
                mode=Qt.ItemSelectionMode.IntersectsItemShape,
                deviceTransform=QTransform(),
            )
            if len(nearby) == 0:
                return
            else:
                # delete the zeroth element of the list
                if nearby[0].group() is not None:  # object part of Rubric
                    self.deleteIfLegal(nearby[0].group())  # delete the group
                else:
                    self.deleteIfLegal(nearby[0])
        elif self.deleteFlag == 2:
            del_list = []
            # check all items against the delete-box - this is a little clumsy, but works and there are not so many items typically.
            for X in self.items():
                # make sure is not background image or the scorebox, or the delbox itself.
                if X.collidesWithItem(
                    self.delBoxItem, mode=Qt.ItemSelectionMode.ContainsItemShape
                ):
                    if self.deleteIfLegal(X, dryrun=True):
                        del_list.append(X)

            if del_list:
                self.undoStack.beginMacro(f"Deleting {len(del_list)} items")
                for X in del_list:
                    self.deleteIfLegal(X)
                self.undoStack.endMacro()

        self.removeItem(self.delBoxItem)
        self.deleteFlag = 0  # put flag back.

    def hasAnyCrosses(self) -> bool:
        """Returns True if scene has any crosses, False otherwise."""
        for X in self.items():
            if isinstance(X, CrossItem):
                return True
        return False

    def hasOnlyCrosses(self) -> bool:
        """Returns True if scene has only crosses, False otherwise."""
        for X in self.items():
            if getattr(X, "saveable", None):
                if not isinstance(X, CrossItem):
                    return False
        return True

    def hasAnyComments(self) -> bool:
        """Returns True if scene has any rubrics or text items, False otherwise."""
        for X in self.items():
            if isinstance(X, (TextItem, RubricItem)):
                return True
        return False

    def hasAnyTicks(self) -> bool:
        """Returns True if scene has any ticks. False otherwise."""
        for X in self.items():
            if isinstance(X, TickItem):
                return True
        return False

    def hasOnlyTicks(self) -> bool:
        """Returns True if scene has only ticks, False otherwise."""
        for X in self.items():
            if getattr(X, "saveable", None):
                if not isinstance(X, TickItem):
                    return False
        return True

    def hasOnlyTicksCrossesDeltas(self) -> bool:
        """Checks if the image only has crosses, ticks or deltas.

        Returns:
            True if scene only has ticks/crosses/deltas, False otherwise.
        """
        for x in self.items():
            if getattr(x, "saveable", None):
                if isinstance(x, (TickItem, CrossItem)):
                    continue
                if isinstance(x, RubricItem):
                    # check if this is a delta-rubric
                    # TODO: see rubrics_list.py: rubric_is_naked_delta
                    if x.kind == "relative" and x.blurb.toPlainText() == ".":
                        continue
                return False  # otherwise
        return True  # only tick,cross or delta-rubrics

    def highlight_pages(
        self, indices: list[int], colour: str = "blue", *, fade_others: bool = True
    ) -> None:
        """Highlight some of the underlying images that we are annotating."""
        for i in range(len(self.underImage.images)):
            img = self.underImage.images[i]
            if i in indices:
                colour_effect = QGraphicsColorizeEffect()
                colour_effect.setColor(QColor(colour))
                img.setGraphicsEffect(colour_effect)
            elif fade_others:
                fade_effect = QGraphicsOpacityEffect()
                fade_effect.setOpacity(0.25)
                img.setGraphicsEffect(fade_effect)
            else:
                pass

    def highlight_pages_reset(self) -> None:
        """Remove any graphical effects from the underlying images that we are annotating."""
        for i in range(len(self.underImage.images)):
            img = self.underImage.images[i]
            img.setGraphicsEffect(None)

    def get_list_of_non_annotated_underimages(self) -> list[int]:
        """Which images in the scene are not yet annotated.

        Note these are indexed from zero.  Thinking of them as pages is
        potentially misleading: we are annotating a scene made of a list
        of images: which of those images are not yet annotated?
        """
        # TODO: Issue #3367: do nicer code without explicit N^2
        lst = []
        for n in range(len(self.underImage.images)):
            img = self.underImage.images[n]
            page_annotated = False
            for x in self.items():
                if self.is_user_placed(x) and x.collidesWithItem(img):
                    page_annotated = True
                    # no need to further check this img
                    break
            if not page_annotated:
                lst.append(n)
        return lst

    def itemWithinBounds(self, item) -> bool:
        """Check if given item is within the margins or not."""
        return item.collidesWithItem(
            self.underRect, mode=Qt.ItemSelectionMode.ContainsItemShape
        )

    def check_all_saveable_objects_inside(self) -> list:
        """Checks that all objects are within the boundary of the page.

        Returns:
            All annotation (saveable) objects that are outside
            of the boundaries of the margin box (annotable area).
            The list will be empty in the good case of no objects being
            outside.
        """
        out_objs = []
        for X in self.items():
            if getattr(X, "saveable", False):
                if not self.itemWithinBounds(X):
                    out_objs.append(X)
        return out_objs

    def _updateGhost(self, rubric: dict[str, Any]) -> None:
        """Updates the ghost object based on the delta and text.

        Args:
            rubric: we need its delta, its text and whether its legal.

        Returns:
            None
        """
        self.ghostItem.changeComment(
            rubric["display_delta"], rubric["text"], self.isLegalRubric(rubric)
        )

    def _exposeGhost(self) -> None:
        """Exposes the ghost object."""
        self.ghostItem.setVisible(True)

    def _hideGhost(self) -> None:
        """Hides the ghost object."""
        self.ghostItem.setVisible(False)

    def mouseMoveRubric(self, event) -> None:
        """Handles mouse moving with a rubric.

        Args:
            event (QMouseEvent): the event of the mouse moving.

        Returns:
            None
        """
        if not self.ghostItem.isVisible():
            self.ghostItem.setVisible(True)
        self.ghostItem.setPos(event.scenePos())

        # pass in the bounding rect of the ghost text so can draw connecting path correctly
        self.boxStampMove(
            event,
            ghost_rect=self.ghostItem.mapRectToScene(self.ghostItem.boundingRect()),
        )

    def setTheMark(self, newMark: int) -> None:
        """Sets the new mark/score for the paper.

        Args:
            newMark: the new mark/score for the paper.

        Returns:
            None
        """
        self.score = newMark
        self.scoreBox.changeScore(self.score)

    def undo(self):
        """Undoes a given action."""
        self.undoStack.undo()

    def redo(self):
        """Redoes a given action."""
        self.undoStack.redo()

    def isLegalRubric(self, rubric: dict[str, Any]) -> bool:
        """Is this rubric-type legal for the current scene, and does it move score below 0 or above maxMark?

        Args:
            rubric (dict): must have at least the keys "kind", "value",
                "display_delta", and "out_of".

        Returns:
            True if the delta is legal, False otherwise.
        """
        rubrics = self.get_rubrics()
        rubrics.append(rubric)

        try:
            compute_score(rubrics, self.maxMark)
        except ValueError:
            return False
        except PlomInconsistentRubric:
            return False
        return True

    def setCurrentRubric(self, rubric: dict[str, Any]) -> None:
        """Changes the new rubric for the paper based on the delta and text.

        This doesn't effect what is shown in the scene: its just a setter.
        To force an update, see ``setToolMode``, which you likely want to call
        after this method.

        Args:
            rubric (dict): must have at least the keys and values::
                - value (int):
                - out_of (int):
                - display_delta (str): a string displaying the value of the rubric.
                - text (str): the text in the rubric.
                - id (int): the id of the rubric.
                - kind (str): ``"absolute"``, ``"neutral"``, etc.

        Returns:
            None
        """
        self.current_rubric = rubric
        self._updateGhost(rubric)

    def stopMidDraw(self):
        # look at all the mid-draw flags and cancel accordingly.
        # the flags are arrowFlag, boxFlag, penFlag, boxLineStampState, zoomBox
        # note - only one should be non-zero at a given time
        log.debug("Flags = {}".format(self.__getFlags()))
        if self.arrowFlag > 0:  # midway through drawing a line
            self.arrowFlag = 0
            self.removeItem(self.lineItem)
        if self.penFlag > 0:  # midway through drawing a path
            self.penFlag = 0
            self.removeItem(self.pathItem)
        # box flag needs a little care since two possibilities mid-draw
        if self.boxFlag == 1:  # midway through drawing a box
            self.boxFlag = 0
            self.removeItem(self.boxItem)
        if self.boxFlag == 2:  # midway through drawing an ellipse
            self.boxFlag = 0
            self.removeItem(self.ellipseItem)
        # box-stamp flag needs care - uses undo-macro - need to clean that up
        # 1 = drawing the box
        # 2 = drawing the line
        # 3 = pasting the object - this should only be very briefly mid function.
        if self.boxLineStampState == 1:  # drawing the box
            self.removeItem(self.boxItem)
            self.boxLineStampState = 0
        if (
            self.boxLineStampState == 2
        ):  # undo-macro started, box drawn, mid draw of path
            self.removeItem(self.pathItem)
            self.undoStack.endMacro()
            self.undo()  # removes the drawn box
            self.boxLineStampState = 0
        if self.boxLineStampState == 3:
            # Should be very hard to reach here - end macro and undo
            self.undoStack.endMacro()
            self.undo()  # removes the drawn box

        # check if mid-zoom-box draw:
        if self.zoomFlag == 2:
            self.removeItem(self.zoomBoxItem)
            self.zoomFlag = 0

    def isDrawing(self):
        return any(flag > 0 for flag in self.__getFlags())

    def __getFlags(self):
        return [
            self.arrowFlag,
            self.boxFlag,
            self.penFlag,
            self.zoomFlag,
            self.boxLineStampState,
        ]

    # PAGE SCENE CROPPING STUFF
    def _crop_to_focus(self, crop_rect):
        # this is called by the actual command-redo.
        self.overMask.crop_to_focus(crop_rect)
        self.scoreBox.setPos(crop_rect.topLeft())
        self.avoidBox = self.scoreBox.boundingRect().adjusted(-16, -16, 64, 24)
        # set zoom to "fit-page"
        self.views()[0].zoomFitPage(update=True)

    def current_crop_rectangle_as_proportions(
        self,
    ) -> tuple[float, float, float, float]:
        """Return the crop rectangle as proportions of original image."""
        full_height = self.underImage.boundingRect().height()
        full_width = self.underImage.boundingRect().width()
        rect_in_pix = self.overMask.inner_rect

        rect_as_proportions = (
            rect_in_pix.x() / full_width,
            rect_in_pix.y() / full_height,
            rect_in_pix.width() / full_width,
            rect_in_pix.height() / full_height,
        )
        return rect_as_proportions

    def crop_from_plomfile(self, crop_dat):
        # crop dat = (x,y,w,h) as proportions of full image, so scale by underlying image width/height
        full_height = self.underImage.boundingRect().height()
        full_width = self.underImage.boundingRect().width()
        crop_rect = QRectF(
            crop_dat[0] * full_width,
            crop_dat[1] * full_height,
            crop_dat[2] * full_width,
            crop_dat[3] * full_height,
        )
        self.trigger_crop(crop_rect)

    def uncrop_underlying_images(self):
        self.trigger_crop(self.overMask.get_original_inner_rect())

    def trigger_crop(self, crop_rect):
        # make sure that the underlying crop-rectangle is normalised
        # also make sure that it is not larger than the original image - so use their intersection
        actual_crop = crop_rect.intersected(self.underImage.boundingRect()).normalized()
        # pass new crop rect, as well as current one (for undo)
        command = CommandCrop(self, actual_crop, self.overMask.inner_rect)
        self.undoStack.push(command)
        # now set mode to move.
        self.parent().toMoveMode()

    def mousePressCrop(self, event) -> None:
        """Handle the mouse press when drawing a crop box.

        Notes:
            Nothing happens until button is released.

        Args:
            event (QMouseEvent): given mouse press.

        Returns:
            None
        """
        if self.deleteFlag:
            return

        self.deleteFlag = 1
        self.originPos = event.scenePos()
        self.currentPos = self.originPos
        self.delBoxItem = QGraphicsRectItem(
            QRectF(self.originPos, self.currentPos).normalized()
        )
        assert isinstance(self.style, dict)
        self.delBoxItem.setPen(QPen(QColor("red"), self.style["pen_width"]))
        self.delBoxItem.setBrush(self.deleteBrush)
        self.addItem(self.delBoxItem)

    def mouseMoveCrop(self, event) -> None:
        """Update the size of the crop box as the mouse is moved.

        Notes:
            This animates the drawing of the box for the user.

        Args:
            event (QMouseEvent): the event of the mouse moving.

        Returns:
            None
        """
        if self.deleteFlag:
            self.deleteFlag = 2  # drag started.
            self.currentPos = event.scenePos()
            if self.delBoxItem is None:
                log.error("EEK: the delbox was unexpectedly None, working around...")
                # somehow missed the mouse-press (2024: not convinced this can happen)
                self.delBoxItem = QGraphicsRectItem()
                assert isinstance(self.style, dict)
                self.delBoxItem.setPen(QPen(QColor("red"), self.style["pen_width"]))
                self.delBoxItem.setBrush(self.deleteBrush)
                self.addItem(self.delBoxItem)
            self.delBoxItem.setRect(
                QRectF(self.originPos, self.currentPos).normalized()
            )

    def mouseReleaseCrop(self, event) -> None:
        """Handle when the mouse is released after drawing a new delete box.

        Notes:
            Remove the temp boxitem (which was needed for animation)
            and push the crop command onto the undo stack

        Args:
            event (QMouseEvent): the given mouse release.

        Returns:
            None
        """
        if self.deleteFlag == 0:
            return
        # check to see if box is quite small (since very hard
        # to click button without moving a little)

        # The box should have a minimum size related to the smaller dimension
        # of the collection of underlying images, but never smaller than 256
        minbox = max(256, 0.2 * self.underImage.min_dimension)

        # if small then set flag to 0 and return
        if (
            self.delBoxItem.rect().height() < minbox
            or self.delBoxItem.rect().width() < minbox
        ):
            self.removeItem(self.delBoxItem)
            self.deleteFlag = 0
        else:
            self.removeItem(self.delBoxItem)
            self.deleteFlag = 0  # put flag back.
            self.trigger_crop(self.delBoxItem.rect())<|MERGE_RESOLUTION|>--- conflicted
+++ resolved
@@ -2046,8 +2046,7 @@
         self.buildUnderLay()
 
     def dont_use_page_image(self, n: int) -> None:
-<<<<<<< HEAD
-        n_idx = self._idx_from_visible_idx(n)
+        imgid = self._id_from_visible_idx(n)
         # the try behaves like "with highlighted_pages([n]):"
         self.highlight_pages([n], "darkred")
         try:
@@ -2056,7 +2055,7 @@
                 self.parent(),  # self.addWidget(d) instead?
                 """Remove this page? <ul>\n
                   <li>You can undo or find the page again using
-                    <em>Rearrange Pages</em>.</li>\n
+                  <em>Rearrange Pages</em>.</li>\n
                 <li>Existing annotations will shift left or right.</li>\n
                 </ul>""",
                 "Are you sure you want to remove this page?",
@@ -2067,27 +2066,6 @@
                 return
         finally:
             self.highlight_pages_reset()
-=======
-        imgid = self._id_from_visible_idx(n)
-        img = self.underImage.images[n]
-        e = QGraphicsColorizeEffect()
-        e.setColor(QColor("darkred"))
-        img.setGraphicsEffect(e)
-        d = SimpleQuestion(
-            self.parent(),  # self.addWidget(d) instead?
-            """Remove this page? <ul>\n
-              <li>You can undo or find the page again using
-                <em>Rearrange Pages</em>.</li>\n
-            <li>Existing annotations will shift left or right.</li>\n
-            </ul>""",
-            "Are you sure you want to remove this page?",
-        )
-        # h = self.addWidget(d)
-        # Not sure opening a dialog from the scene is wise
-        if d.exec() == QMessageBox.StandardButton.No:
-            img.setGraphicsEffect(None)
-            return
->>>>>>> 2ab7fc41
 
         self.undoStack.beginMacro(f"Page {n} remove and item move")
 

# SPDX-License-Identifier: AGPL-3.0-or-later
# Copyright (C) 2018-2022 Andrew Rechnitzer
# Copyright (C) 2020-2024 Colin B. Macdonald
# Copyright (C) 2020 Victoria Schuster
# Copyright (C) 2022 Joey Shi
# Copyright (C) 2024 Aden Chan
<<<<<<< HEAD
# Copyright (C) 2024 Aidan Murphy
=======
# Copyright (C) 2024 Bryan Tanady
>>>>>>> 4baca77d

# a different kind of annotations... this is about code typing
from __future__ import annotations

from copy import deepcopy
from itertools import cycle
import logging
from pathlib import Path
from time import sleep
from typing import Any

import PIL.Image

from PyQt6.QtCore import Qt, QEvent, QRectF, QLineF, QPointF
from PyQt6.QtGui import (
    QBrush,
    QColor,
    QCursor,
    QImage,
    QImageReader,
    QFont,
    QGuiApplication,
    QPainter,
    QPainterPath,
    QPen,
    QPixmap,
    QTransform,
    QUndoStack,
)
from PyQt6.QtWidgets import (
    QGraphicsEllipseItem,
    QGraphicsLineItem,
    QGraphicsPathItem,
    QGraphicsPixmapItem,
    QGraphicsRectItem,
    QGraphicsScene,
    QGraphicsSceneDragDropEvent,
    QGraphicsTextItem,
    QGraphicsView,
    QGraphicsItem,
    QGraphicsItemGroup,
    QMessageBox,
    QToolButton,
    QMenu,
    QGraphicsColorizeEffect,
)

from plom import AnnFontSizePts, ScenePixelHeight
from plom.plom_exceptions import PlomInconsistentRubric
from plom.misc_utils import pprint_score
from plom.client.image_view_widget import mousewheel_delta_to_scale

# in some places we make assumptions that our view is this subclass
from plom.client.pageview import PageView

from .tools import (
    CrossItem,
    DeltaItem,
    GhostComment,
    RubricItem,
    TextItem,
    TickItem,
)
from .tools import (
    CommandArrow,
    CommandArrowDouble,
    CommandBox,
    CommandEllipse,
    CommandImage,
    CommandDelete,
    CommandText,
    CommandRubric,
    CommandLine,
    CommandTick,
    CommandQMark,
    CommandCross,
    CommandPen,
    CommandHighlight,
    CommandPenArrow,
    CommandCrop,
    CommandRotatePage,
    CommandShiftPage,
    CommandRemovePage,
)
from .elastics import (
    which_horizontal_step,
    which_sticky_corners,
    which_classic_shortest_corner_side,
    which_centre_to_centre,
)
from plom.client.rubrics import compute_score
from plom.client.useful_classes import SimpleQuestion


log = logging.getLogger("pagescene")


class ScoreBox(QGraphicsTextItem):
    """Indicate the current total mark in the top-left.

    Drawn with a rounded-rectangle border.
    """

    def __init__(
        self,
        style: dict[str, Any],
        fontsize,
        maxScore: int,
        score: float | None,
        question_label: str | None = None,
    ) -> None:
        """Initialize a new ScoreBox.

        Args:
            style: a dict of pen width, annotation colour, etc.
            fontsize (int): A non-zero, positive font value.
            maxScore: A non-zero, positive integer maximum score.
            score: A current score for the paper, which can be zero,
                ``None``, or a positive float.
            question_label: how to display the name of this question to
                users, or `None` to display no label at the beginning
                of the score box.
        """
        super().__init__()
        self.score = score
        self.maxScore = maxScore
        self.question_label = question_label
        self.style = style
        self.setDefaultTextColor(self.style["annot_color"])
        font = QFont("Helvetica")
        # Note: PointSizeF seems effected by DPI on Windows (Issue #1071).
        # Strangely, it seems like setPixelSize gives reliable sizes!
        font.setPixelSize(round(1.25 * fontsize))
        self.setFont(font)
        # Not editable.
        self.setTextInteractionFlags(Qt.TextInteractionFlag.NoTextInteraction)
        self.setPos(0, 0)
        self._update_text()

    def _update_text(self):
        """Update the displayed text."""
        s = ""
        if self.question_label:
            s += self.question_label + ": "
        if self.score is None:
            s += "Unmarked"
        else:
            s += f"{pprint_score(self.score)} out of {self.maxScore}"
        self.setPlainText(s)

    def get_text(self):
        return self.toPlainText()

    def update_style(self):
        self.style = self.scene().style
        self.setDefaultTextColor(self.style["annot_color"])

    def changeScore(self, x: int | float | None) -> None:
        """Set the score to x.

        Args:
            x: a value or zero for no score yet assigned.

        Returns:
            None
        """
        self.score = x
        self._update_text()

    def changeMax(self, x: int) -> None:
        """Set the max possible mark to x.

        Args:
            x: A non-zero, positive new maximum mark.

        Returns:
            None
        """
        # set the max-mark.
        self.maxScore = x
        self._update_text()

    def paint(self, painter, option, widget):
        """Paint a rounded rectangle border around the scorebox text.

        Args:
            painter (QPainter): Current painter object.
            option (QStyleOptionGraphicsItem): Style options.
            widget (QWidget): Associated widgets.

        Returns:
            None

        Notes:
            Overrides parent method.
        """
        painter.setPen(QPen(self.style["annot_color"], self.style["pen_width"]))
        painter.setBrush(QBrush(QColor(255, 255, 255, 192)))
        painter.drawRoundedRect(option.rect, 10, 10)
        super().paint(painter, option, widget)


class UnderlyingRect(QGraphicsRectItem):
    """A simple white rectangle with dotted border.

    Used to add a nice white margin with dotted border around everything.
    """

    def __init__(self, rect):
        super().__init__()
        self.setPen(QPen(QColor("black"), 4, style=Qt.PenStyle.DotLine))
        self.setBrush(QBrush(QColor(249, 249, 249, 255)))
        self.setRect(rect)
        self.setZValue(-10)


class MaskingOverlay(QGraphicsItemGroup):
    """A transparent rectangular border to place over the images."""

    def __init__(self, outer_rect, inner_rect):
        super().__init__()
        self.outer_rect = outer_rect
        self.inner_rect = inner_rect
        # keep the original inner rectangle for uncropping.
        self.original_inner_rect = inner_rect

        # set rectangles for semi-transparent boundaries - needs some tmp rectangle.
        self.top_bar = QGraphicsRectItem(outer_rect)
        self.bottom_bar = QGraphicsRectItem(outer_rect)
        self.left_bar = QGraphicsRectItem(outer_rect)
        self.right_bar = QGraphicsRectItem(outer_rect)
        self.dotted_boundary = QGraphicsRectItem(inner_rect)
        transparent_paint = QBrush(QColor(249, 249, 249, 220))
        dotted_pen = QPen(QColor(0, 0, 0, 128), 2, style=Qt.PenStyle.DotLine)
        self.top_bar.setBrush(transparent_paint)
        self.bottom_bar.setBrush(transparent_paint)
        self.left_bar.setBrush(transparent_paint)
        self.right_bar.setBrush(transparent_paint)
        self.top_bar.setPen(QPen(Qt.PenStyle.NoPen))
        self.bottom_bar.setPen(QPen(Qt.PenStyle.NoPen))
        self.left_bar.setPen(QPen(Qt.PenStyle.NoPen))
        self.right_bar.setPen(QPen(Qt.PenStyle.NoPen))
        self.dotted_boundary.setPen(dotted_pen)
        # now set the size correctly
        self.set_bars()
        self.addToGroup(self.top_bar)
        self.addToGroup(self.bottom_bar)
        self.addToGroup(self.left_bar)
        self.addToGroup(self.right_bar)
        self.addToGroup(self.dotted_boundary)
        self.setZValue(-1)

    def crop_to_focus(self, crop_rect):
        self.inner_rect = crop_rect
        self.set_bars()
        self.update()

    def get_original_inner_rect(self):
        return self.original_inner_rect

    def set_bars(self):
        # reset the dotted boundary rectangle
        self.dotted_boundary.setRect(self.inner_rect)
        # set rectangles using rectangle defined by top-left and bottom-right points.
        self.top_bar.setRect(
            QRectF(
                self.outer_rect.topLeft(),
                QPointF(
                    self.outer_rect.topRight().x(),
                    self.inner_rect.topRight().y(),
                ),
            )
        )
        self.bottom_bar.setRect(
            QRectF(
                QPointF(
                    self.outer_rect.bottomLeft().x(),
                    self.inner_rect.bottomLeft().y(),
                ),
                self.outer_rect.bottomRight(),
            )
        )
        self.left_bar.setRect(
            QRectF(
                QPointF(
                    self.outer_rect.topLeft().x(),
                    self.inner_rect.topLeft().y(),
                ),
                self.inner_rect.bottomLeft(),
            )
        )
        self.right_bar.setRect(
            QRectF(
                self.inner_rect.topRight(),
                QPointF(
                    self.outer_rect.bottomRight().x(),
                    self.inner_rect.bottomRight().y(),
                ),
            )
        )


class UnderlyingImages(QGraphicsItemGroup):
    """Group for the images of the underlying pages being marked.

    Puts a dotted border around all the images.
    """

    def __init__(self, image_data: list[dict[str, Any]]):
        """Initialize a new series of underlying images.

        Args:
            image_data: each dict has keys 'filename', 'orientation',
                and 'visible' (and possibly others).  Only images with
                'visible' as True will be used.
                The list order determines the order: subject to change!
        """
        super().__init__()
        self.images = {}
        x = 0.0
        n = 0
        for data in image_data:
            if not data["visible"]:
                continue
            qir = QImageReader(str(data["filename"]))
            # deal with jpeg exif rotations
            qir.setAutoTransform(True)
            # In principle scaling in QImageReader or QPixmap can give better
            # zoomed out quality: https://gitlab.com/plom/plom/-/issues/1989
            # qir.setScaledSize(QSize(768, 1000))
            pix = QPixmap(qir.read())
            if pix.isNull():
                raise RuntimeError(f"Could not read an image from {data['filename']}")
            # after metadata rotations, we might have a further DB-level rotation
            rot = QTransform()
            # 90 means CCW, but we have a minus sign b/c of a y-downward coordsys
            rot.rotate(-data["orientation"])
            pix = pix.transformed(rot)
            img = QGraphicsPixmapItem(pix)
            # this gives (only) bilinear interpolation
            img.setTransformationMode(Qt.TransformationMode.SmoothTransformation)
            # works but need to adjust the origin of rotation, probably faster
            # img.setTransformOriginPoint(..., ...)
            # img.setRotation(img['orientation'])
            img.setPos(x, 0)
            sf = float(ScenePixelHeight) / float(pix.height())
            img.setScale(sf)
            # TODO: why not?
            # x += img.boundingRect().width()
            # help prevent hairline: subtract one pixel before converting
            x += sf * (pix.width() - 1.0)
            # TODO: don't floor here if units of scene are large!
            x = int(x)
            self.images[n] = img
            self.addToGroup(self.images[n])
            n += 1

        self.setZValue(-1)

    @property
    def min_dimension(self):
        return min(self.boundingRect().height(), self.boundingRect().width())


# Dictionaries to translate tool-modes into functions
# for mouse press, move and release
mousePress = {
    "box": "mousePressBox",
    "rubric": "mousePressRubric",
    "cross": "mousePressCross",
    "delete": "mousePressDelete",
    "line": "mousePressLine",
    "move": "mousePressMove",
    "pan": "mousePressPan",
    "pen": "mousePressPen",
    "text": "mousePressText",
    "tick": "mousePressTick",
    "zoom": "mousePressZoom",
    "image": "mousePressImage",
    "crop": "mousePressCrop",
}
mouseMove = {
    "box": "mouseMoveBox",
    "cross": "mouseMoveCross",
    "delete": "mouseMoveDelete",
    "line": "mouseMoveLine",
    "pen": "mouseMovePen",
    "rubric": "mouseMoveRubric",
    "text": "mouseMoveText",
    "tick": "mouseMoveTick",
    "zoom": "mouseMoveZoom",
    "crop": "mouseMoveCrop",
}
mouseRelease = {
    "box": "mouseReleaseBox",
    "cross": "mouseReleaseCross",
    "delete": "mouseReleaseDelete",
    "line": "mouseReleaseLine",
    "move": "mouseReleaseMove",
    "pen": "mouseReleasePen",
    "pan": "mouseReleasePan",
    "zoom": "mouseReleaseZoom",
    "rubric": "mouseReleaseRubric",
    "text": "mouseReleaseText",
    "tick": "mouseReleaseTick",
    "crop": "mouseReleaseCrop",
}

# things for nice rubric/text drag-box tool
# work out how to draw line from current point
# to nearby point on a given rectangle
# also need a minimum size threshold for that box
# in order to avoid drawing very very small boxes
# by accident when just "clicking"
# see #1435

minimum_box_side_length = 24


class PageScene(QGraphicsScene):
    """An extended QGraphicsScene for interacting with annotations on top of underlying images.

    Extend the graphics scene so that it knows how to translate
    mouse-press/move/release into operations on QGraphicsItems and
    QTextItems.
    """

    def __init__(self, parent, src_img_data, maxMark, question_label):
        """Initialize a new PageScene.

        Args:
            parent (Annotator): the parent of the scene.  Currently
                this *must* be an Annotator, because we call various
                functions from that Annotator.
            src_img_data (list[dict]): metadata for the underlying
                source images.  Each dict has (at least) keys for
               `filename` and `orientation`.
            maxMark(int): maximum possible mark.
            question_label (str/None): how to display this question, for
                example a string like "Q7", or `None` if not relevant.
        """
        super().__init__(parent)
        self.src_img_data = deepcopy(src_img_data)
        for x in self.src_img_data:
            # TODO: revisit moving this "visible" bit outside of PageScene
            # and dedupe the business of pagedata and src_img_data (Issue #3479)
            if "visible" not in x.keys():
                x["visible"] = True
                # log.warn(f'Hacked in an "visible": {x}')
        if not self.src_img_data:
            raise RuntimeError("Cannot start a pagescene with no visible pages")
        self.maxMark = maxMark
        self.score = None
        self._page_action_buttons = []
        # Tool mode - initially set it to "move"
        self.mode = "move"

        self.underImage = None
        self.underRect = None
        self.overMask = None
        self.buildUnderLay()

        self.whichLineToDraw_init()

        # initialise the undo-stack
        self.undoStack = QUndoStack()

        # we don't want current font size from UI; use fixed physical size
        self.fontSize = AnnFontSizePts
        self._scale = 1.0

        self.scoreBox = None
        # Define standard pen, highlight, fill, light-fill
        self.set_annotation_color(QColor("red"))
        self.deleteBrush = QBrush(QColor(255, 0, 0, 16))
        self.zoomBrush = QBrush(QColor(0, 0, 255, 16))
        # Flags to indicate if drawing an arrow (vs line), highlight (vs
        # regular pen), box (vs ellipse), area-delete vs point.
        self.arrowFlag = 0
        self.penFlag = 0
        self.boxFlag = 0
        self.deleteFlag = 0
        self.zoomFlag = 0
        # The box-drag-rubric composite object is constructed in stages
        # 0 = no box-drag-rubric is currently in progress (default)
        # 1 = drawing the box
        # 2 = drawing the line
        # 3 = drawing the rubric - this should only be very briefly mid function.
        # 4 = some sort of error
        self.boxLineStampState = 0

        # Will need origin, current position, last position points.
        self.originPos = QPointF(0, 0)
        self.currentPos = QPointF(0, 0)
        self.lastPos = QPointF(0, 0)

        # Builds path for different tool items.
        self.path = QPainterPath()
        self.pathItem = QGraphicsPathItem()
        # TODO: should we be reusing these instead of instantiating new ones later?
        self.boxItem = QGraphicsRectItem()
        self.delBoxItem = QGraphicsRectItem()
        self.zoomBoxItem = QGraphicsRectItem()
        self.ellipseItem = QGraphicsEllipseItem()
        self.lineItem = QGraphicsLineItem()

        # Add a ghost comment to scene, but make it invisible
        self.ghostItem = GhostComment("1", "blah", self.fontSize)
        self._hideGhost()
        self.addItem(self.ghostItem)

        # cache some data about the currently selected rubric
        self.current_rubric = None

        # Build a scorebox and set it above all our other graphicsitems
        # so that it cannot be overwritten.
        # set up "k out of n" where k=current score, n = max score.
        self.scoreBox = ScoreBox(
            self.style, self.fontSize, self.maxMark, self.score, question_label
        )
        self.scoreBox.setZValue(10)
        self.addItem(self.scoreBox)

        # make a box around the scorebox where mouse-press-event won't work.
        # make it fairly wide so that items pasted are not obscured when
        # scorebox updated and becomes wider
        self.avoidBox = self.scoreBox.boundingRect().adjusted(-16, -16, 64, 24)
        # holds the path images uploaded from annotator
        self.tempImagePath = None

    def buildUnderLay(self):
        if self.underImage:
            log.debug("removing underImage")
            self.removeItem(self.underImage)
        if self.underRect:
            self.removeItem(self.underRect)
            log.debug("removing underRect")
        if self.overMask:
            self.removeItem(self.overMask)
            log.debug("removing overMask")

        # build pixmap and graphicsitemgroup.
        self.underImage = UnderlyingImages(self.src_img_data)
        # a margin that surrounds the scanned images, with size related to the
        # minimum dimensions of the images, but never smaller than 512 pixels
        margin_width = max(512, 0.20 * self.underImage.min_dimension)
        margin_rect = QRectF(self.underImage.boundingRect()).adjusted(
            -margin_width, -margin_width, margin_width, margin_width
        )
        self.underRect = UnderlyingRect(margin_rect)
        # TODO: the overmask has wrong z-value on rebuild (?)
        self.overMask = MaskingOverlay(margin_rect, self.underImage.boundingRect())
        self.addItem(self.underRect)
        self.addItem(self.underImage)
        self.addItem(self.overMask)

        # TODO: for debugging:
        # if True or self.parent().is_experimental():
        if self.parent().is_experimental():
            self.build_page_action_buttons()

        # Build scene rectangle to fit the image, and place image into it.
        self.setSceneRect(self.underImage.boundingRect())

    def remove_page_action_buttons(self):
        for h in self._page_action_buttons:
            self.removeItem(h)
            h.deleteLater()
        self._page_action_buttons = []

    def build_page_action_buttons(self):
        def page_delete_func_factory(n):
            def page_delete():
                self.dont_use_page_image(n)

            return page_delete

        def page_shift_func_factory(n, relative):
            def _page_shift():
                self.shift_page_image(n, relative)

            return _page_shift

        def page_rotate_func_factory(n, degrees):
            def _page_rotate():
                self.rotate_page_image(n, degrees)

            return _page_rotate

        self.remove_page_action_buttons()
        for n in range(len(self.underImage.images)):
            img = self.underImage.images[n]
            # b = QToolButton(text=f"Page {n}")
            # b = QToolButton(text="\N{Page}")
            # heaven == hamburger? works for me!
            button = QToolButton(text="\N{TRIGRAM FOR HEAVEN}")
            button.setToolTip(f"Options for page {n + 1}")
            button.setStyleSheet("QToolButton { background-color: #0000ff; }")
            # parenting the menu inside the scene
            m = QMenu(button)
            # TODO: nicer to parent by Annotr but unsupported (?) and unpredictable
            # m = QMenu(self.parent())
            _ = m.addAction("Remove this page", page_delete_func_factory(n))
            if len(self.underImage.images) == 1:
                _.setEnabled(False)
                _.setToolTip("Cannot remove lone page")
            _ = m.addAction("Shift left", page_shift_func_factory(n, -1))
            if n == 0:
                _.setEnabled(False)
            _ = m.addAction("Shift right", page_shift_func_factory(n, 1))
            if n == len(self.underImage.images) - 1:
                _.setEnabled(False)
            m.addAction(
                "\N{ANTICLOCKWISE OPEN CIRCLE ARROW} Rotate CCW",
                page_rotate_func_factory(n, 90),
            )
            m.addAction(
                "\N{CLOCKWISE OPEN CIRCLE ARROW} Rotate CW",
                page_rotate_func_factory(n, -90),
            )
            m.addAction("Flip", page_rotate_func_factory(n, 180))
            m.addSeparator()
            m.addAction("Find other pages...", self.parent().rearrangePages)
            button.setMenu(m)
            button.setPopupMode(QToolButton.ToolButtonPopupMode.InstantPopup)
            proxy_widget = self.addWidget(button)
            proxy_widget.setZValue(20)
            # proxy_widget.setScale(0.9)
            proxy_widget.setOpacity(0.66)
            br = img.mapRectToScene(img.boundingRect())
            # wbr = h.mapRectToScene(h.boundingRect())
            # TODO: positioning via right-edge not correct w/ ItemIgnoresTransformations
            # maybe h.setTransformOriginPoint(...) would help?
            proxy_widget.setPos(
                # br.left() + br.width() - wbr.width(),
                br.left() + 0.86 * br.width(),
                br.top(),
            )
            proxy_widget.setFlag(
                QGraphicsItem.GraphicsItemFlag.ItemIgnoresTransformations
            )
            proxy_widget.setFlag(
                QGraphicsItem.GraphicsItemFlag.ItemDoesntPropagateOpacityToChildren
            )
            self._page_action_buttons.append(proxy_widget)

    def getScore(self):
        return self.score

    def is_neutral_state(self) -> bool:
        """Has the mark has been changed from the unmarked state?

        No annotations is a neutral state.  Annotations that do not change the
        mark leave the scene in a neutral state.   Even neutral rubrics leave
        the scene in the neutral state.  But the use of any mark-changing
        annotation (currently non-neutral rubrics) will change the scene from
        neutral to non-neutral.

        Returns:
            True if the mark has been changed to a concrete value.
        """
        return self.getScore() is None

    def _refreshScore(self):
        # Note that this assumes that the rubrics are consistent as per currentMarkingState
        self.score = compute_score(self.get_rubrics(), self.maxMark)

    def refreshStateAndScore(self):
        """Compute the current score by adding up the rubric items and update state.

        This should be called after any change that might effect the score, but
        normally should shouldn't have to do that manually: for example, adding
        or removing items from the scene triggers this automatically.
        """
        self._refreshScore()
        # after score and state are recomputed, we need to update a few things
        # the scorebox
        if hasattr(self, "scoreBox") and self.scoreBox is not None:
            # if its too early, we may not yet have a scorebox
            self.scoreBox.changeScore(self.score)
        # update the rubric-widget
        self.parent().rubric_widget.updateLegalityOfRubrics()
        # also update the marklabel in the annotator - same text as scorebox
        self.parent().refreshDisplayedMark(self.score)

        # update the ghostcomment if in rubric-mode.
        if self.mode == "rubric":
            self._updateGhost(self.current_rubric)

    def addItem(self, X) -> None:
        # X: QGraphicsItem; but typing it so gives the Liskov error
        super().addItem(X)
        self.refreshStateAndScore()

    def removeItem(self, X) -> None:
        super().removeItem(X)
        self.refreshStateAndScore()

    def get_rubrics(self):
        """A list of the rubrics current used in the scene.

        Return:
            list: a list of dicts, one for each rubric that is on the page.

        TODO: we will be calling this function quite a lot: maybe its worth
        caching or something.
        """
        rubrics = []
        for X in self.items():
            # check if object has "saveable" attribute and it is set to true.
            if getattr(X, "saveable", False):
                if isinstance(X, RubricItem):
                    rubrics.append(X.as_rubric())
        return rubrics

    def get_src_img_data(self, *, only_visible: bool = True) -> list[dict[str, Any]]:
        """Get the live source image data for this scene.

        Note you get the actual data, not a copy so careful if you mess with it!
        """
        r = []
        for x in self.src_img_data:
            if x["visible"] or not only_visible:
                r.append(x)
        return r

    def how_many_underlying_images_wide(self) -> int:
        """Count how many images wide the bottom layer is.

        Currently this is just the number of images (because we layout
        in one long row) but future revisions might support alternate
        layouts.
        """
        return len(self.get_src_img_data(only_visible=True))

    def how_many_underlying_images_high(self) -> int:
        """How many images high is the bottom layer.

        Currently this is always 1 because we align the images in a
        single row but future revisions might support alternate layouts.
        """
        return 1

    def reset_scale_factor(self):
        self._scale = 1.0
        self._stuff_to_do_after_setting_scale()

    def get_scale_factor(self):
        return self._scale

    def set_scale_factor(self, scale):
        """The scale factor scales up or down all annotations."""
        self._scale = scale
        self._stuff_to_do_after_setting_scale()

    def increase_scale_factor(self, r: float = 1.1) -> None:
        """Scale up the annotations by 110%.

        Args:
            r: the multiplicative factor, defaults to 1.1.
        """
        self._scale *= r
        self._stuff_to_do_after_setting_scale()

    def decrease_scale_factor(self, r: float = 1.1) -> None:
        """Scale down the annotations by 110%.

        Args:
            r: the scale is multiplied by 1/r.
        """
        self.increase_scale_factor(1.0 / r)

    def _stuff_to_do_after_setting_scale(self):
        """Private method for tasks after changing scale.

        TODO: I'd like to move to a model where fontSize is constant
        and all things (line widths, fonts, etc) get multiplied by scale
        """
        self.fontSize = self._scale * AnnFontSizePts
        # TODO: don't like this 1.25 hardcoded
        font = QFont("Helvetica")
        font.setPixelSize(round(1.25 * self.fontSize))
        self.scoreBox.setFont(font)
        self.ghostItem.change_font_size(self.fontSize)

    def set_annotation_color(self, c):
        """Set the colour of annotations.

        Args:
            c (QColor/tuple): a QColor or an RGB triplet describing
                the new colour.
        """
        try:
            c = QColor(c)
        except TypeError:
            c = QColor.fromRgb(*c)
        style = {
            "annot_color": c,
            "pen_width": 2,
            # TODO: 64 hardcoded elsewhere
            "highlight_color": QColor(255, 255, 0, 64),
            "highlight_width": 50,
            # light highlight for backgrounds
            "box_tint": QColor(255, 255, 0, 16),
        }
        self.ink = QPen(style["annot_color"], style["pen_width"])
        self.lightBrush = QBrush(style["box_tint"])
        self.highlight = QPen(style["highlight_color"], style["highlight_width"])
        self.style = style
        for X in self.items():
            # check if object has "restyle" function and if so then use it to set the colour
            if getattr(X, "restyle", False):
                X.restyle(self.style)
        if self.scoreBox:
            self.scoreBox.update_style()

    def setToolMode(self, mode: str) -> None:
        """Sets the current toolMode.

        Args:
            mode: One of "rubric", "pan", "move" etc..

        Returns:
            None
        """
        # set focus so that shift/control change cursor
        self.views()[0].setFocus(Qt.FocusReason.TabFocusReason)

        self.mode = mode

        # To fix issues with changing mode mid-draw - eg #1540
        # trigger this
        self.stopMidDraw()

        # if current mode is not rubric, make sure the ghostcomment is hidden
        if self.mode != "rubric":
            self._hideGhost()
        else:
            # Careful, don't want it to appear at an old location
            gpt = QCursor.pos()  # global mouse pos
            vpt = self.views()[0].mapFromGlobal(gpt)  # mouse pos in view
            spt = self.views()[0].mapToScene(vpt)  # mouse pos in scene
            self.ghostItem.setPos(spt)
            self._exposeGhost()

        # if mode is "pan", allow the view to drag about, else turn it off
        if self.mode == "pan":
            self.views()[0].setDragMode(QGraphicsView.DragMode.ScrollHandDrag)
        else:
            # We want "NoDrag" but some reason toggling thru ScrollHandDrag
            # fixes the cursor Issue #3417.  I suspect the real issue is that
            # we are overfiltering mouse events, and not calling the super
            # mouse event handler somewhere (e.g., Issue #834).
            self.views()[0].setDragMode(QGraphicsView.DragMode.ScrollHandDrag)
            self.views()[0].setDragMode(QGraphicsView.DragMode.NoDrag)

    def get_nonrubric_text_from_page(self):
        """Get the current text items and rubrics associated with this paper.

        Returns:
            list: strings from each bit of text.
        """
        texts = []
        for X in self.items():
            if isinstance(X, TextItem):
                # if item is in a rubric then its 'group' will be non-null
                # only keep those with group=None to keep non-rubric text
                if X.group() is None:
                    texts.append(X.toPlainText())
        return texts

    def get_rubric_ids(self):
        """Get the rubric IDs associated with this scene.

        Returns:
            list: of IDs.
        """
        rubrics = []
        for X in self.items():
            if isinstance(X, RubricItem):
                rubrics.append(X.rubricID)
        return rubrics

    def countComments(self) -> int:
        """Counts current text items and comments associated with the paper.

        Returns:
            Total number of comments associated with this paper.
        """
        count = 0
        for X in self.items():
            if type(X) is TextItem:
                count += 1
        return count

    def countRubrics(self) -> int:
        """Counts current rubrics (comments) associated with the paper.

        Returns:
            Total number of rubrics associated with this paper.
        """
        count = 0
        for X in self.items():
            if type(X) is RubricItem:
                count += 1
        return count

    def get_current_rubric_id(self):
        """Last-used or currently held rubric.

        Returns:
            int/str/None: the ID of the last-used or currently held
                rubric.  None probably means we never had one.
        """
        if not self.current_rubric:
            return None
        return self.current_rubric["id"]

    def reset_dirty(self):
        # TODO: what is the difference?
        # self.undoStack.resetClean()
        self.undoStack.setClean()

    def is_dirty(self) -> bool:
        """Has the scene had annotations modified since it was last clean?

        Note that annotations from a older session should not cause this
        to return true.  If you have "saved" annotations you should call
        :meth:`reset_dirty` to ensure this property.
        """
        return not self.undoStack.isClean()

    def hasAnnotations(self) -> bool:
        """Checks for pickleable annotations.

        Returns:
            True if page scene has any pickle-able annotations.
            False otherwise.
        """
        for X in self.items():
            if getattr(X, "saveable", False):
                return True
        # no pickle-able items means no annotations.
        return False

    def getSaveableRectangle(self):
        # the rectangle is set to our current (potentially cropped) inner-rect of the masking
        br = self.overMask.mapRectToScene(self.overMask.inner_rect)
        # for context in cropped case, expand the crop-rect in each direction
        pad = max(128, 0.1 * min(br.height(), br.width()))
        br.adjust(-pad, -pad, pad, pad)
        # and then intersect that with the underlying-image rect
        br = br.intersected(self.underImage.boundingRect())

        # now potentially expand again for any annotations still outside
        for X in self.items():
            if getattr(X, "saveable", False):
                # now check it is inside the UnderlyingRect
                if X.collidesWithItem(
                    self.underRect, mode=Qt.ItemSelectionMode.ContainsItemShape
                ):
                    # add a little padding around things.
                    br = br.united(
                        X.mapRectToScene(X.boundingRect()).adjusted(-16, -16, 16, 16)
                    )
        return br

    def updateSceneRectangle(self):
        self.setSceneRect(self.getSaveableRectangle())
        self.update()

    def squelch_animations(self):
        """Wait for transient animations or perhaps hurry them along."""
        while True:
            have_anim = False
            for x in self.items():
                if getattr(x, "is_transcient_animation", False):
                    have_anim = True
                    # force an early removal of the animation
                    self.removeItem(x)
            if not have_anim:
                break
            # wait a little bit, processing events
            page_view = self.views()[0]
            assert isinstance(page_view, PageView)
            # yuck, what a parenting nightmare
            page_view._annotr.pause_to_process_events()
            log.warn("sleeping 50 ms waiting for animations to finish")
            sleep(0.05)

    def save(self, basename):
        """Save the annotated group-image.

        Args:
            basename (str/pathlib.Path): where to save, we will add a png
                or jpg extension to it.  If the file already exists, it
                will be overwritten.

        Returns:
            pathlib.Path: the file we just saved to, including jpg or png.
        """
        self.squelch_animations()

        # don't want to render these, but should we restore them after?
        # TODO: or setVisible(False) instead of remove?
        self.remove_page_action_buttons()

        self._hideGhost()

        # Get the width and height of the image
        br = self.getSaveableRectangle()
        self.setSceneRect(br)
        w = br.width()
        h = br.height()
        MINWIDTH = 1024  # subject to maxheight
        MAXWIDTH = 15999  # 16383 but for older imagemagick
        MAXHEIGHT = 8191
        MAX_PER_PAGE_WIDTH = 2000
        msg = []
        num_pages = self.how_many_underlying_images_wide()
        if w < MINWIDTH:
            r = (1.0 * w) / (1.0 * h)
            w = MINWIDTH
            h = w / r
            msg.append("Increasing bitmap width because of minimum width constraint")
            if h > MAXHEIGHT:
                h = MAXHEIGHT
                w = h * r
                msg.append("Constraining bitmap height by min width constraint")
        if w > num_pages * MAX_PER_PAGE_WIDTH:
            r = (1.0 * w) / (1.0 * h)
            w = num_pages * MAX_PER_PAGE_WIDTH
            h = w / r
            msg.append("Constraining bitmap width by maximum per page width")
        if w > MAXWIDTH:
            r = (1.0 * w) / (1.0 * h)
            w = MAXWIDTH
            h = w / r
            msg.append("Constraining bitmap width by overall maximum width")
        w = round(w)
        h = round(h)
        if msg:
            log.warning("{}: {}x{}".format(". ".join(msg), w, h))

        # Create an output pixmap and painter (to export it)
        oimg = QPixmap(w, h)
        exporter = QPainter(oimg)
        # Render the scene via the painter
        self.render(exporter)
        exporter.end()

        basename = Path(basename)
        pngname = basename.with_suffix(".png")
        jpgname = basename.with_suffix(".jpg")
        oimg.save(str(pngname))
        # Sadly no control over chroma subsampling which mucks up thin red lines
        # oimg.save(str(jpgname), quality=90)

        # im = PIL.Image.fromqpixmap(oimg)
        im = PIL.Image.open(pngname)
        im.convert("RGB").save(jpgname, quality=90, optimize=True, subsampling=0)

        jpgsize = jpgname.stat().st_size
        pngsize = pngname.stat().st_size
        log.debug("scene rendered: jpg/png sizes (%s, %s) bytes", jpgsize, pngsize)
        # For testing
        # if random.uniform(0, 1) < 0.5:
        if jpgsize < 0.9 * pngsize:
            pngname.unlink()
            return jpgname
        else:
            jpgname.unlink()
            return pngname

    def keyPressEvent(self, event):
        """Changes the focus or cursor based on key presses.

        Notes:
            Overrides parent method.
            Escape key removes focus from the scene.
            Changes the cursor in accordance with each tool's mousePress
            documentation.

        Args:
            event (QKeyEvent): The Key press event.

        Returns:
            None
        """
        # TODO: all this should somehow be an "alternative action" of the tool
        cursor = self.parent().cursor
        variableCursors = {
            "cross": (cursor["tick"], cursor["QMark"]),
            "line": (cursor["arrow"], cursor["DoubleArrow"]),
            "tick": (cursor["cross"], cursor["QMark"]),
            "box": (cursor["ellipse"], cursor["box"]),
            "pen": (cursor["Highlight"], cursor["DoubleArrow"]),
        }

        if self.mode in variableCursors:
            if event.key() == Qt.Key.Key_Shift:
                self.views()[0].setCursor(variableCursors.get(self.mode)[0])
            elif event.key() == Qt.Key.Key_Control:
                self.views()[0].setCursor(variableCursors.get(self.mode)[1])
            else:
                pass

        if event.key() == Qt.Key.Key_Escape:
            self.clearFocus()
            # also if in box,line,pen,rubric,text - stop mid-draw
            if self.mode in ["box", "line", "pen", "rubric", "text", "cross", "tick"]:
                self.stopMidDraw()
        else:
            super().keyPressEvent(event)

    def keyReleaseEvent(self, event):
        """Changes cursors back to their standard cursor when keys are released.

        Args:
            event (QKeyEvent): the key release.

        Returns:
            None
        """
        variableCursorRelease = {
            "cross": self.parent().cursor["cross"],
            "line": self.parent().cursor["line"],
            "tick": self.parent().cursor["tick"],
            "box": self.parent().cursor["box"],
            "pen": self.parent().cursor["pen"],
        }
        if self.mode in variableCursorRelease:
            if self.views()[0].cursor() == variableCursorRelease.get(self.mode):
                pass
            else:
                self.views()[0].setCursor(variableCursorRelease.get(self.mode))
        else:
            pass

    def wheelEvent(self, event) -> None:
        if (
            QGuiApplication.queryKeyboardModifiers()
            == Qt.KeyboardModifier.ControlModifier
        ):
            s = mousewheel_delta_to_scale(event.delta())
            self.views()[0].scale(s, s)
            # sets the view rectangle and updates zoom-dropdown.
            # convince MyPy we have a PageView, not just any QGraphicsView
            page_view = self.views()[0]
            assert isinstance(page_view, PageView)
            page_view.setZoomSelector(True)
            self.zoomFlag = 0
            event.accept()

    def mousePressEvent(self, event):
        """Call various tool functions depending on the mouse press location.

        Args:
            event (QMouseEvent): The mouse press event.

        Returns:
            None
        """
        # check if mouseclick inside the avoidBox
        if self.avoidBox.contains(event.scenePos()):
            return
        # if there is a visible ghost then check its bounding box avoids the scorebox(+boundaries)
        if self.ghostItem.isVisible():
            if self.avoidBox.intersects(
                self.ghostItem.mapRectToScene(self.ghostItem.boundingRect())
            ):
                return

        # Get the function name from the dictionary based on current mode.
        functionName = mousePress.get(self.mode, None)
        if functionName:
            # If you found a function, then call it.
            return getattr(self, functionName, None)(event)
        return super().mousePressEvent(event)

    def mouseMoveEvent(self, event):
        """Call various tool functions depending on the mouse's location.

        Args:
            event (QMouseEvent): The mouse move event.

        Returns:
            None
        """
        functionName = mouseMove.get(self.mode, None)
        if functionName:
            return getattr(self, functionName, None)(event)
        return super().mouseMoveEvent(event)

    def mouseReleaseEvent(self, event):
        # Similar to mouse-press but for mouse-release.
        functionName = mouseRelease.get(self.mode, None)
        if functionName:
            return getattr(self, functionName, None)(event)
        return super().mouseReleaseEvent(event)

    # Tool functions for press, move and release.
    # Depending on the tool different functions are called
    # Many (eg tick) just create a graphics item, others (eg line)
    # create a temp object (on press) which is changes (as mouse-moves)
    # and then destroyed (on release) and replaced with the
    # more permanent graphics item.

    def textUnderneathPoint(self, pt):
        """Check to see if any text-like object under point."""
        for under in self.items(pt):
            if (
                isinstance(under, DeltaItem)
                or isinstance(under, TextItem)
                or isinstance(under, RubricItem)
            ):
                return True
        return False

    def textUnderneathGhost(self):
        """Check to see if any text-like object under current ghost-text."""
        for under in self.ghostItem.collidingItems():
            if (
                isinstance(under, DeltaItem)
                or isinstance(under, TextItem)
                or isinstance(under, RubricItem)
            ):
                return True
        return False

    def boxStampPress(self, event, ghost_rect=None):
        # flag can be in 4 states
        # 0 = initial state - we aren't doing anything
        # 1 = box drawing started
        # 2 = box finished, path started
        # 3 = path finished, ready to stamp final object
        # 4 = error state - clean things up.

        if self.boxLineStampState == 0:
            # start the drag-box so (0->1)
            self.boxLineStampState = 1
            self.originPos = event.scenePos()
            self.currentPos = self.originPos
            self.boxItem = QGraphicsRectItem(
                QRectF(self.originPos, self.currentPos).normalized()
            )
            self.boxItem.setPen(self.ink)
            self.boxItem.setBrush(self.lightBrush)
            self.addItem(self.boxItem)
        elif self.boxLineStampState == 2:  # finish the connecting line
            if ghost_rect is None:
                tick_rad = TickItem.tick_radius
                padding = tick_rad // 2
                side = round(2 * padding + 7 * tick_rad / 4)
                g_rect_top_left = QPointF(
                    self.currentPos.x() - 3 * tick_rad // 4 - padding,
                    self.currentPos.y() - tick_rad - padding,
                )

                ghost_rect = QRectF(
                    g_rect_top_left.x(), g_rect_top_left.y(), side, side
                )
            connectingPath = self.whichLineToDraw(
                ghost_rect,
                self.boxItem.mapRectToScene(self.boxItem.boundingRect()),
            )
            command = CommandPen(self, connectingPath)
            self.undoStack.push(command)
            self.removeItem(self.pathItem)
            self.boxLineStampState = 3  # get ready to stamp things.
        else:
            # this shouldn't happen, so (??->4)
            self.boxLineStampState = 4
        return

    def boxStampMove(self, event, ghost_rect=None):
        # flag can be in 4 states
        # 0 = initial state - we aren't doing anything
        # 1 = box drawing started
        # 2 = box finished, path started
        # 3 = path finished, ready to stamp final object
        # 4 = error state - clean things up.
        if self.boxLineStampState == 0:  # not doing anything, just moving mouse (0->0)
            return
        elif self.boxLineStampState == 1:  # mid box draw - keep drawing it. (1->1)
            self.currentPos = event.scenePos()
            if self.boxItem is None:
                # 2024-05: not convinced this None case can happen
                log.error("EEK: the boxItem was unexpectedly None, working around...")
                self.boxItem = QGraphicsRectItem()
                self.boxItem.setPen(self.ink)
                self.boxItem.setBrush(self.lightBrush)
                self.addItem(self.boxItem)
            self.boxItem.setRect(QRectF(self.originPos, self.currentPos).normalized())
            return
        elif (
            self.boxLineStampState == 2
        ):  # mid draw of connecting path - keep drawing it
            # update the connecting path
            self.currentPos = event.scenePos()
            if ghost_rect is None:
                tick_rad = TickItem.tick_radius
                padding = tick_rad // 2
                side = round(2 * padding + 7 * tick_rad / 4)
                g_rect_top_left = QPointF(
                    self.currentPos.x() - 3 * tick_rad // 4 - padding,
                    self.currentPos.y() - tick_rad - padding,
                )

                ghost_rect = QRectF(
                    g_rect_top_left.x(), g_rect_top_left.y(), side, side
                )
            self.pathItem.setPath(
                self.whichLineToDraw(
                    ghost_rect,
                    self.boxItem.mapRectToScene(self.boxItem.boundingRect()),
                )
            )
        else:  # in some other state - should not happen, so (?->4)
            self.boxLineStampState = 4
        return

    def boxStampRelease(self, event):
        # flag can be in 4 states
        # 0 = initial state - we aren't doing anything
        # 1 = box drawing started
        # 2 = box finished, path started
        # 3 = path finished, ready to stamp final object
        # 4 = error state - clean things up.
        if self.boxLineStampState == 0:  # not in the middle of anything so do nothing.
            return
        elif (
            self.boxLineStampState == 1
        ):  # are mid-box draw, so time to finish it and move onto path-drawing.
            # start a macro - fix for #1961
            self.undoStack.beginMacro("Click-Drag composite object")

            # remove the temporary drawn box
            self.removeItem(self.boxItem)
            # make sure box is large enough
            if (
                self.boxItem.rect().width() < minimum_box_side_length
                or self.boxItem.rect().height() < minimum_box_side_length
            ):
                # is small box, so ignore it and draw no connecting path, just stamp final object
                self.boxLineStampState = 3
                return
            else:
                # push the drawn box onto undo stack
                command = CommandBox(self, self.boxItem.rect())
                self.undoStack.push(command)
                # now start drawing connecting path
                self.boxLineStampState = 2
                self.originPos = event.scenePos()
                self.currentPos = self.originPos
                self.pathItem = QGraphicsPathItem(QPainterPath(self.originPos))
                self.pathItem.setPen(self.ink)
                self.addItem(self.pathItem)
        else:  # we should not be here, so (?->4)
            self.boxLineStampState = 4

    def whichLineToDraw_init(self):
        witches = [
            which_horizontal_step,
            which_sticky_corners,
            which_classic_shortest_corner_side,
            which_centre_to_centre,
        ]
        self._witches = cycle(witches)
        self._whichLineToDraw = next(self._witches)

    def whichLineToDraw_next(self):
        self._whichLineToDraw = next(self._witches)
        print(f"Changing rubric-line to: {self._whichLineToDraw}")
        # TODO: can we generate a fake mouseMove event to force redraw?

    def whichLineToDraw(self, A, B):
        if A.intersects(B):
            # if boxes intersect then return a trivial path
            path = QPainterPath(A.topRight())
            path.lineTo(A.topRight())
            return path
        else:
            return self._whichLineToDraw(A, B)

    def stampCrossQMarkTick(self, event, cross=True):
        pt = event.scenePos()  # Grab the click's location and create command.
        if (event.button() == Qt.MouseButton.RightButton) or (
            QGuiApplication.queryKeyboardModifiers()
            == Qt.KeyboardModifier.ShiftModifier
        ):
            if cross:
                command = CommandTick(self, pt)
            else:
                command = CommandCross(self, pt)
        elif (event.button() == Qt.MouseButton.MiddleButton) or (
            QGuiApplication.queryKeyboardModifiers()
            == Qt.KeyboardModifier.ControlModifier
        ):
            command = CommandQMark(self, pt)
        else:
            if cross:
                command = CommandCross(self, pt)
            else:
                command = CommandTick(self, pt)
        self.undoStack.push(command)  # push onto the stack.

    def mousePressCross(self, event) -> None:
        """Selects the proper cross/?-mark/tick based on which mouse button/key combination.

        Notes:
            tick = right-click or shift+click.
            question mark = middle-click or control+click.
            cross = left-click or any combination other than the above.

        Args:
            event (QMouseEvent): the mouse press.

        Returns:
            None.
        """
        # use the boxStampPress function to update things
        self.boxStampPress(event)
        # only have to do something if in states 3 or 4
        if self.boxLineStampState == 3:  # means we are ready to stamp!
            self.stampCrossQMarkTick(event, cross=True)
        if self.boxLineStampState >= 3:  # stamp is done
            log.debug(
                f"flag = {self.boxLineStampState} so we must be finishing a click-drag cross: finalizing macro"
            )
            self.undoStack.endMacro()
            self.boxLineStampState = 0

    def mousePressTick(self, event) -> None:
        # use the boxStampPress function to update things
        self.boxStampPress(event)
        # only have to do something if in states 3 or 4
        if self.boxLineStampState == 3:  # means we are ready to stamp!
            self.stampCrossQMarkTick(event, cross=False)
        if self.boxLineStampState >= 3:  # stamp is done
            log.debug(
                f"flag = {self.boxLineStampState} so we must be finishing a click-drag tick: finalizing macro"
            )
            self.undoStack.endMacro()
            self.boxLineStampState = 0

    def mouseMoveCross(self, event) -> None:
        self.boxStampMove(event)
        if self.boxLineStampState >= 4:  # error has occurred
            log.debug(
                f"flag = {self.boxLineStampState} some sort of boxStamp error has occurred, so finish the macro"
            )
            self.boxLineStampState = 0
            self.undoStack.endMacro()

    def mouseMoveTick(self, event) -> None:
        self.boxStampMove(event)
        if self.boxLineStampState >= 4:  # error has occurred
            log.debug(
                f"flag = {self.boxLineStampState} some sort of boxStamp error has occurred, so finish the macro"
            )
            self.boxLineStampState = 0
            self.undoStack.endMacro()

    def mouseReleaseCross(self, event) -> None:
        # update things
        self.boxStampRelease(event)
        # only have to do something if in states 3 or 4
        if self.boxLineStampState == 3:  # means we are ready to stamp!
            self.stampCrossQMarkTick(event, cross=True)
        if self.boxLineStampState >= 3:  # stamp is done
            log.debug(
                f"flag = {self.boxLineStampState} so we must be finishing a click-drag cross: finalizing macro"
            )
            self.undoStack.endMacro()
            self.boxLineStampState = 0

    def mouseReleaseTick(self, event) -> None:
        # update things
        self.boxStampRelease(event)
        # only have to do something if in states 3 or 4
        if self.boxLineStampState == 3:  # means we are ready to stamp!
            self.stampCrossQMarkTick(event, cross=False)
        if self.boxLineStampState >= 3:  # stamp is done
            log.debug(
                f"flag = {self.boxLineStampState} so we must be finishing a click-drag cross: finalizing macro"
            )
            self.undoStack.endMacro()
            self.boxLineStampState = 0

    def mousePressRubric(self, event) -> None:
        """Mouse press while holding rubric tool.

        Usually this creates a rubric, an object consisting of a delta
        grade and an associated text item. If user drags then it
        instead starts the multi-stage creation of a box-line-rubric.
        If a box-line-rubric is in-progress, it continues to the next
        stage.

        Args:
            event (QMouseEvent): the given mouse click.

        Returns:
            None
        """
        # if delta not legal, then don't start
        if not self.isLegalRubric(self.current_rubric):
            return

        # check if anything underneath when trying to start/finish
        if self.boxLineStampState in [0, 2] and self.textUnderneathGhost():
            return

        # update state flag appropriately - but be careful of rubric-drag event
        if isinstance(event, QGraphicsSceneDragDropEvent):
            self.boxLineStampState = 3  # we just stamp things
        else:
            # pass in the bounding rect of the ghost text so can draw connecting path correctly
            self.boxStampPress(
                event,
                ghost_rect=self.ghostItem.mapRectToScene(self.ghostItem.boundingRect()),
            )

        if self.boxLineStampState == 3:  # time to stamp the rubric!
            pt = event.scenePos()  # grab the location of the mouse-click
            command = CommandRubric(self, pt, self.current_rubric)
            log.debug(
                "Making a Rubric: boxLineStampState is {}".format(
                    self.boxLineStampState
                )
            )
            self.undoStack.push(command)  # push the delta onto the undo stack.

        if self.boxLineStampState >= 3:
            log.debug(
                "boxLineStampState > 0 so we must be finishing a click-drag rubric: finalizing macro"
            )
            self.boxLineStampState = 0
            self.undoStack.endMacro()

    def mousePressMove(self, event) -> None:
        """Create closed hand cursor when move-tool is selected, otherwise does nothing.

        Notes:
            The actual moving of objects is handled by themselves since they
            know how to handle the ItemPositionChange signal as a move-command.

        Args:
            event (QMouseEvent): the mouse press.

        Returns:
            None
        """
        self.views()[0].setCursor(Qt.CursorShape.ClosedHandCursor)
        super().mousePressEvent(event)

    def mousePressPan(self, event) -> None:
        """While pan-tool selected changes the cursor to a closed hand, otherwise does not do much.

        Notes:
            Do not pass on event to superclass since we want to avoid
            selecting an object and moving that (fixes #834)

        Args:
            event (QMouseEvent): the mouse press.

        Returns:
            None
        """
        self.views()[0].setCursor(Qt.CursorShape.ClosedHandCursor)
        return

    def mousePressText(self, event) -> None:
        """Mouse press while holding text tool.

        Usually this creates a textobject, but if user drags then, it
        instead starts the multi-stage creation of a box-line-rubric.
        If a box-line-rubric is in-progress, it continues to the next
        stage.

        Args:
            event (QMouseEvent): the given mouse click.

        Returns:
            None
        """
        # Find the object under the click.
        # since there might be a line right under the point during stage2, offset the test point by a couple of pixels to the right.
        # note - chose to the right since when we start typing text it will extend rightwards
        # from the current point.
        under = self.itemAt(event.scenePos() + QPointF(2, 0), QTransform())
        # If something is there... (fixes bug reported by MattC)
        if under is not None:
            # If it is part of a group then do nothing
            if isinstance(under.group(), RubricItem):
                return
            # If it is a textitem then fire up the editor.
            if isinstance(under, TextItem):
                if (
                    self.boxLineStampState == 2
                ):  # make sure not trying to start text on top of text
                    return
                under.setTextInteractionFlags(
                    Qt.TextInteractionFlag.TextEditorInteraction
                )
                self.setFocusItem(under, Qt.FocusReason.MouseFocusReason)
                super().mousePressEvent(event)
                return
            # check if a textitem currently has focus and clear it.
            under = self.focusItem()
            if isinstance(under, TextItem):
                under.clearFocus()

        # now use the boxstamp code to update things
        self.boxStampPress(event)

        if self.boxLineStampState == 3:
            # Construct empty text object, give focus to start editor
            ept = event.scenePos()
            command = CommandText(self, ept, "")
            # move so centred under cursor   TODO: move into class, Issue #3419
            pt = ept - QPointF(0, command.blurb.boundingRect().height() / 2)
            command.blurb.setPos(pt)
            command.blurb.enable_interactive()
            command.blurb.setFocus()
            self.undoStack.push(command)

            log.debug(
                "boxLineStampState > 0 so we must be finishing a click-drag text: finalizing macro"
            )
            self.undoStack.endMacro()

    def mouseMoveText(self, event) -> None:
        """Handles mouse moving with a text.

        Args:
            event (QMouseEvent): the event of the mouse moving.

        Returns:
            None
        """
        self.boxStampMove(event)

    def mouseReleaseText(self, event) -> None:
        # if haven't started drawing, or are mid draw of line be careful of what is underneath
        # if there is text under the ghost then do not stamp anything - ignore the event.
        if self.textUnderneathPoint(event.scenePos()) and self.boxLineStampState in [
            0,
            2,
        ]:
            return

        self.boxStampRelease(event)

        if self.boxLineStampState == 3:
            # Construct empty text object, give focus to start editor
            pt = event.scenePos()
            command = CommandText(self, pt, "")
            # move so centred under cursor   TODO: move into class, Issue #3419
            pt -= QPointF(0, command.blurb.boundingRect().height() / 2)
            command.blurb.setPos(pt)
            command.blurb.enable_interactive()
            command.blurb.setFocus()
            self.undoStack.push(command)

        if self.boxLineStampState >= 3:  # stamp is done
            log.debug(
                f"flag = {self.boxLineStampState} so we must be finishing a click-drag text: Finalizing macro"
            )
            self.undoStack.endMacro()
            self.boxLineStampState = 0

    def mouseReleaseMove(self, event) -> None:
        """Handles mouse releases for move tool by setting cursor to an open hand.

        Args:
            event (QMouseEvent): given mouse release.

        Returns:
            None.
        """
        self.views()[0].setCursor(Qt.CursorShape.OpenHandCursor)
        super().mouseReleaseEvent(event)
        # refresh view after moving objects
        # EXPERIMENTAL: recompute bounding box in case you move an item outside the pages
        # self.updateSceneRectangle()
        # self.update()

    def mouseReleasePan(self, event) -> None:
        """Handles mouse releases for pan tool by setting cursor to an open hand.

        Args:
            event (QMouseEvent): given mouse release.

        Returns:
            None.
        """
        self.views()[0].setCursor(Qt.CursorShape.OpenHandCursor)
        # convince MyPy we have a PageView, not just any QGraphicsView
        page_view = self.views()[0]
        assert isinstance(page_view, PageView)
        page_view.setZoomSelector()

    def mousePressImage(self, event) -> None:
        """Adds the selected image at the location the mouse is pressed and shows a message box with instructions.

        Args:
            event (QMouseEvent): given mouse click.

        Returns:
            None
        """
        if self.tempImagePath is not None:
            imageFilePath = self.tempImagePath
            command = CommandImage(self, event.scenePos(), QImage(imageFilePath))
            self.undoStack.push(command)
            self.tempImagePath = None
            _parent = self.parent()
            assert _parent is not None
            # set the mode back to move
            # MyPy is rightfully unsure parent is an Annotator:
            # # assert isinstance(_parent, Annotator)
            # but that's likely a circular import, so just add exception:
            _parent.toMoveMode()  # type: ignore[attr-defined]
            msg = QMessageBox(_parent)  # type: ignore[call-overload]
            msg.setIcon(QMessageBox.Icon.Information)
            msg.setWindowTitle("Image Information")
            msg.setText(
                "You can double-click on an Image to modify its scale and border."
            )
            msg.setStandardButtons(QMessageBox.StandardButton.Ok)
            msg.exec()

    def dragEnterEvent(self, e):
        """Handles drag/drop events."""
        if e.mimeData().hasFormat("text/plain"):
            # User has dragged in plain text from somewhere
            e.acceptProposedAction()
        elif e.mimeData().hasFormat(
            "application/x-qabstractitemmodeldatalist"
        ) or e.mimeData().hasFormat("application/x-qstandarditemmodeldatalist"):
            # User has dragged in a rubric from the rubric-list.
            e.setDropAction(Qt.DropAction.CopyAction)
        else:
            e.ignore()

    def dragMoveEvent(self, e):
        """Handles drag and move events."""
        e.acceptProposedAction()

    def dropEvent(self, e):
        """Handles drop events."""
        # all drop events should copy
        # - even if user is trying to remove rubric from rubric-list make sure is copy-action.
        e.setDropAction(Qt.DropAction.CopyAction)

        if e.mimeData().hasFormat("text/plain"):
            # Simulate a rubric click.
            # TODO: cannot simulate a rubric, we have no ID: Issue #2417
            txt = e.mimeData().text()
            # self.rubricText = txt
            # self.rubricDelta = "0"
            # self.rubricKind = "neutral"
            # self.mousePressRubric(e)
            log.error(
                f"Issue #2417: Drag-drop gave plain text but no way to add: {txt}"
            )
        elif e.mimeData().hasFormat(
            "application/x-qabstractitemmodeldatalist"
        ) or e.mimeData().hasFormat("application/x-qstandarditemmodeldatalist"):
            # Simulate a rubric click.
            self.mousePressRubric(e)
            # User has dragged in a rubric from the rubric-list.
            pass
        else:
            pass
        # After the drop event make sure pageview has the focus.
        self.views()[0].setFocus(Qt.FocusReason.TabFocusReason)

    def latexAFragment(self, *args, **kwargs):
        """Latex a fragment of text."""
        return self.parent().latexAFragment(*args, **kwargs)

    def event(self, event):
        """A fix for misread touchpad events on macOS.

        Args:
            event (QEvent): A mouse event.

        Returns:
            (bool) True if the event is accepted, False otherwise.
        """
        if event.type() in [
            QEvent.Type.TouchBegin,
            QEvent.Type.TouchEnd,
            QEvent.Type.TouchUpdate,
            QEvent.Type.TouchCancel,
        ]:
            # ignore the event
            event.accept()
            return True
        else:
            return super().event(event)

    def _debug_printUndoStack(self):
        """A helper method for debugging the undoStack."""
        c = self.undoStack.count()
        for k in range(c):
            print(k, self.undoStack.text(k))

    def is_user_placed(self, item) -> bool:
        """Tell me if the user placed it or if its some autogen junk.

        Let's try to isolate this unpleasantness in one place.

        Returns:
            True if this is a user-generated object, False if not.
        """
        from plom.client.tools import (
            CrossItem,
            DeltaItem,
            ImageItem,
            TextItem,
            TickItem,
        )
        from plom.client.tools.ellipse import EllipseItem
        from plom.client.tools.highlight import HighlightItem
        from plom.client.tools.line import LineItem
        from plom.client.tools.arrow import ArrowItem, ArrowDoubleItem
        from plom.client.tools.pen import PenItem
        from plom.client.tools.penArrow import PenArrowItem
        from plom.client.tools.questionMark import QMarkItem

        if getattr(item, "saveable", None):
            return True
        if item in (
            CrossItem,
            DeltaItem,
            ImageItem,
            TextItem,
            TickItem,
            EllipseItem,
            HighlightItem,
            LineItem,
            ArrowItem,
            ArrowDoubleItem,
            PenItem,
            PenArrowItem,
            QMarkItem,
        ):
            return True
        # TODO more special cases?  I notice a naked QGraphicsLineItem used in elastic box...
        return False

    def find_items_right_of(self, x):
        keep = []
        log.debug(f"Searching for user-placed objects to the right of x={x}")
        for item in self.items():
            if not self.is_user_placed(item):
                log.debug(f"  nonuser: {item}")
                continue
            br = item.mapRectToScene(item.boundingRect())
            myx = br.left()
            if myx > x:
                log.debug(f"  found:   {item}: has x={myx} > {x}")
                keep.append(item)
            else:
                log.debug(f"  discard: {item}: has x={myx} <= {x}")
        return keep

    def move_some_items(self, L: list[QGraphicsItem], dx: float, dy: float) -> None:
        """Translate some of the objects in the scene.

        Args:
            L: list of objects to move.  TODO: not quite sure yet
                what is admissible here but we will try to filter out
                non-user-created stuff.
                TODO: typed as ``QGraphicsItem`` but maybe Groups too?
            dx: translation delta in the horizontal direction.
            dy: translation delta in the vertical direction.

        Wraps the movement of all objects in a compound undo item.  If
        you want this functionality without the macro (b/c you're doing
        your own, see the low-level :py:method:`_move_some_items`.
        """
        self.undoStack.beginMacro("Move several items at once")
        self._move_some_items(L, dx, dy)
        self.undoStack.endMacro()

    def _move_some_items(self, L: list, dx: float, dy: float) -> None:
        from plom.client.tools import CommandMoveItem

        log.debug(f"Shifting {len(L)} objects by ({dx}, {dy})")
        for item in L:
            if not self.is_user_placed(item):
                continue
            log.debug(f"got user-placed item {item}, shifting by ({dx}, {dy})")
            command = CommandMoveItem(item, QPointF(dx, dy))
            self.undoStack.push(command)

    def pickleSceneItems(self):
        """Pickles the saveable annotation items in the scene.

        Returns:
            (list[str]): a list containing all pickled elements.
        """
        lst = []
        for X in self.items():
            # check if object has "saveable" attribute and it is set to true.
            if getattr(X, "saveable", False):
                lst.append(X.pickle())
        return lst

    def unpickleSceneItems(self, lst):
        """Unpickles all items from the scene.

        Args:
            lst (list[list[str]]): a list containing lists of scene items'
                pickled information.

        Notes:
            Each pickled item type in lst is in a different format. Look in
            tools for more information.

        Returns:
            None, adds pickled items to the scene.

        Raises:
            ValueError: invalid pickle data.
        """
        # do this as a single undo macro.
        self.undoStack.beginMacro("Unpickling scene items")

        # clear all items from scene.
        for X in self.items():
            # X is a saveable object then it is user-created.
            # Hence it can be deleted, otherwise leave it.
            if getattr(X, "saveable", False):
                command = CommandDelete(self, X)
                self.undoStack.push(command)
        # now load up the new items
        for X in lst:
            # Special hack for legacy server data:
            if X[0] == "GroupDeltaText":
                log.info("Rewrote legacy GroupDeltaText %s as a Rubric", X[3])
                X[0] = "Rubric"
            CmdCls = globals().get("Command{}".format(X[0]), None)
            if CmdCls and getattr(CmdCls, "from_pickle", None):
                # TODO: use try-except here?
                self.undoStack.push(CmdCls.from_pickle(X, scene=self))
                continue
            log.error("Could not unpickle whatever this is:\n  {}".format(X))
            raise ValueError("Could not unpickle whatever this is:\n  {}".format(X))
        # now make sure focus is cleared from every item
        for X in self.items():
            X.clearFocus()
        # finish the macro
        self.undoStack.endMacro()

    def shift_page_image(self, n: int, relative: int) -> None:
        """Shift a page left or right on the undostack.

        Currently does not attempt to adjust the positions of annotation items.

        Args:
            n: which page, indexed from 0.
            relative: +1 or -1, but no error checking is done and its
                not defined what happens for other values.

        Returns:
            None
        """
        if relative > 0:
            # not obvious we need a macro, but maybe later we move annotations with it
            macroname = f"Page {n} shift right {relative}"
        else:
            macroname = f"Page {n} shift left {abs(relative)}"
        self.undoStack.beginMacro(macroname)

        # like calling _shift_page_image_only but covered in undo sauce
        cmd = CommandShiftPage(self, n, n + relative)
        self.undoStack.push(cmd)

        # TODO: adjust annotations, then end the macro
        self.undoStack.endMacro()

    def _idx_from_visible_idx(self, n: int) -> int:
        """Find the index in the src_img_data for the nth visible image.

        We often want to operate on the src_img_data, for a given visible image.
        This helper routine helps us find the right index.

        Args:
            n: the nth visible image, indexed from 0.

        Returns:
            The corresponding 0-based index into the src_img_data.

        Raises:
            KeyError: cannot find such.
        """
        m = -1
        for idx, x in enumerate(self.src_img_data):
            if x["visible"]:
                m += 1
            if m == n:
                return idx
        raise KeyError(f"no row in src_img_data visible at n={n}")

    def _id_from_visible_idx(self, n: int) -> int:
        """Find the id from the src_img_data for the nth visible image.

        We often want to operate on the src_img_data, for a given visible image.
        This helper routine helps us find the right index.

        Args:
            n: the nth visible image, indexed from 0.

        Returns:
            The corresponding `id` which is one of the keys of the
            rows in the src_img_data.

        Raises:
            KeyError: cannot find such.
        """
        n_idx = self._idx_from_visible_idx(n)
        return self.src_img_data[n_idx]["id"]

    def _shift_page_image_only(self, n: int, m: int) -> None:
        n_idx = self._idx_from_visible_idx(n)
        m_idx = self._idx_from_visible_idx(m)
        d = self.src_img_data.pop(n_idx)
        self.src_img_data.insert(m_idx, d)
        # self.parent().report_new_or_permuted_image_data(self.src_img_data)
        self.buildUnderLay()

    def rotate_page_image(self, n: int, degrees: int) -> None:
        """Rotate a page on the undostack, shifting objects on other pages appropriately.

        The rotations happen within a single undoable "macro".

        Args:
            n: which page, indexed from 0.
            degrees: rotation angle, positive means CCW.

        Returns:
            None.
        """
        self.undoStack.beginMacro(f"Page {n} rotation {degrees} and item move")

        # get old page width and location, select rightward objects to shift
        img = self.underImage.images[n]
        br = img.mapRectToScene(img.boundingRect())
        loc = br.right()
        w = br.width()
        log.debug(f"About to rotate img {n} by {degrees}: right pt {loc} w={w}")
        stuff = self.find_items_right_of(loc)

        # like calling _rotate_page_image_only but covered in undo sauce
        cmd = CommandRotatePage(self, n, degrees)
        self.undoStack.push(cmd)

        # shift previously-selected rightward annotations by diff in widths
        img = self.underImage.images[n]
        br = img.mapRectToScene(img.boundingRect())
        log.debug(f"After rotation: old width {w} now {br.width()}")
        # enqueues appropriate CommmandMoves
        self._move_some_items(stuff, br.width() - w, 0)

        self.undoStack.endMacro()

    def _rotate_page_image_only(self, n: int, degrees: int) -> None:
        """Low-level rotate page support: only rotate page, no shifts."""
        # do the rotation in metadata and rebuild
        n_idx = self._idx_from_visible_idx(n)
        self.src_img_data[n_idx]["orientation"] += degrees
        # self.parent().report_new_or_permuted_image_data(self.src_img_data)
        self.buildUnderLay()

    def dont_use_page_image(self, n: int) -> None:
        imgid = self._id_from_visible_idx(n)
        img = self.underImage.images[n]
        e = QGraphicsColorizeEffect()
        e.setColor(QColor("darkred"))
        img.setGraphicsEffect(e)
        d = SimpleQuestion(
            self.parent(),  # self.addWidget(d) instead?
            """Remove this page? <ul>\n
              <li>You can undo or find the page again using
                <em>Rearrange Pages</em>.</li>\n
            <li>Existing annotations will shift left or right.</li>\n
            </ul>""",
            "Are you sure you want to remove this page?",
        )
        # h = self.addWidget(d)
        # Not sure opening a dialog from the scene is wise
        if d.exec() == QMessageBox.StandardButton.No:
            img.setGraphicsEffect(None)
            return

        self.undoStack.beginMacro(f"Page {n} remove and item move")

        br = img.mapRectToScene(img.boundingRect())
        log.debug(f"About to delete img {n}: left={br.left()} w={br.width()}")

        if n == len(self.underImage.images) - 1:
            # special case when deleting right-most image
            loc = br.left()
            go_left = False
        else:
            # shift existing annotations leftward
            loc = br.right()
            go_left = True
        stuff = self.find_items_right_of(loc)

        # like calling _set_visible_page_image but covered in undo sauce
        cmd = CommandRemovePage(self, imgid, n, go_left=go_left)
        self.undoStack.push(cmd)

        # enqueues appropriate CommmandMoves
        self._move_some_items(stuff, -br.width(), 0)

        self.undoStack.endMacro()

    def _set_visible_page_image(self, imgid: int, show: bool = True) -> None:
        for row in self.src_img_data:
            if row["id"] == imgid:
                row["visible"] = show
        # TODO: replace with emit signal (if needed)
        # self.parent().report_new_or_permuted_image_data(self.src_img_data)
        self.buildUnderLay()

    def mousePressBox(self, event) -> None:
        """Handle mouse presses when box tool is selected.

        Notes:
            Creates a temp box which is updated as the mouse moves
            and replaced with a boxitem when the drawing is finished.
            If left-click then a highlight box will be drawn at finish,
            else if right-click or click+shift, an ellipse is drawn.

        Args:
            event (QMouseEvent): the mouse press event.

        Returns:
            None
        """
        if self.boxFlag != 0:
            # in middle of drawing a box, so ignore the new press
            return

        self.originPos = event.scenePos()
        self.currentPos = self.originPos
        # If left-click then a highlight box, else an ellipse.
        # Set a flag to tell the mouseReleaseBox function which.
        if (event.button() == Qt.MouseButton.RightButton) or (
            QGuiApplication.queryKeyboardModifiers()
            == Qt.KeyboardModifier.ShiftModifier
        ):
            self.boxFlag = 2
            self.ellipseItem = QGraphicsEllipseItem(
                QRectF(self.originPos.x(), self.originPos.y(), 0, 0)
            )
            self.ellipseItem.setPen(self.ink)
            self.ellipseItem.setBrush(self.lightBrush)
            self.addItem(self.ellipseItem)
        else:
            self.boxFlag = 1
            # Create a temp box item for animating the drawing as the
            # user moves the mouse.
            # Do not push command onto undoStack until drawing finished.
            self.boxItem = QGraphicsRectItem(
                QRectF(self.originPos, self.currentPos).normalized()
            )
            self.boxItem.setPen(self.ink)
            self.boxItem.setBrush(self.lightBrush)
            self.addItem(self.boxItem)

    def mouseMoveBox(self, event) -> None:
        """Update the size of the box as the mouse is moved.

        Notes:
            This animates the drawing of the box for the user.

        Args:
            event (QMouseEvent): the event of the mouse moving.

        Returns:
            None
        """
        self.currentPos = event.scenePos()
        if self.boxFlag == 2:
            if self.ellipseItem is None:
                self.ellipseItem = QGraphicsEllipseItem(
                    QRectF(self.originPos.x(), self.originPos.y(), 0, 0)
                )
            else:
                rx = abs(self.originPos.x() - self.currentPos.x())
                ry = abs(self.originPos.y() - self.currentPos.y())
                self.ellipseItem.setRect(
                    QRectF(
                        self.originPos.x() - rx, self.originPos.y() - ry, 2 * rx, 2 * ry
                    )
                )
        elif self.boxFlag == 1:
            if self.boxItem is None:
                # 2024-05: not convinced this None case can happen
                log.error("EEK: the boxItem was unexpectedly None, working around...")
                self.boxItem = QGraphicsRectItem()
                self.boxItem.setPen(self.ink)
                self.boxItem.setBrush(self.lightBrush)
                self.addItem(self.boxItem)
            self.boxItem.setRect(QRectF(self.originPos, self.currentPos).normalized())
        else:
            return

    def mouseReleaseBox(self, event) -> None:
        """Handle when the mouse is released after drawing a new box.

        Notes:
            Remove the temp boxitem (which was needed for animation)
            and create a command for either a highlighted box or opaque box
            depending on whether or not the boxflag was set.
            Push the resulting command onto the undo stack.

        Args:
            event (QMouseEvent): the given mouse release.

        Returns:
            None
        """
        if self.boxFlag == 0:
            return
        elif self.boxFlag == 1:
            self.removeItem(self.boxItem)
            # normalise the rectangle to have positive width/height
            nrect = self.boxItem.rect().normalized()
            # check if rect has some area - avoid tiny boxes
            if (
                nrect.width() > minimum_box_side_length
                and nrect.height() > minimum_box_side_length
            ):
                self.undoStack.push(CommandBox(self, nrect))
        else:
            self.removeItem(self.ellipseItem)
            # check if ellipse has some area (don't allow long/thin)
            if (
                self.ellipseItem.rect().width() > minimum_box_side_length
                and self.ellipseItem.rect().height() > minimum_box_side_length
            ):
                self.undoStack.push(CommandEllipse(self, self.ellipseItem.rect()))

        self.boxFlag = 0

    def mousePressLine(self, event) -> None:
        """Handle the mouse press when using the line tool to draw a line.

        Notes:
            Creates a temp line which is updated as the mouse moves
            and replaced with a line or arrow when the drawing is finished.
            Single arrowhead = right click or click+shift
            Double arrowhead = middle click or click+control
            No Arrows = left click or any other combination.

        Args:
            event (QMouseEvent): the given mouse press.

        Returns:
            None
        """
        # Set arrow flag to tell mouseReleaseLine to draw line or arrow
        if self.arrowFlag != 0:
            # mid line draw so ignore press
            return
        if (event.button() == Qt.MouseButton.RightButton) or (
            QGuiApplication.queryKeyboardModifiers()
            == Qt.KeyboardModifier.ShiftModifier
        ):
            self.arrowFlag = 2
        elif (event.button() == Qt.MouseButton.MiddleButton) or (
            QGuiApplication.queryKeyboardModifiers()
            == Qt.KeyboardModifier.ControlModifier
        ):
            self.arrowFlag = 4
        else:
            self.arrowFlag = 1
        # Create a temp line which is updated as mouse moves.
        # Do not push command onto undoStack until drawing finished.
        self.originPos = event.scenePos()
        self.currentPos = self.originPos
        self.lineItem = QGraphicsLineItem(QLineF(self.originPos, self.currentPos))
        self.lineItem.setPen(self.ink)
        self.addItem(self.lineItem)

    def mouseMoveLine(self, event) -> None:
        """Update the length of the box as the mouse is moved.

        Notes:
            This animates the drawing of the line for the user.

        Args:
            event (QMouseEvent): the event of the mouse moving.

        Returns:
            None
        """
        if self.arrowFlag:
            self.currentPos = event.scenePos()
            self.lineItem.setLine(QLineF(self.originPos, self.currentPos))

    def mouseReleaseLine(self, event) -> None:
        """Handle when the mouse is released after drawing a new line.

        Notes:
            Remove the temp lineitem (which was needed for animation)
            and create a command for either a line, arrow or double arrow
            depending on whether or not the arrow flag was set.
            Push the resulting command onto the undo stack.

        Args:
            event (QMouseEvent): the given mouse release.

        Returns:
            None
        """
        if self.arrowFlag == 0:
            return
        elif self.arrowFlag == 1:
            command = CommandLine(self, self.originPos, self.currentPos)
        elif self.arrowFlag == 2:
            command = CommandArrow(self, self.originPos, self.currentPos)
        elif self.arrowFlag == 4:
            command = CommandArrowDouble(self, self.originPos, self.currentPos)
        else:
            raise RuntimeError(
                f"Tertium non datur: arrowFlag={self.arrowFlag} should not be possible"
            )
        self.arrowFlag = 0
        self.removeItem(self.lineItem)
        # don't add if too short
        if (self.originPos - self.currentPos).manhattanLength() > 24:
            self.undoStack.push(command)

    def mousePressPen(self, event) -> None:
        """Handle the mouse press when using the pen tool to draw.

        Notes:
            normal pen = left click.
            highlight pen = right click or click+shift.
            pen with double-arrowhead = middle click or click+control.

        Args:
            event (QMouseEvent): the associated mouse press.

        Returns:
            None
        """
        if self.penFlag != 0:
            # in middle of drawing a path, so ignore
            return

        self.originPos = event.scenePos()
        self.currentPos = self.originPos
        # create the path.
        self.path = QPainterPath()
        self.path.moveTo(self.originPos)
        self.path.lineTo(self.currentPos)
        self.pathItem = QGraphicsPathItem(self.path)
        # If left-click then setPen to the standard thin-red
        # Else set to the highlighter or pen with arrows.
        # set penFlag so correct object created on mouse-release
        # non-zero value so we don't add to path after mouse-release
        if (event.button() == Qt.MouseButton.RightButton) or (
            QGuiApplication.queryKeyboardModifiers()
            == Qt.KeyboardModifier.ShiftModifier
        ):
            self.pathItem.setPen(self.highlight)
            self.penFlag = 2
        elif (event.button() == Qt.MouseButton.MiddleButton) or (
            QGuiApplication.queryKeyboardModifiers()
            == Qt.KeyboardModifier.ControlModifier
        ):
            # middle button is pen-path with arrows at both ends
            self.pathItem.setPen(self.ink)
            self.penFlag = 4
        else:
            self.pathItem.setPen(self.ink)
            self.penFlag = 1
        # Note - command not pushed onto stack until path is finished on
        # mouse-release.
        self.addItem(self.pathItem)

    def mouseMovePen(self, event) -> None:
        """Update the pen-path as the mouse is moved.

        Notes:
            This animates the drawing for the user.

        Args:
            event (QMouseEvent): the event of the mouse moving.

        Returns:
            None
        """
        if self.penFlag:
            self.currentPos = event.scenePos()
            self.path.lineTo(self.currentPos)
            self.pathItem.setPath(self.path)
        # do not add to path when flag is zero.

    def mouseReleasePen(self, event) -> None:
        """Handle when the mouse is released after drawing.

        Notes:
            Remove the temp pen-path (which was needed for animation)
            and create a command for either the pen-path or highlight
            path depending on whether or not the highlight flag was set.
            Push the resulting command onto the undo stack

        Args:
            event (QMouseEvent): the given mouse release.

        Returns:
            None
        """
        if self.penFlag == 0:
            return
        elif self.penFlag == 1:
            if self.path.length() <= 1:  # path is very short, so add a little blob.
                self.path.lineTo(event.scenePos() + QPointF(2, 0))
                self.path.lineTo(event.scenePos() + QPointF(2, 2))
                self.path.lineTo(event.scenePos() + QPointF(0, 2))
                self.path.lineTo(event.scenePos())
            command = CommandPen(self, self.path)
        elif self.penFlag == 2:
            if self.path.length() <= 1:  # path is very short, so add a blob.
                self.path.lineTo(event.scenePos() + QPointF(4, 0))
                self.path.lineTo(event.scenePos() + QPointF(4, 4))
                self.path.lineTo(event.scenePos() + QPointF(0, 4))
                self.path.lineTo(event.scenePos())
            command = CommandHighlight(self, self.path)
        elif self.penFlag == 4:
            command = CommandPenArrow(self, self.path)
        else:
            raise RuntimeError(
                f"Tertium non datur: penFlag={self.penFlag} should not be possible"
            )
        self.penFlag = 0
        self.removeItem(self.pathItem)
        self.undoStack.push(command)
        # don't add if too short - check by boundingRect
        # TODO: decide threshold for pen annotation size
        # if (
        #     self.pathItem.boundingRect().height() + self.pathItem.boundingRect().width()
        #     > 8
        # ):
        #     self.undoStack.push(command)

    def mousePressZoom(self, event) -> None:
        """Handle the mouse press when drawing a zoom box.

        Notes:
            If right-click (or shift) then zoom-out, else - don't do much
            until release.

        Args:
            event (QMouseEvent): given mouse press.

        Returns:
            None
        """
        if self.zoomFlag:
            return

        if (event.button() == Qt.MouseButton.RightButton) or (
            QGuiApplication.queryKeyboardModifiers()
            == Qt.KeyboardModifier.ShiftModifier
        ):
            # sets the view rectangle and updates zoom-dropdown.
            self.views()[0].scale(0.8, 0.8)
            self.views()[0].centerOn(event.scenePos())
            # convince MyPy we have a PageView, not just any QGraphicsView
            page_view = self.views()[0]
            assert isinstance(page_view, PageView)
            page_view.setZoomSelector(True)
            self.zoomFlag = 0
            return
        else:
            self.zoomFlag = 1

        self.originPos = event.scenePos()
        self.currentPos = self.originPos
        self.zoomBoxItem = QGraphicsRectItem(
            QRectF(self.originPos, self.currentPos).normalized()
        )
        self.zoomBoxItem.setPen(QColor("blue"))
        self.zoomBoxItem.setBrush(self.zoomBrush)
        self.addItem(self.zoomBoxItem)

    def mouseMoveZoom(self, event) -> None:
        """Update the size of the zoom box as the mouse is moved.

        Notes:
            This animates the drawing of the box for the user.

        Args:
            event (QMouseEvent): the event of the mouse moving.

        Returns:
            None
        """
        if self.zoomFlag:
            self.zoomFlag = 2  # drag started.
            self.currentPos = event.scenePos()
            if self.zoomBoxItem is None:
                # somehow missed the mouse-press (2024: not convinced this can happen)
                log.error("EEK: the zoombox was unexpectedly None, working around...")
                self.zoomBoxItem = QGraphicsRectItem()
                self.zoomBoxItem.setPen(self.ink)
                self.zoomBoxItem.setBrush(self.zoomBrush)
                self.addItem(self.zoomBoxItem)
            self.zoomBoxItem.setRect(
                QRectF(self.originPos, self.currentPos).normalized()
            )

    def mouseReleaseZoom(self, event) -> None:
        """Handle when the mouse is released after drawing a new zoom box.

        Notes: Either zoom-in a little (if zoombox small), else fit the
            zoombox in view. Delete the zoombox afterwards and set the zoomflag
            back to 0.

        Args:
            event (QMouseEvent): the given mouse release.

        Returns:
            None
        """
        if self.zoomFlag == 0:
            return

        # check to see if box is quite small (since very hard
        # to click button without moving a little)
        # if small then set flag to 1 and treat like a click
        # TODO: These thresholds are in physical units ("page pixels"?) so are effected by zoom
        # TODO: it would be much better to express them in (screen) pixels b/c they are a UI threshold
        if self.zoomBoxItem.rect().height() < 8 and self.zoomBoxItem.rect().width() < 8:
            self.zoomFlag = 1

        if self.zoomFlag == 1:
            self.views()[0].scale(1.25, 1.25)
            self.views()[0].centerOn(event.scenePos())

        elif self.zoomFlag == 2:
            self.views()[0].fitInView(
                self.zoomBoxItem, Qt.AspectRatioMode.KeepAspectRatio
            )

        # sets the view rectangle and updates zoom-dropdown.
        # convince MyPy we have a PageView, not just any QGraphicsView
        page_view = self.views()[0]
        assert isinstance(page_view, PageView)
        page_view.setZoomSelector(True)
        # remove the box and put flag back.
        self.removeItem(self.zoomBoxItem)
        self.zoomFlag = 0

    def mousePressDelete(self, event) -> None:
        """Handle the mouse press when drawing a delete box.

        Notes:
            Nothing happens until button is released.

        Args:
            event (QMouseEvent): given mouse press.

        Returns:
            None
        """
        if self.deleteFlag:
            return

        self.deleteFlag = 1
        self.originPos = event.scenePos()
        self.currentPos = self.originPos
        self.delBoxItem = QGraphicsRectItem(
            QRectF(self.originPos, self.currentPos).normalized()
        )
        assert isinstance(self.style, dict)
        self.delBoxItem.setPen(QPen(QColor("red"), self.style["pen_width"]))
        self.delBoxItem.setBrush(self.deleteBrush)
        self.addItem(self.delBoxItem)

    def mouseMoveDelete(self, event) -> None:
        """Update the size of the delete box as the mouse is moved.

        Notes:
            This animates the drawing of the box for the user.

        Args:
            event (QMouseEvent): the event of the mouse moving.

        Returns:
            None
        """
        if self.deleteFlag:
            self.deleteFlag = 2  # drag started.
            self.currentPos = event.scenePos()
            if self.delBoxItem is None:
                # somehow missed the mouse-press (2024: not convinced this can happen)
                log.error("EEK: the delbox was unexpectedly None, working around...")
                self.delBoxItem = QGraphicsRectItem()
                assert isinstance(self.style, dict)
                self.delBoxItem.setPen(QPen(QColor("red"), self.style["pen_width"]))
                self.delBoxItem.setBrush(self.deleteBrush)
                self.addItem(self.delBoxItem)
            self.delBoxItem.setRect(
                QRectF(self.originPos, self.currentPos).normalized()
            )

    def deleteIfLegal(self, item, *, dryrun: bool = False) -> bool:
        """Deletes the annotation item if that is a legal action.

        Notes:
            Can't delete the pageimage, scorebox, delete-box, ghostitem and
            its constituents, probably other things too.  You can delete
            annotations: those all have a "saveable" attribute.
            You also cannot delete objects that are part of a group: you need
            to the parent.

        Args:
            item (QGraphicsItem): the item to possibly be deleted.

        Keyword Args:
            dryrun: just check if we could delete but don't actually
                do it.

        Returns:
            True if the object was deleted, else False.
        """
        if item.group() is not None:
            return False
        if not getattr(item, "saveable", False):
            # we can only delete "saveable" items
            return False
        # we're ready to delete, unless this is a dryrun
        if dryrun:
            return True
        command = CommandDelete(self, item)
        self.undoStack.push(command)
        return True

    def mouseReleaseRubric(self, event) -> None:
        # if haven't started drawing, or are mid draw of line be careful of what is underneath
        # if there is text under the ghost then do not stamp anything - ignore the event.
        if self.textUnderneathGhost() and self.boxLineStampState in [0, 2]:
            return

        # update things
        self.boxStampRelease(event)
        # only have to do something if in states 3 or 4
        if self.boxLineStampState == 3:  # means is small box and we are ready to stamp!
            # if text under ghost then ignore this event
            if self.textUnderneathGhost():  # text under here - not safe to stamp
                self.undoStack.endMacro()
                self.undoStack.undo()
                self.boxLineStampState = 0
                return
            # small box, so just stamp the rubric
            command = CommandRubric(self, event.scenePos(), self.current_rubric)
            log.debug(
                "Making a Rubric: boxLineStampState is {}".format(
                    self.boxLineStampState
                )
            )
            # push the delta onto the undo stack.
            self.undoStack.push(command)

        if self.boxLineStampState >= 3:  # stamp is done
            # TODO: how to get here?  In testing 2022-03-01, Colin could not make this code run
            log.debug(
                f"flag = {self.boxLineStampState} so we must be finishing a click-drag rubric: finalizing macro"
            )
            self.undoStack.endMacro()
            self.boxLineStampState = 0

    def mouseReleaseDelete(self, event) -> None:
        """Handle when the mouse is released after drawing a new delete box.

        Notes:
             Remove the temp boxitem (which was needed for animation)
            and then delete all objects that lie within the box.
            Push the resulting commands onto the undo stack

        Args:
            event (QMouseEvent): the given mouse release.

        Returns:
            None
        """
        if self.deleteFlag == 0:
            return
        # check to see if box is quite small (since very hard
        # to click button without moving a little)
        # if small then set flag to 1 and treat like a click
        if self.delBoxItem.rect().height() < 8 and self.delBoxItem.rect().width() < 8:
            self.deleteFlag = 1

        if self.deleteFlag == 1:
            self.originPos = event.scenePos()
            # grab list of items in rectangle around click
            nearby = self.items(
                QRectF(self.originPos.x() - 5, self.originPos.y() - 5, 8, 8),
                mode=Qt.ItemSelectionMode.IntersectsItemShape,
                deviceTransform=QTransform(),
            )
            if len(nearby) == 0:
                return
            else:
                # delete the zeroth element of the list
                if nearby[0].group() is not None:  # object part of Rubric
                    self.deleteIfLegal(nearby[0].group())  # delete the group
                else:
                    self.deleteIfLegal(nearby[0])
        elif self.deleteFlag == 2:
            del_list = []
            # check all items against the delete-box - this is a little clumsy, but works and there are not so many items typically.
            for X in self.items():
                # make sure is not background image or the scorebox, or the delbox itself.
                if X.collidesWithItem(
                    self.delBoxItem, mode=Qt.ItemSelectionMode.ContainsItemShape
                ):
                    if self.deleteIfLegal(X, dryrun=True):
                        del_list.append(X)

            if del_list:
                self.undoStack.beginMacro(f"Deleting {len(del_list)} items")
                for X in del_list:
                    self.deleteIfLegal(X)
                self.undoStack.endMacro()

        self.removeItem(self.delBoxItem)
        self.deleteFlag = 0  # put flag back.

    def hasAnyCrosses(self) -> bool:
        """Returns True if scene has any crosses, False otherwise."""
        for X in self.items():
            if isinstance(X, CrossItem):
                return True
        return False

    def hasOnlyCrosses(self) -> bool:
        """Returns True if scene has only crosses, False otherwise."""
        for X in self.items():
            if getattr(X, "saveable", None):
                if not isinstance(X, CrossItem):
                    return False
        return True

    def hasAnyComments(self) -> bool:
        """Returns True if scene has any rubrics or text items, False otherwise."""
        for X in self.items():
            if isinstance(X, (TextItem, RubricItem)):
                return True
        return False

    def hasAnyTicks(self) -> bool:
        """Returns True if scene has any ticks. False otherwise."""
        for X in self.items():
            if isinstance(X, TickItem):
                return True
        return False

    def hasOnlyTicks(self) -> bool:
        """Returns True if scene has only ticks, False otherwise."""
        for X in self.items():
            if getattr(X, "saveable", None):
                if not isinstance(X, TickItem):
                    return False
        return True

    def hasOnlyTicksCrossesDeltas(self) -> bool:
        """Checks if the image only has crosses, ticks or deltas.

        Returns:
            True if scene only has ticks/crosses/deltas, False otherwise.
        """
        for x in self.items():
            if getattr(x, "saveable", None):
                if isinstance(x, (TickItem, CrossItem)):
                    continue
                if isinstance(x, RubricItem):
                    # check if this is a delta-rubric
                    # TODO: see rubrics_list.py: rubric_is_naked_delta
                    if x.kind == "relative" and x.blurb.toPlainText() == ".":
                        continue
                return False  # otherwise
        return True  # only tick,cross or delta-rubrics

    def get_list_of_non_annotated_underimages(self) -> list[int]:
        """Which images in the scene are not yet annotated.

        Note these are indexed from zero.  Thinking of them as pages is
        potentially misleading: we are annotating a scene made of a list
        of images: which of those images are not yet annotated?
        """
        # TODO: Issue #3367: do nicer code without explicit N^2
        lst = []
        for n in range(len(self.underImage.images)):
            img = self.underImage.images[n]
            page_annotated = False
            for x in self.items():
                if self.is_user_placed(x) and x.collidesWithItem(img):
                    page_annotated = True
                    # no need to further check this img
                    break
            if not page_annotated:
                lst.append(n)
        return lst

    def itemWithinBounds(self, item) -> bool:
        """Check if given item is within the margins or not."""
        return item.collidesWithItem(
            self.underRect, mode=Qt.ItemSelectionMode.ContainsItemShape
        )

    def check_all_saveable_objects_inside(self) -> list:
        """Checks that all objects are within the boundary of the page.

        Returns:
            All annotation (saveable) objects that are outside
            of the boundaries of the margin box (annotable area).
            The list will be empty in the good case of no objects being
            outside.
        """
        out_objs = []
        for X in self.items():
            if getattr(X, "saveable", False):
                if not self.itemWithinBounds(X):
                    out_objs.append(X)
        return out_objs

    def _updateGhost(self, rubric: dict[str, Any]) -> None:
        """Updates the ghost object based on the delta and text.

        Args:
            rubric: we need its delta, its text and whether its legal.

        Returns:
            None
        """
        self.ghostItem.changeComment(
            rubric["display_delta"], rubric["text"], self.isLegalRubric(rubric)
        )

    def _exposeGhost(self) -> None:
        """Exposes the ghost object."""
        self.ghostItem.setVisible(True)

    def _hideGhost(self) -> None:
        """Hides the ghost object."""
        self.ghostItem.setVisible(False)

    def mouseMoveRubric(self, event) -> None:
        """Handles mouse moving with a rubric.

        Args:
            event (QMouseEvent): the event of the mouse moving.

        Returns:
            None
        """
        if not self.ghostItem.isVisible():
            self.ghostItem.setVisible(True)
        self.ghostItem.setPos(event.scenePos())

        # pass in the bounding rect of the ghost text so can draw connecting path correctly
        self.boxStampMove(
            event,
            ghost_rect=self.ghostItem.mapRectToScene(self.ghostItem.boundingRect()),
        )

    def setTheMark(self, newMark: int | float) -> None:
        """Sets the new mark/score for the paper.

        Args:
            newMark: the new mark/score for the paper.

        Returns:
            None
        """
        self.score = newMark
        self.scoreBox.changeScore(self.score)

    def undo(self):
        """Undoes a given action."""
        self.undoStack.undo()

    def redo(self):
        """Redoes a given action."""
        self.undoStack.redo()

    def isLegalRubric(self, rubric: dict[str, Any]) -> bool:
        """Is this rubric-type legal for the current scene, and does it move score below 0 or above maxMark?

        Args:
            rubric (dict): must have at least the keys "kind", "value",
                "display_delta", and "out_of".

        Returns:
            True if the delta is legal, False otherwise.
        """
        rubrics = self.get_rubrics()
        rubrics.append(rubric)

        try:
            compute_score(rubrics, self.maxMark)
        except ValueError:
            return False
        except PlomInconsistentRubric:
            return False
        return True

    def setCurrentRubric(self, rubric: dict[str, Any]) -> None:
        """Changes the new rubric for the paper based on the delta and text.

        This doesn't effect what is shown in the scene: its just a setter.
        To force an update, see ``setToolMode``, which you likely want to call
        after this method.

        Args:
            rubric (dict): must have at least the keys and values::
                - value (int):
                - out_of (int):
                - display_delta (str): a string displaying the value of the rubric.
                - text (str): the text in the rubric.
                - id (int): the id of the rubric.
                - kind (str): ``"absolute"``, ``"neutral"``, etc.

        Returns:
            None
        """
        self.current_rubric = rubric
        self._updateGhost(rubric)

    def stopMidDraw(self):
        # look at all the mid-draw flags and cancel accordingly.
        # the flags are arrowFlag, boxFlag, penFlag, boxLineStampState, zoomBox
        # note - only one should be non-zero at a given time
        log.debug("Flags = {}".format(self.__getFlags()))
        if self.arrowFlag > 0:  # midway through drawing a line
            self.arrowFlag = 0
            self.removeItem(self.lineItem)
        if self.penFlag > 0:  # midway through drawing a path
            self.penFlag = 0
            self.removeItem(self.pathItem)
        # box flag needs a little care since two possibilities mid-draw
        if self.boxFlag == 1:  # midway through drawing a box
            self.boxFlag = 0
            self.removeItem(self.boxItem)
        if self.boxFlag == 2:  # midway through drawing an ellipse
            self.boxFlag = 0
            self.removeItem(self.ellipseItem)
        # box-stamp flag needs care - uses undo-macro - need to clean that up
        # 1 = drawing the box
        # 2 = drawing the line
        # 3 = pasting the object - this should only be very briefly mid function.
        if self.boxLineStampState == 1:  # drawing the box
            self.removeItem(self.boxItem)
            self.boxLineStampState = 0
        if (
            self.boxLineStampState == 2
        ):  # undo-macro started, box drawn, mid draw of path
            self.removeItem(self.pathItem)
            self.undoStack.endMacro()
            self.undo()  # removes the drawn box
            self.boxLineStampState = 0
        if self.boxLineStampState == 3:
            # Should be very hard to reach here - end macro and undo
            self.undoStack.endMacro()
            self.undo()  # removes the drawn box

        # check if mid-zoom-box draw:
        if self.zoomFlag == 2:
            self.removeItem(self.zoomBoxItem)
            self.zoomFlag = 0

    def isDrawing(self):
        return any(flag > 0 for flag in self.__getFlags())

    def __getFlags(self):
        return [
            self.arrowFlag,
            self.boxFlag,
            self.penFlag,
            self.zoomFlag,
            self.boxLineStampState,
        ]

    # PAGE SCENE CROPPING STUFF
    def _crop_to_focus(self, crop_rect):
        # this is called by the actual command-redo.
        self.overMask.crop_to_focus(crop_rect)
        self.scoreBox.setPos(crop_rect.topLeft())
        self.avoidBox = self.scoreBox.boundingRect().adjusted(-16, -16, 64, 24)
        # set zoom to "fit-page"
        self.views()[0].zoomFitPage(update=True)

    def current_crop_rectangle_as_proportions(
        self,
    ) -> tuple[float, float, float, float]:
        """Return the crop rectangle as proportions of original image."""
        full_height = self.underImage.boundingRect().height()
        full_width = self.underImage.boundingRect().width()
        rect_in_pix = self.overMask.inner_rect

        rect_as_proportions = (
            rect_in_pix.x() / full_width,
            rect_in_pix.y() / full_height,
            rect_in_pix.width() / full_width,
            rect_in_pix.height() / full_height,
        )
        return rect_as_proportions

    def crop_from_plomfile(self, crop_dat):
        # crop dat = (x,y,w,h) as proportions of full image, so scale by underlying image width/height
        full_height = self.underImage.boundingRect().height()
        full_width = self.underImage.boundingRect().width()
        crop_rect = QRectF(
            crop_dat[0] * full_width,
            crop_dat[1] * full_height,
            crop_dat[2] * full_width,
            crop_dat[3] * full_height,
        )
        self.trigger_crop(crop_rect)

    def uncrop_underlying_images(self):
        self.trigger_crop(self.overMask.get_original_inner_rect())

    def trigger_crop(self, crop_rect):
        # make sure that the underlying crop-rectangle is normalised
        # also make sure that it is not larger than the original image - so use their intersection
        actual_crop = crop_rect.intersected(self.underImage.boundingRect()).normalized()
        # pass new crop rect, as well as current one (for undo)
        command = CommandCrop(self, actual_crop, self.overMask.inner_rect)
        self.undoStack.push(command)
        # now set mode to move.
        self.parent().toMoveMode()

    def mousePressCrop(self, event) -> None:
        """Handle the mouse press when drawing a crop box.

        Notes:
            Nothing happens until button is released.

        Args:
            event (QMouseEvent): given mouse press.

        Returns:
            None
        """
        if self.deleteFlag:
            return

        self.deleteFlag = 1
        self.originPos = event.scenePos()
        self.currentPos = self.originPos
        self.delBoxItem = QGraphicsRectItem(
            QRectF(self.originPos, self.currentPos).normalized()
        )
        assert isinstance(self.style, dict)
        self.delBoxItem.setPen(QPen(QColor("red"), self.style["pen_width"]))
        self.delBoxItem.setBrush(self.deleteBrush)
        self.addItem(self.delBoxItem)

    def mouseMoveCrop(self, event) -> None:
        """Update the size of the crop box as the mouse is moved.

        Notes:
            This animates the drawing of the box for the user.

        Args:
            event (QMouseEvent): the event of the mouse moving.

        Returns:
            None
        """
        if self.deleteFlag:
            self.deleteFlag = 2  # drag started.
            self.currentPos = event.scenePos()
            if self.delBoxItem is None:
                log.error("EEK: the delbox was unexpectedly None, working around...")
                # somehow missed the mouse-press (2024: not convinced this can happen)
                self.delBoxItem = QGraphicsRectItem()
                assert isinstance(self.style, dict)
                self.delBoxItem.setPen(QPen(QColor("red"), self.style["pen_width"]))
                self.delBoxItem.setBrush(self.deleteBrush)
                self.addItem(self.delBoxItem)
            self.delBoxItem.setRect(
                QRectF(self.originPos, self.currentPos).normalized()
            )

    def mouseReleaseCrop(self, event) -> None:
        """Handle when the mouse is released after drawing a new delete box.

        Notes:
            Remove the temp boxitem (which was needed for animation)
            and push the crop command onto the undo stack

        Args:
            event (QMouseEvent): the given mouse release.

        Returns:
            None
        """
        if self.deleteFlag == 0:
            return
        # check to see if box is quite small (since very hard
        # to click button without moving a little)

        # The box should have a minimum size related to the smaller dimension
        # of the collection of underlying images, but never smaller than 256
        minbox = max(256, 0.2 * self.underImage.min_dimension)

        # if small then set flag to 0 and return
        if (
            self.delBoxItem.rect().height() < minbox
            or self.delBoxItem.rect().width() < minbox
        ):
            self.removeItem(self.delBoxItem)
            self.deleteFlag = 0
        else:
            self.removeItem(self.delBoxItem)
            self.deleteFlag = 0  # put flag back.
            self.trigger_crop(self.delBoxItem.rect())<|MERGE_RESOLUTION|>--- conflicted
+++ resolved
@@ -4,11 +4,8 @@
 # Copyright (C) 2020 Victoria Schuster
 # Copyright (C) 2022 Joey Shi
 # Copyright (C) 2024 Aden Chan
-<<<<<<< HEAD
 # Copyright (C) 2024 Aidan Murphy
-=======
 # Copyright (C) 2024 Bryan Tanady
->>>>>>> 4baca77d
 
 # a different kind of annotations... this is about code typing
 from __future__ import annotations

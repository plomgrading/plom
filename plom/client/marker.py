--- conflicted
+++ resolved
@@ -1213,16 +1213,8 @@
             # now overwrite "local_filename" from this session
             if PC.has_page_image(row["id"]):
                 row["filename"] = PC.page_image_path(row["id"])
-<<<<<<< HEAD
-                continue
-            self.downloader.download_in_background_thread(row)
-            # TODO:
-            # row["filename"] = None
-            row["filename"] = self.downloader.get_placeholder_path()
-=======
             else:
                 row["filename"] = self.downloader.get_placeholder_path()
->>>>>>> a49bd947
 
         self.examModel.setOriginalFilesAndData(task, src_img_data)
         # after putting in model, trigger downloads (prevents race)

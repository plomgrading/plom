# SPDX-License-Identifier: AGPL-3.0-or-later
# Copyright (C) 2018-2021 Andrew Rechnitzer
# Copyright (C) 2018 Elvis Cai
# Copyright (C) 2019-2024 Colin B. Macdonald
# Copyright (C) 2020 Victoria Schuster
# Copyright (C) 2022 Edith Coates
# Copyright (C) 2022 Lior Silberman
# Copyright (C) 2024 Bryan Tanady

"""The Plom Marker client."""

from __future__ import annotations

__copyright__ = "Copyright (C) 2018-2024 Andrew Rechnitzer, Colin B. Macdonald, et al"
__credits__ = "The Plom Project Developers"
__license__ = "AGPL-3.0-or-later"

from collections import defaultdict
import html
import json
import logging
from math import ceil
from pathlib import Path
import platform
import queue
import random
import sys
import tempfile
from textwrap import shorten
import time
import threading
from typing import Any

if sys.version_info >= (3, 9):
    from importlib import resources
else:
    import importlib_resources as resources

from packaging.version import Version


from PyQt6 import uic, QtGui
from PyQt6.QtCore import (
    Qt,
    QTimer,
    QThread,
    pyqtSlot,
    pyqtSignal,
)
from PyQt6.QtWidgets import (
    QDialog,
    QInputDialog,
    QMenu,
    QMessageBox,
    QProgressDialog,
    QWidget,
)

from plom import __version__
import plom.client.ui_files
from plom.plom_exceptions import (
    PlomAuthenticationException,
    PlomBadTagError,
    PlomBenignException,
    PlomForceLogoutException,
    PlomRangeException,
    PlomVersionMismatchException,
    PlomSeriousException,
    PlomTakenException,
    PlomTaskChangedError,
    PlomTaskDeletedError,
    PlomConflict,
    PlomException,
    PlomNoPaper,
    PlomNoServerSupportException,
    PlomNoSolutionException,
)
from plom.messenger import Messenger
from plom.feedback_rules import feedback_rules as static_feedback_rules_data
from plom.question_labels import (
    get_question_label,
    verbose_question_label,
    check_for_shared_pages,
)
from .annotator import Annotator
from .image_view_widget import ImageViewWidget
from .viewers import QuestionViewDialog, SelectPaperQuestion
from .tagging import AddRemoveTagDialog
from .useful_classes import ErrorMsg, WarnMsg, InfoMsg, SimpleQuestion
from .tagging_range_dialog import TaggingAndRangeOptions
from .task_model import MarkerExamModel, ProxyModel


if platform.system() == "Darwin":
    # apparently needed for shortcuts under macOS
    from PyQt6.QtGui import qt_set_sequence_auto_mnemonic

    qt_set_sequence_auto_mnemonic(True)


log = logging.getLogger("marker")


def task_id_str_to_paper_question_index(task: str) -> tuple[int, int]:
    # TODO: I dislike this packed-string: overdue for refactor
    assert task[0] == "q", f"invalid task code {task}: no leading 'q'"
    assert task[5] == "g", f"invalid task code {task}: no middle 'g'"
    papernum = int(task[1:5])
    question_idx = int(task[6:])
    return papernum, question_idx


def paper_question_index_to_task_id_str(papernum: int, question_idx: int) -> str:
    return f"q{papernum:04}g{question_idx}"


class BackgroundUploader(QThread):
    """Uploads exams in Background."""

    uploadSuccess = pyqtSignal(str, int, int)
    uploadKnownFail = pyqtSignal(str, str)
    uploadUnknownFail = pyqtSignal(str, str)
    queue_status_changed = pyqtSignal(int, int, int, int)

    def __init__(self, msgr: Messenger) -> None:
        """Initialize a new uploader.

        Args:
            msgr: a Messenger for communicating with a Plom server.
                Note Messenger is not multithreaded and blocks using
                mutexes.  Here we make our own private clone so caller
                can keep using their's.
        """
        super().__init__()
        self.q: queue.Queue = queue.Queue()
        self.is_upload_in_progress = False
        self._msgr = Messenger.clone(msgr)
        self.num_uploaded = 0
        self.num_failed = 0
        self.simulate_failures = False
        # percentage of download attempts that will fail and an overall
        # delay in seconds in a range (both are i.i.d. per retry).
        # These are ignored unless simulate_failures is True.
        self._simulate_failure_rate = 20.0
        self._simulate_slow_net = (3, 8)

    def enable_fail_mode(self) -> None:
        log.info("fail mode ENABLED")
        self.simulate_failures = True

    def disable_fail_mode(self) -> None:
        log.info("fail mode disabled")
        self.simulate_failures = False

    def enqueueNewUpload(self, *args) -> None:
        """Places something in the upload queue.

        Note:
            If you call this from the main thread, this code runs in the
            main thread. That is ok because Queue is threadsafe, but it's
            important to be aware, not all code in this object runs in the new
            thread: it depends on where that code is called!

        Args:
            *args: all input arguments are cached and will eventually be
                passed untouched to the `upload` function.  There is one
                exception: `args[0]` is assumed to contain the task str
                of the form `"q1234g9"` for printing debugging messages.

        Returns:
            None
        """
        log.debug("upQ enqueuing item from main thread " + str(threading.get_ident()))
        self.q.put(args)
        n = 1 if self.is_upload_in_progress else 0
        self.queue_status_changed.emit(
            self.q.qsize(), n, self.num_uploaded, self.num_failed
        )

    def queue_size(self) -> int:
        """Return the number of papers waiting or currently uploading."""
        if self.is_upload_in_progress:
            return self.q.qsize() + 1
        return self.q.qsize()

    def isEmpty(self) -> bool:
        """Checks if the upload queue is empty.

        Returns:
            True if the upload queue is empty, false otherwise.
        """
        # return self.q.empty()
        return self.queue_size() == 0

    def run(self) -> None:
        """Runs the uploader in background.

        Notes:
            Overrides run method of Qthread.

        Returns:
            None
        """

        def tryToUpload():
            # define this inside run so it will run in the new thread
            # https://stackoverflow.com/questions/52036021/qtimer-on-a-qthread
            from queue import Empty as EmptyQueueException

            try:
                data = self.q.get_nowait()
            except EmptyQueueException:
                return
            self.is_upload_in_progress = True
            # TODO: remove so that queue needs no knowledge of args
            code = data[0]
            log.info("upQ thread: popped code %s from queue, uploading", code)
            self.queue_status_changed.emit(
                self.q.qsize(), 1, self.num_uploaded, self.num_failed
            )
            simfail = False  # pylint worries it could be undefined
            if self.simulate_failures:
                simfail = random.random() <= self._simulate_failure_rate / 100
                a, b = self._simulate_slow_net
                # generate wait1 + wait2 \in (a, b)
                wait = random.random() * (b - a) + a
                time.sleep(wait)
            if self.simulate_failures and simfail:
                self.uploadUnknownFail.emit(code, "Simulated upload failure!")
                self.num_failed += 1
            else:
                if upload(
                    self._msgr,
                    *data,
                    knownFailCallback=self.uploadKnownFail.emit,
                    unknownFailCallback=self.uploadUnknownFail.emit,
                    successCallback=self.uploadSuccess.emit,
                ):
                    self.num_uploaded += 1
                else:
                    self.num_failed += 1
            self.is_upload_in_progress = False
            self.queue_status_changed.emit(
                self.q.qsize(), 0, self.num_uploaded, self.num_failed
            )

        log.info("upQ thread: starting with new empty queue and starting timer")
        # TODO: Probably don't need the timer: after each enqueue, signal the
        # QThread (in the new thread's event loop) to call tryToUpload.
        timer = QTimer()
        timer.timeout.connect(tryToUpload)
        timer.start(250)
        self.exec()


def upload(
    _msgr,
    task,
    grade,
    filenames,
    marking_time,
    question_idx,
    ver,
    rubrics,
    integrity_check,
    knownFailCallback=None,
    unknownFailCallback=None,
    successCallback=None,
):
    """Uploads a paper.

    Args:
        task (str): the Task ID for the page being uploaded. Takes the form
            "q1234g9" = test 1234 question 9.
        grade (int): grade given to question.
        filenames (list[str]): a list containing the annotated file's name,
            the .plom file's name and the comment file's name, in that order.
        marking_time (float/int): the marking time (s) for this specific question.
        question_idx (int or str): the question index number.
        ver (int or str): the version number
        integrity_check (str): the integrity_check string of the task.
        knownFailCallback: if we fail in a way that is reasonably expected,
            call this function.
        unknownFailCallback: if we fail but don't really know why or what
            do to, call this function.
        successCallback: a function to call when we succeed.

    Returns:
        bool: True for success, False for failure (either of the two).

    Raises:
        PlomSeriousException: elements in filenames do not correspond to
            the same exam.
    """
    # do name sanity checks here
    aname, pname = filenames

    if not (
        task.startswith("q")
        and aname.stem == f"G{task[1:]}"
        and pname.name == f"G{task[1:]}.plom"
    ):
        raise PlomSeriousException(
            "Upload file names mismatch [{}, {}] - this should not happen".format(
                aname, pname
            )
        )
    try:
        msg = _msgr.MreturnMarkedTask(
            task,
            question_idx,
            ver,
            grade,
            marking_time,
            aname,
            pname,
            rubrics,
            integrity_check,
        )
    except (PlomTaskChangedError, PlomTaskDeletedError, PlomConflict) as ex:
        knownFailCallback(task, str(ex))
        # probably previous call does not return: it forces a crash
        return False
    except PlomException as ex:
        unknownFailCallback(task, str(ex))
        return False

    numDone = msg[0]
    numTotal = msg[1]
    successCallback(task, numDone, numTotal)
    return True


class MarkerClient(QWidget):
    """Setup for marking client and annotator.

    Notes:
        TODO: should be a QMainWindow but at any rate not a Dialog
        TODO: should this be parented by the QApplication?
    """

    my_shutdown_signal = pyqtSignal(int, list)

    def __init__(self, Qapp, tmpdir=None):
        """Initialize a new MarkerClient.

        Args:
            Qapp(QApplication): Main client application
            tmpdir (pathlib.Path/str/None): a temporary directory for
                storing image files and other data.  In principle can
                be shared with Identifier although this may not be
                implemented.  If `None`, we will make our own.
        """
        super().__init__()
        self.Qapp = Qapp

        uic.loadUi(resources.files(plom.client.ui_files) / "marker.ui", self)
        # TODO: temporary workaround
        self.ui = self

        # Save the local temp directory for image files and the class list.
        if not tmpdir:
            tmpdir = tempfile.mkdtemp(prefix="plom_")
        self.workingDirectory = Path(tmpdir)
        log.debug("Working directory set to %s", self.workingDirectory)

        self.maxMark = -1  # temp value
        self.downloader = self.Qapp.downloader
        if self.downloader:
            # for unit tests, we might mockup Qapp.downloader as None
            # (Marker will not be functional without a downloader)
            self.downloader.download_finished.connect(self.background_download_finished)
            self.downloader.download_failed.connect(self.background_download_failed)
            self.downloader.download_queue_changed.connect(self.update_technical_stats)

        self.examModel = (
            MarkerExamModel()
        )  # Exam model for the table of groupimages - connect to table
        self.prxM = ProxyModel()  # set proxy for filtering and sorting
        # A view window for the papers so user can zoom in as needed.
        self.testImg = ImageViewWidget(self, has_rotate_controls=False)
        # A view window for the papers so user can zoom in as needed.
        self.ui.paperBoxLayout.addWidget(self.testImg, 10)

        # settings variable for annotator settings (initially None)
        self.annotatorSettings = defaultdict(lambda: None)
        self.commentCache = {}  # cache for Latex Comments
        self.backgroundUploader = None

        self.allowBackgroundOps = True

        # instance vars that get initialized later
        self.question_idx = None
        self.version = None
        self.exam_spec = None
        self.max_papernum = None

        self.msgr = None
        # history contains all the tgv in order of being marked except the current one.
        self.marking_history = []
        self._cachedProgressFormatStr = None

    def setup(
        self,
        messenger: Messenger,
        question_idx: int,
        version: int,
        lastTime: dict[str, Any],
    ) -> None:
        """Performs setup procedure for markerClient.

        TODO: move all this into init?

        TODO: verify all lastTime Params, there are almost certainly some missing

        Args:
            messenger: handle communication with server.
            question_idx: question index number, one based.
            version: question version number
            lastTime: dict of settings.
                Containing::

                   {
                     "FOREGROUND"
                     "KeyBinding"
                   }

                and potentially others

        Returns:
            None
        """
        self.msgr = messenger
        self.question_idx = question_idx
        self.version = version

        # Get the number of Tests, Pages, Questions and Versions
        # Note: if this fails UI is not yet in a usable state
        self.exam_spec = self.msgr.get_spec()
        info = self.msgr.get_exam_info()
        # TODO: is never changed even if server changes it
        self.max_papernum = info["current_largest_paper_num"]
        # legacy won't provide this; fallback to a static value
        self.annotatorSettings["feedback_rules"] = info.get(
            "feedback_rules", static_feedback_rules_data
        )

        self.UIInitialization()
        self.applyLastTimeOptions(lastTime)
        self.connectGuiButtons()

        try:
            self.maxMark = self.msgr.getMaxMark(self.question_idx)
        except PlomRangeException as err:
            ErrorMsg(self, str(err)).exec()
            return

        # Get list of papers already marked and add to table.
        # also read these into the history variable
        if self.msgr.is_legacy_server():
            self.loadMarkedList()
        else:
            assert self.msgr.username is not None
            self.download_task_list(username=self.msgr.username)

        # Keep the original format around in case we need to change it
        self._cachedProgressFormatStr = self.ui.mProgressBar.format()
        self.updateProgress()  # Update counts

        # Connect the view **after** list updated.
        # Connect the table-model's selection change to Marker functions
        self.ui.tableView.selectionModel().selectionChanged.connect(
            self.updatePreviewImage
        )
        self.ui.tableView.selectionModel().selectionChanged.connect(
            self.ensureAllDownloaded
        )

        self.requestNext()  # Get a question to mark from the server
        # reset the view so whole exam shown.
        self.testImg.resetView()
        # resize the table too.
        QTimer.singleShot(100, self.ui.tableView.resizeRowsToContents)
        log.debug("Marker main thread: " + str(threading.get_ident()))

        if self.allowBackgroundOps:
            self.backgroundUploader = BackgroundUploader(self.msgr)
            self.backgroundUploader.uploadSuccess.connect(self.backgroundUploadFinished)
            self.backgroundUploader.uploadKnownFail.connect(
                self.backgroundUploadFailedServerChanged
            )
            self.backgroundUploader.uploadUnknownFail.connect(
                self.backgroundUploadFailed
            )
            self.backgroundUploader.queue_status_changed.connect(
                self.update_technical_stats_upload
            )
            self.backgroundUploader.start()
        self.cacheLatexComments()  # Now cache latex for comments:
        s = check_for_shared_pages(self.exam_spec, self.question_idx)
        if s:
            InfoMsg(self, s).exec()

    def applyLastTimeOptions(self, lastTime: dict[str, Any]) -> None:
        """Applies all settings from previous client.

        Args:
            lastTime (dict): information about settings, often from a
            config file such as from the last time the client was run.

        Returns:
            None
        """
        # TODO: some error handling here for users who hack their config?
        self.annotatorSettings["keybinding_name"] = lastTime.get("KeyBinding")
        self.annotatorSettings["keybinding_custom_overlay"] = lastTime.get("CustomKeys")

        if lastTime.get("FOREGROUND", False):
            self.allowBackgroundOps = False

    def is_experimental(self):
        return self.annotatorSettings["experimental"]

    def set_experimental(self, x):
        # TODO: maybe signals/slots should be used to watch for changes
        if x:
            log.info("Experimental/advanced mode enabled")
            self.annotatorSettings["experimental"] = True
        else:
            log.info("Experimental/advanced mode disabled")
            self.annotatorSettings["experimental"] = False

    def UIInitialization(self) -> None:
        """Startup procedure for the user interface.

        Returns:
            None: Modifies self.ui
        """
        self.setWindowTitle('Plom Marker: "{}"'.format(self.exam_spec["name"]))
        try:
            question_label = get_question_label(self.exam_spec, self.question_idx)
        except (ValueError, KeyError):
            question_label = "???"
        self.ui.labelTasks.setText(
            "Marking {} (ver. {}) of “{}”".format(
                question_label, self.version, self.exam_spec["name"]
            )
        )

        self.prxM.setSourceModel(self.examModel)
        self.ui.tableView.setModel(self.prxM)
        # hide various columns without end-user useful info
        for i in self.ui.examModel.columns_to_hide:
            # TODO: show all for now
            pass
            # self.ui.tableView.hideColumn(i)

        # Double-click or signal fires up the annotator window
        self.ui.tableView.doubleClicked.connect(self.annotateTest)
        self.ui.tableView.annotateSignal.connect(self.annotateTest)
        self.ui.tableView.tagSignal.connect(self.manage_tags)
        self.ui.tableView.claimSignal.connect(self.claim_task)
        self.ui.tableView.deferSignal.connect(self.defer_task)

        if Version(__version__).is_devrelease:
            self.ui.technicalButton.setChecked(True)
            self.ui.failmodeCB.setEnabled(True)
        else:
            self.ui.technicalButton.setChecked(False)
            self.ui.failmodeCB.setEnabled(False)
        # if we want it to look like a label
        # self.ui.technicalButton.setStyleSheet("QToolButton { border: none; }")
        self.show_hide_technical()
        # self.force_update_technical_stats()
        self.update_technical_stats_upload(0, 0, 0, 0)

    def connectGuiButtons(self) -> None:
        """Connect gui buttons to appropriate functions.

        Notes:
            TODO: remove the total-radiobutton

        Returns:
            None but modifies self.ui
        """
        self.ui.closeButton.clicked.connect(self.close)
        m = QMenu(self)
        s = "Get \N{Mathematical Italic Small N}th..."
        m.addAction(s, self.claim_task_interactive)
        m.addAction("Which papers...", self.change_tag_range_options)
        self.ui.getNextButton.setMenu(m)
        self.ui.getNextButton.clicked.connect(self.requestNext)
        self.ui.annButton.clicked.connect(self.annotateTest)
        m = QMenu(self)
        m.addAction("Reassign task to...", self.reassign_task)
        m.addAction("Claim task for me", self.claim_task)
        self.ui.deferButton.setMenu(m)
        self.ui.deferButton.clicked.connect(self.defer_task)
        self.ui.tasksComboBox.currentIndexChanged.connect(self.change_task_view)
        self.ui.tagButton.clicked.connect(self.manage_tags)
        self.ui.filterLE.returnPressed.connect(self.setFilter)
        self.ui.filterLE.textEdited.connect(self.setFilter)
        self.ui.filterInvCB.stateChanged.connect(self.setFilter)
        self.ui.viewButton.clicked.connect(self.choose_and_view_other)
        self.ui.technicalButton.clicked.connect(self.show_hide_technical)
        self.ui.failmodeCB.stateChanged.connect(self.toggle_fail_mode)

    def change_tag_range_options(self):
        all_tags = [tag for key, tag in self.msgr.get_all_tags()]
        r = (
            self.annotatorSettings["nextTaskMinPaperNum"],
            self.annotatorSettings["nextTaskMaxPaperNum"],
        )
        tag = self.annotatorSettings["nextTaskPreferTagged"]
        mytag = "@" + self.msgr.username
        if tag == mytag:
            prefer_tagged_for_me = True
            tag = ""
        else:
            prefer_tagged_for_me = False
        d = TaggingAndRangeOptions(self, prefer_tagged_for_me, tag, all_tags, *r)
        if not d.exec():
            return
        r = d.get_papernum_range()
        tag = d.get_preferred_tag(self.msgr.username)
        self.annotatorSettings["nextTaskMinPaperNum"] = r[0]
        self.annotatorSettings["nextTaskMaxPaperNum"] = r[1]
        self.annotatorSettings["nextTaskPreferTagged"] = tag
        self.update_get_next_button()

    def update_get_next_button(self):
        tag = self.annotatorSettings["nextTaskPreferTagged"]
        mn = self.annotatorSettings["nextTaskMinPaperNum"]
        mx = self.annotatorSettings["nextTaskMaxPaperNum"]
        exclaim = False
        tips = []
        if mn is not None or mx is not None:
            exclaim = True
            s = "Restricted paper number "
            if mx is None:
                s += f"\N{Greater-than Or Equal To} {mn}"
            elif mn is None:
                s += f"\N{Less-than Or Equal To} {mx}"
            else:
                s += f"in [{mn}, {mx}]"
            tips.append(s)
        if tag:
            tips.append(f'prefer tagged "{tag}"')

        button_text = "&Get next"
        if exclaim:
            button_text += " (!)"
        self.getNextButton.setText(button_text)
        self.getNextButton.setToolTip("\n".join(tips))

    def loadMarkedList(self):
        """Loads the list of previously marked papers into self.examModel.

        Returns:
            None

        Deprecated: only called on legacy servers.
        """
        # Ask server for list of previously marked papers
        markedList = self.msgr.MrequestDoneTasks(self.question_idx, self.version)
        self.marking_history = []
        for x in markedList:
            # TODO: might not the "markedList" have some other statuses?
            self.examModel.add_task(
                x[0],
                src_img_data=[],
                status="marked",
                mark=x[1],
                marking_time=x[2],
                tags=x[3],
                integrity_check=x[4],
                username=self.msgr.username,
            )
            self.marking_history.append(x[0])

    def get_files_for_previously_annotated(self, task: str) -> bool:
        """Loads the annotated image, the plom file, and the original source images.

        TODO: maybe it could not aggressively download the src images: sometimes
        people just want to look at the annotated image.

        Args:
            task (str): the task for the image files to be loaded from.
                Takes the form "q1234g9" = test 1234 question 9

        Returns:
            bool: currently this returns True.  Unless it fails which will
            induce a crash (after some popup dialogs).

        Raises:
            Uses error dialogs; not currently expected to throw exceptions
        """
        if len(self.examModel.get_source_image_data(task)) > 0:
            return True

        num, question_idx = task_id_str_to_paper_question_index(task)
        assert question_idx == self.question_idx, f"wrong qidx={question_idx}"

        # TODO: this integrity is almost certainly not important unless I want
        # to modify.  If just looking...?  Anyway, non-legacy doesn't enforce it
        integrity = self.examModel.getIntegrityCheck(task)
        try:
            plomdata = self.msgr.get_annotations(
                num, question_idx, edition=None, integrity=integrity
            )
            annot_img_info, annot_img_bytes = self.msgr.get_annotations_image(
                num, question_idx, edition=plomdata["annotation_edition"]
            )
        except PlomNoPaper as e:
            ErrorMsg(None, f"no annotations for task {task}: {e}").exec()
            # TODO: need something more significant to happen
            return True
        except (PlomTaskChangedError, PlomTaskDeletedError) as ex:
            # TODO: better action we can take here?
            # TODO: the real problem here is that the full_pagedata is potentially out of date!
            # TODO: we also need (and maybe already have) a mechanism to invalidate existing annotations
            # TODO: Issue #2146, parent=self will cause Marker to popup on top of Annotator
            ErrorMsg(
                None,
                '<p>The task "{}" has changed in some way by the manager; it '
                "may need to be remarked.</p>\n\n"
                '<p>Specifically, the server says: "{}"</p>\n\n'
                "<p>This is a rare situation; just in case, we'll now force a "
                "shutdown of your client.  Sorry.</p>"
                "<p>Please log back in and continue marking.</p>".format(task, str(ex)),
            ).exec()
            # Log out the user and then raise an exception
            try:
                self.msgr.closeUser()
            except PlomAuthenticationException:
                log.warning("We tried to logout user but they were already logged out.")
                pass
            # exit with code that is not 0 or 1
            self.Qapp.exit(57)
            log.critical("Qapp.exit() may not exit immediately; force quitting...")
            raise PlomForceLogoutException("Manager changed task") from ex

        log.info("importing source image data (orientations etc) from .plom file")
        # filenames likely stale: could have restarted client in meantime
        src_img_data = plomdata["base_images"]
        for row in src_img_data:
            # remove legacy "local_filename" if present
            f = row.pop("local_filename", None) or row.get("filename")
            if not row.get("server_path"):
                # E.g., Reannotator used to lose "server_path", keep workaround
                # just in case, by using previous session's filename
                row["server_path"] = f
        self.get_downloads_for_src_img_data(src_img_data)

        self.examModel.set_source_image_data(task, src_img_data)

        paperdir = Path(tempfile.mkdtemp(prefix=task + "_", dir=self.workingDirectory))
        log.debug("create paperdir %s for already-graded download", paperdir)
        self.examModel.setPaperDirByTask(task, paperdir)
        aname = paperdir / f"G{task[1:]}.{annot_img_info['extension']}"
        pname = paperdir / f"G{task[1:]}.plom"
        with open(aname, "wb") as fh:
            fh.write(annot_img_bytes)
        with open(pname, "w") as f:
            json.dump(plomdata, f, indent="  ")
            f.write("\n")
        self.examModel.setAnnotatedFile(task, aname, pname)
        return True

    def _updateImage(self, pr: int) -> None:
        """Updates the preview image for a particular row of the table.

        Try various things to get an appropriate image to display.
        Lots of side effects as we update the table as needed.

        .. note::
           This function is a workaround used to keep the preview
           up-to-date as the table of papers changes.  Ideally
           the two widgets would be linked with some slots/signals
           so that they were automatically in-sync and updates to
           the table would automatically reload the preview.  Perhaps
           some future Qt expert will help us...

        Args:
            pr: which row is highlighted, via row index.

        Returns:
            None
        """
        # simplest first: if we have the annotated image then display that
        ann_img_file = self.prxM.getAnnotatedFile(pr)
        # TODO: special hack as empty "" comes back as Path which is "."
        if str(ann_img_file) == ".":
            ann_img_file = ""
        if ann_img_file:
            self.testImg.updateImage(ann_img_file)
            return

        task = self.prxM.getPrefix(pr)
        status = self.prxM.getStatus(pr)

        # next we try to download annotated image for certain hardcoded states
        if status.casefold() in ("complete", "marked"):
            self.get_files_for_previously_annotated(task)
            self._updateImage(pr)  # recurse
            return

        # try the raw page images instead from the cached src_img_data
        src_img_data = self.examModel.get_source_image_data(task)
        if src_img_data:
            self.get_downloads_for_src_img_data(src_img_data)
            self.testImg.updateImage(src_img_data)
            return

        # but if the src_img_data isn't present, get and trigger background downloads
        src_img_data = self.get_src_img_data(task, cache=True)
        if src_img_data:
            self.get_downloads_for_src_img_data(src_img_data)
            self.testImg.updateImage(src_img_data)

        # All else fails, just wipe the display (e.g., pages removed from server)
        self.testImg.updateImage(None)

    def get_src_img_data(
        self, task: str, *, cache: bool = False
    ) -> list[dict[str, Any]]:
        """Download the pagedate/src_img_data for a particular task.

        Note this does not trigger downloads of the page images.  For
        that, see :method:`get_downloads_for_src_img_data`.

        Args:
            task: which task to download the page data for.

        Keyword Args:
            cache: if this is one of the questions that we're marking,
                also fill-in or update the client-side cache of pagedata.
                Caution: page-arranger might mess with the local copy,
                so for now be careful using this option.  Default: False.

        Returns:
            The source image data.

        Raises:
            PlomConflict: no paper.
        """
        papernum, qidx = task_id_str_to_paper_question_index(task)
        pagedata = self.msgr.get_pagedata_context_question(papernum, qidx)

        # TODO: is this the main difference between pagedata and src_img_data?
        pagedata = [x for x in pagedata if x["included"]]

        if cache and self.question_idx == qidx:
            try:
                self.examModel.set_source_image_data(task, pagedata)
            except KeyError:
                pass
        return pagedata

    def _updateCurrentlySelectedRow(self) -> None:
        """Updates the preview image for the currently selected row of the table.

        Returns:
            None
        """
        prIndex = self.ui.tableView.selectedIndexes()
        if len(prIndex) == 0:
            return
        # Note: a single selection should have length 11: could assert
        pr = prIndex[0].row()
        self._updateImage(pr)

    def updateProgress(self, val=None, maxm=None) -> None:
        """Updates the progress bar.

        Args:
            val (int): value for the progress bar
            maxm (int): maximum for the progress bar.

        Returns:
            None
        """
        if not val and not maxm:
            # ask server for progress update
            try:
                val, maxm = self.msgr.MprogressCount(self.question_idx, self.version)
            except PlomRangeException as e:
                ErrorMsg(self, str(e)).exec()
                return
        if maxm == 0:
            val, maxm = (0, 1)  # avoid (0, 0) indeterminate animation
            self.ui.mProgressBar.setFormat("No papers to mark")
            try:
                qlabel = get_question_label(self.exam_spec, self.question_idx)
                verbose_qlabel = verbose_question_label(
                    self.exam_spec, self.question_idx
                )
            except (ValueError, KeyError):
                qlabel = "???"
                verbose_qlabel = qlabel
            msg = f"<p>Currently there is nothing to mark for version {self.version}"
            msg += f" of {verbose_qlabel}.</p>"
            info = f"""<p>There are several ways this can happen:</p>
                <ul>
                <li>Perhaps the relevant papers have not yet been scanned.</li>
                <li>This assessment may not have instances of version
                    {self.version} of {qlabel}.</li>
                </ul>
            """
            InfoMsg(self, msg, info=info, info_pre=False).exec()
        else:
            # Neither is quite right, instead, we cache on init
            self.ui.mProgressBar.setFormat(self._cachedProgressFormatStr)
        self.ui.mProgressBar.setMaximum(maxm)
        self.ui.mProgressBar.setValue(val)

    def claim_task_interactive(self) -> None:
        """Ask user for paper number and then ask server for that paper.

        If available, download stuff, add to list, update view.
        """
        verbose_qlabel = verbose_question_label(self.exam_spec, self.question_idx)
        s = "<p>Which paper number would you like to get?</p>"
        s += f"<p>Note: you are marking version {self.version}"
        s += f" of {verbose_qlabel}.</p>"
        n, ok = QInputDialog.getInt(
            self, "Which paper to get", s, 1, 1, self.max_papernum
        )
        if not ok:
            return
        task = f"q{n:04}g{self.question_idx}"
        self._claim_task(task)

    def requestNext(self, *, update_select=True):
        """Ask server for an unmarked paper, get file, add to list, update view.

        Retry a few times in case two clients are asking for same.

        Keyword Args:
            update_select (bool): default True, send False if you don't
                want to adjust the visual selection.

        Returns:
            None
        """
        attempts = 0
        tag = self.annotatorSettings["nextTaskPreferTagged"]
        paper_range = (
            self.annotatorSettings["nextTaskMinPaperNum"],
            self.annotatorSettings["nextTaskMaxPaperNum"],
        )
        if tag and (paper_range[0] or paper_range[1]):
            log.info('Next available?  Range %s, prefer tagged "%s"', paper_range, tag)
        elif tag:
            log.info('Next available?  Prefer tagged "%s"', tag)
        elif paper_range[0] or paper_range[1]:
            log.info("Next available?  Range %s", paper_range)
        if tag:
            tags = [tag]
        else:
            tags = []
        while True:
            attempts += 1
            # little sanity check - shouldn't be needed.
            # TODO remove.
            if attempts > 5:
                return
            try:
                task = self.msgr.MaskNextTask(
                    self.question_idx,
                    self.version,
                    tags=tags,
                    min_paper_num=paper_range[0],
                    max_paper_num=paper_range[1],
                )
                if not task:
                    return
            except PlomSeriousException as err:
                log.exception("Unexpected error getting next task: %s", err)
                # TODO: Issue #2146, parent=self will cause Marker to popup on top of Annotator
                ErrorMsg(
                    None,
                    "Unexpected error getting next task. Client will now crash!",
                    info=err,
                ).exec()
                raise

            try:
                self.claim_task_and_trigger_downloads(task)
                break
            except PlomTakenException as err:
                log.info("will keep trying as task already taken: {}".format(err))
                continue
        if update_select:
            self.moveSelectionToTask(task)

    def get_downloads_for_src_img_data(self, src_img_data, trigger=True):
        """Make sure the images for some source image data are downloaded.

        If an image is not yet downloaded, trigger the download again.

        Args:
            src_img_data (list): list of dicts.  Note we may modify this
                so pass a copy if you don't want this!  Specifically,
                the ``"filename"`` key is inserted or replaced with the
                path to the downloaded image or the placeholder image.

        Keyword Args:
            trigger (bool): if True we trigger background jobs for any
                that have not been downloaded.

        Returns:
            bool: True if all images have already been downloaded, False
            if at least one was not.  In the False case, downloads have
            been triggered; wait; process events; then call back if you
            want.
        """
        all_present = True
        PC = self.downloader.pagecache
        for row in src_img_data:
            if PC.has_page_image(row["id"]):
                row["filename"] = PC.page_image_path(row["id"])
                continue
            all_present = False
            log.info("triggering download for image id %d", row["id"])
            self.downloader.download_in_background_thread(row)
            row["filename"] = self.downloader.get_placeholder_path()
        return all_present

    def claim_task_and_trigger_downloads(self, task: str) -> None:
        """Claim a particular task for the current user and start image downloads.

        Notes:
            Side effects: on success, updates the table of tasks by adding
            a new row (or modifying an existing one).  But the new row is
            *not* automatically selected.

        Returns:
            None

        Raises:
            PlomTakenException
            PlomVersionMismatchException
        """
        _, qidx = task_id_str_to_paper_question_index(task)
        assert qidx == self.question_idx, f"wrong question: question_idx={qidx}"
        src_img_data, tags, integrity_check = self.msgr.MclaimThisTask(
            task, version=self.version
        )

        self.get_downloads_for_src_img_data(src_img_data)

        # TODO: do we really want to just hardcode "untouched" here?
        self.examModel.modify_task(
            task,
            src_img_data=src_img_data,
            status="untouched",
            mark=-1,
            marking_time=0.0,
            tags=tags,
            integrity_check=integrity_check,
            username=self.msgr.username,
        )

    def moveSelectionToTask(self, task):
        """Update the selection in the list of papers."""
        pr = self.prxM.rowFromTask(task)
        if pr is None:
            return
        self.ui.tableView.selectRow(pr)
        # this might redraw it twice: oh well this is not common operation
        self._updateCurrentlySelectedRow()
        # Clean up the table
        self.ui.tableView.resizeColumnsToContents()
        self.ui.tableView.resizeRowsToContents()

    def background_download_finished(self, img_id, md5, filename):
        log.debug(f"PageCache has finished downloading {img_id} to {filename}")
        self.ui.labelTech2.setText(f"last msg: downloaded img id={img_id}")
        self.ui.labelTech2.setToolTip(f"{filename}")
        # TODO: not all downloads require redrawing the current row...
        # if any("placeholder" in x for x in testImg.imagenames):
        # force a redraw
        self._updateCurrentlySelectedRow()

    def background_download_failed(self, img_id):
        self.ui.labelTech2.setText(f"<p>last msg: failed download img id={img_id}</p>")
        log.info(f"failed download img id={img_id}")
        self.ui.labelTech2.setToolTip("")

    def force_update_technical_stats(self):
        stats = self.downloader.get_stats()
        self.update_technical_stats(stats)

    def update_technical_stats(self, d):
        self.ui.labelTech1.setText(
            "<p>"
            f"downloads: {d['queued']} queued, {d['cache_size']} cached,"
            f" {d['retries']} retried, {d['fails']} failed"
            "</p>"
        )

    def update_technical_stats_upload(self, n, m, numup, failed):
        if n == 0 and m == 0:
            txt = "upload: idle"
        else:
            txt = f"upload: {n} queued, {m} inprogress"
        txt += f", {numup} done, {failed} failed"
        self.ui.labelTech3.setText(txt)

    def show_hide_technical(self):
        if self.ui.technicalButton.isChecked():
            self.ui.technicalButton.setText("Hide technical info")
            self.ui.technicalButton.setArrowType(Qt.ArrowType.DownArrow)
            self.ui.frameTechnical.setVisible(True)
            ptsz = self.ui.technicalButton.fontInfo().pointSizeF()
            self.ui.frameTechnical.setStyleSheet(
                f"QWidget {{ font-size: {0.7 * ptsz}pt; }}"
            )
            # future use
            self.ui.labelTech4.setVisible(False)
        else:
            self.ui.technicalButton.setText("Show technical info")
            self.ui.technicalButton.setArrowType(Qt.ArrowType.RightArrow)
            self.ui.frameTechnical.setVisible(False)

    def toggle_fail_mode(self):
        if self.ui.failmodeCB.isChecked():
            self.Qapp.downloader.enable_fail_mode()
            r = self.Qapp.downloader._simulate_failure_rate
            a, b = self.Qapp.downloader._simulate_slow_net
            tip = f"download: delay ∈ [{a}s, {b}s], {r:0g}% retry"
            if self.allowBackgroundOps:
                self.backgroundUploader.enable_fail_mode()
                r = self.backgroundUploader._simulate_failure_rate
                a, b = self.backgroundUploader._simulate_slow_net
                tip += f"\nupload delay ∈ [{a}s, {b}s], {r:0g}% fail"
            self.ui.failmodeCB.setToolTip(tip)
        else:
            self.ui.failmodeCB.setToolTip("")
            self.Qapp.downloader.disable_fail_mode()
            if self.allowBackgroundOps:
                self.backgroundUploader.disable_fail_mode()

    def requestNextInBackgroundStart(self) -> None:
        """Requests the next TGV in the background.

        Returns:
            None
        """
        self.requestNext(update_select=False)

    def moveToNextUnmarkedTest(self, task: str | None = None) -> bool:
        """Move the list to the next unmarked test, if possible.

        Args:
            task: the task number of the next unmarked test.

        Returns:
            True if move was successful, False if not, for any reason.
        """
        # Move to the next unmarked test in the table.
        # Be careful not to get stuck in a loop if all marked
        prt = self.prxM.rowCount()
        if prt == 0:  # no tasks
            return False

        prstart = None
        if task:
            prstart = self.prxM.rowFromTask(task)
        if not prstart:
            # it might be hidden by filters
            prstart = 0  # put 'start' at row=0
        pr = prstart
        while self.prxM.getStatus(pr).casefold() != "untouched":
            pr = (pr + 1) % prt
            if pr == prstart:  # don't get stuck in a loop
                break
        if pr == prstart:
            return False  # have looped over all rows and not found anything.
        self.ui.tableView.selectRow(pr)

        # Might need to wait for a background downloader.  Important to
        # processEvents() so we can receive the downloader-finished signal.
        task = self.prxM.getPrefix(pr)
        count = 0
        # placeholder = self.downloader.get_placeholder_path()
        while True:
            src_img_data = self.examModel.get_source_image_data(task)
            if self.get_downloads_for_src_img_data(src_img_data):
                break
            time.sleep(0.05)
            self.Qapp.processEvents()
            count += 1
            if (count % 10) == 0:
                log.info("waiting for downloader to fill table...")
            if count >= 100:
                msg = SimpleQuestion(
                    self,
                    "Still waiting for downloader to get the next image.  "
                    "Do you want to wait a few more seconds?\n\n"
                    "(It is safe to choose 'no': the Annotator will simply close)",
                )
                if msg.exec() == QMessageBox.StandardButton.No:
                    return False
                count = 0
                self.Qapp.processEvents()

        return True

    def change_task_view(self, cbidx: int) -> None:
        if cbidx == 0:
            self._show_only_my_tasks()
        elif cbidx == 1:
            self._show_all_tasks()
            if not self.download_task_list():
                # could not update (maybe legacy server) so go back to only mine
                self.ui.tasksComboBox.setCurrentIndex(0)
        else:
            raise NotImplementedError(f"Unexpected cbidx={cbidx}")

    def download_task_list(self, *, username: str = "") -> bool:
        try:
            tasks = self.msgr.get_tasks(
                self.question_idx, self.version, username=username
            )
        except PlomNoServerSupportException as e:
            WarnMsg(self, str(e)).exec()
            return False
        print("=== PROCESSING lots of tasks... ====")
        for t in tasks:
            task_id_str = paper_question_index_to_task_id_str(
                t["paper_number"], t["question"]
            )
            username = t.get("username", "")
            integrity = t.get("integrity", "")
            # TODO: maybe task_model can support None for mark too...?
            mark = t.get("score", -1)  # not keen on this -1 sentinel
            try:
                self.examModel.add_task(
                    task_id_str,
                    src_img_data=[],
                    mark=mark,
                    status=t["status"],
                    tags=t["tags"],
                    username=username,
                    integrity_check=integrity,
                )
            except KeyError:
                # only update those tasks that aren't ours
                # TODO: we can also check that server has "Out"/"Complete" for
                # ours and consider updating those that are not (previous list
                # could be out of date)
                if self.examModel.is_our_task(task_id_str, self.msgr.username):
                    log.debug(f"Skipping 'our' row {t}")
                    continue
                self.examModel.modify_task(
                    task_id_str,
                    src_img_data=[],
                    mark=mark,
                    status=t["status"],
                    tags=t["tags"],
                    username=username,
                )
        return True

    def reassign_task(self):
        task = self.get_current_task_id_or_none()
        if not task:
            return
        # TODO: combobox
        assign_to, ok = QInputDialog.getText(
            self, "Reassign to", f"Who would you like to reassign {task} to?"
        )
        if not ok:
            return
        # try:
        #     self.msgr.TODO_New_Function(task, self.user, assign_to, reason="help")
        # except PlomNoServerSupportException as e:
        #     InfoMsg(self, e).exec()
        #     return
        # except PlomNoPermission as e:
        #     InfoMsg(self, "You don't have permission to reassign that task: {e}").exec()
        #     return
        if random.random() < 0.5:
            WarnMsg(
                self, f'TODO: faked error reassigning {task} to "{assign_to}"'
            ).exec()
            return
        InfoMsg(self, f'TODO: faked success reassigning {task} to "{assign_to}"').exec()
        # TODO, now what?
        # TODO: adding a new possibility here will have some fallout
        self.examModel.setStatusByTask(task, "reassigned")

    def claim_task(self) -> None:
        task = self.get_current_task_id_or_none()
        if not task:
            return
        # TODO: if its "To Do" we can just claim it
        # TODO: in fact, I'd expect double-click to do that.
        user = self.examModel.get_username_by_task(task)
        if user == self.msgr.username:
            InfoMsg(
                self,
                f"Note: task {task} appears to already belong to you,"
                " trying to claim anyway...",
            ).exec()
        elif self.examModel.getStatusByTask(task).casefold() != "to do":
            WarnMsg(
                self, f'Not implemented yet: cannot claim {task} from user "{user}"'
            ).exec()
            return
        self._claim_task(task)

    def _claim_task(self, task: str) -> None:
        log.info("claiming task %s", task)
        try:
            self.claim_task_and_trigger_downloads(task)
        except (
            PlomTakenException,
            PlomRangeException,
            PlomVersionMismatchException,
        ) as err:
            WarnMsg(self, f"Cannot get task {task}.", info=err).exec()
            return
        # maybe it was there already: should be harmless
        self.moveSelectionToTask(task)

    def defer_task(self):
        """Mark task as "defer" - to be skipped until later."""
        task = self.get_current_task_id_or_none()
        if not task:
            return
        if self.examModel.getStatusByTask(task) == "deferred":
            return
        if not self.examModel.is_our_task(task, self.msgr.username):
            s = f"Cannot defer task {task} b/c it isn't yours"
            user = self.examModel.get_username_by_task(task)
            if user:
                s += f': {task} belongs to "{user}"'
            InfoMsg(self, s).exec()
            return
        if self.examModel.getStatusByTask(task).casefold() in (
            "complete",
            "marked",
            "uploading...",
            "???",
        ):
            InfoMsg(self, "Cannot defer a marked test.").exec()
            return
        self.examModel.deferPaper(task)

    def startTheAnnotator(self, initialData) -> None:
        """This fires up the annotation window for user annotation + marking.

        Args:
            initialData (list): containing things documented elsewhere
                in :method:`getDataForAnnotator`
                and :func:`plom.client.annotator.Annotator.__init__`.

        Returns:
            None
        """
        annotator = Annotator(
            self.msgr.username,
            parentMarkerUI=self,
            initialData=initialData,
        )
        # run the annotator
        annotator.annotator_upload.connect(self.callbackAnnWantsUsToUpload)
        annotator.annotator_done_closing.connect(self.callbackAnnDoneClosing)
        annotator.annotator_done_reject.connect(self.callbackAnnDoneCancel)
        self.setEnabled(False)
        annotator.show()

        # TODO: the old one might still be closing when we get here, but dropping
        # the ref now won't hurt (I think).
        self._annotator = annotator

    def annotateTest(self):
        """Grab current test from table, do checks, start annotator."""
        task = self.get_current_task_id_or_none()
        if not task:
            return
        inidata = self.getDataForAnnotator(task)
        if inidata is None:
            InfoMsg(
                self, f"Cannot annotate {task}, perhaps it is not assigned to you?"
            ).exec()
            return

        if self.allowBackgroundOps:
            if self.examModel.countReadyToMark() == 0:
                self.requestNextInBackgroundStart()

        self.startTheAnnotator(inidata)
        # we started the annotator, we'll get a signal back when its done

    def getDataForAnnotator(self, task: str) -> tuple | None:
        """Start annotator on a particular task.

        Args:
            task: the task id.  If original qXXXXgYY, then annotated
                version is GXXXXgYY (G=graded).

        Returns:
            A tuple of data or None.
        """
        status = self.examModel.getStatusByTask(task)

        if status.casefold() not in (
            "complete",
            "marked",
            "uploading...",
            "???",
            "untouched",
        ):
            # TODO: should this make a dialog somewhere?
            log.warn(f"task {task} status '{status}' is not your's to annotate")
            return None

        # Create annotated filename.
        assert task.startswith("q")
        paperdir = Path(
            tempfile.mkdtemp(prefix=task[1:] + "_", dir=self.workingDirectory)
        )
        log.debug("create paperdir %s for annotating", paperdir)
        Gtask = "G" + task[1:]
        # note no extension yet
        aname = paperdir / Gtask
        pdict = None

        if status.casefold() in ("complete", "marked", "uploading...", "???"):
            msg = SimpleQuestion(self, "Continue marking paper?")
            if not msg.exec() == QMessageBox.StandardButton.Yes:
                return None
            oldpname = self.examModel.getPlomFileByTask(task)
            with open(oldpname, "r") as fh:
                pdict = json.load(fh)

        # Yes do this even for a regrade!  We will recreate the annotations
        # (using the plom file) on top of the original file.
        count = 0
        while True:
            if pdict:
                log.info("Taking src_img_data from previous plom data")
                src_img_data = pdict["base_images"]
            else:
                src_img_data = self.examModel.get_source_image_data(task)
            if self.get_downloads_for_src_img_data(src_img_data):
                break
            time.sleep(0.1)
            self.Qapp.processEvents()
            count += 1
            if (count % 10) == 0:
                log.info("waiting for downloader: {}".format(src_img_data))
            if count >= 40:
                msg = SimpleQuestion(
                    self,
                    "Still waiting for download.  Do you want to wait a bit longer?",
                )
                if msg.exec() == QMessageBox.StandardButton.No:
                    return None
                count = 0
                self.Qapp.processEvents()

        # maybe the downloader failed for some (rare) reason
        for data in src_img_data:
            if not Path(data["filename"]).exists():
                log.warning(
                    "some kind of downloader fail? (unexpected, but probably harmless"
                )
                return None

        # stash the previous state, not ideal because makes column wider
        prevState = self.examModel.getStatusByTask(task)
        self.examModel.setStatusByTask(task, "ann:" + prevState)

        exam_name = self.exam_spec["name"]

        papernum, question_idx = task_id_str_to_paper_question_index(task)
        taskid = task[1:]
        question_label = get_question_label(self.exam_spec, question_idx)
        integrity_check = self.examModel.getIntegrityCheck(task)
        return (
            taskid,
            question_label,
            self.version,
            self.exam_spec["numberOfVersions"],
            exam_name,
            paperdir,
            aname,
            self.maxMark,
            pdict,
            integrity_check,
            src_img_data,
        )

    def getRubricsFromServer(self, question: int | None = None) -> list[dict[str, Any]]:
        """Get list of rubrics from server.

        Args:
            question: pertaining to which question or ``None`` for all
                rubrics.

        Returns:
            A list of the dictionary objects.
        """
        return self.msgr.MgetRubrics(question)

    def getOneRubricFromServer(self, key: str) -> dict[str, Any]:
        """Get one rubric from server.

        Args:
            key: which rubric.

        Returns:
            Dictionary representation of the rubric..

        Raises:
            PlomNoRubric
        """
        return self.msgr.get_one_rubric(key)

    def getOtherRubricUsagesFromServer(self, key: str) -> list[int]:
        """Get list of paper numbers using the given rubric.

        Args:
            key: the identifier of the rubric.

        Returns:
            List of paper numbers using the rubric.
        """
        return self.msgr.MgetOtherRubricUsages(key)

    def sendNewRubricToServer(self, new_rubric) -> dict[str, Any]:
        return self.msgr.McreateRubric(new_rubric)

    def modifyRubricOnServer(self, key, updated_rubric) -> dict[str, Any]:
        return self.msgr.MmodifyRubric(key, updated_rubric)

    def getSolutionImage(self) -> Path | None:
        """Get the file from disc if it exists, else grab from server."""
        f = self.workingDirectory / f"solution.{self.question_idx}.{self.version}.png"
        if f.is_file():
            return f
        return self.refreshSolutionImage()

    def refreshSolutionImage(self) -> Path | None:
        """Get solution image and save it to working dir."""
        f = self.workingDirectory / f"solution.{self.question_idx}.{self.version}.png"
        try:
            im_bytes = self.msgr.getSolutionImage(self.question_idx, self.version)
            with open(f, "wb") as fh:
                fh.write(im_bytes)
            return f
        except PlomNoSolutionException as e:
            log.warning(f"no solution image: {e}")
            # if a residual file is there, try to delete it
            try:
                f.unlink()
            except FileNotFoundError:
                pass
            return None

    def saveTabStateToServer(self, tab_state):
        """Upload a tab state to the server."""
        log.info("Saving user's rubric tab configuration to server")
        self.msgr.MsaveUserRubricTabs(self.question_idx, tab_state)

    def getTabStateFromServer(self):
        """Download the state from the server."""
        log.info("Pulling user's rubric tab configuration from server")
        return self.msgr.MgetUserRubricTabs(self.question_idx)

    # when Annotator done, we come back to one of these callbackAnnDone* fcns
    @pyqtSlot(str)
    def callbackAnnDoneCancel(self, task: str) -> None:
        """Called when annotator is done grading.

        Args:
            task: task name without the leading "q".

        Returns:
            None
        """
        self.setEnabled(True)
        if task:
            # strip the "ann:"
            prevState = self.examModel.getStatusByTask("q" + task).split(":")[-1]
            # TODO: could also erase the paperdir
            self.examModel.setStatusByTask("q" + task, prevState)
        # update image view b/c its image might have changed
        self._updateCurrentlySelectedRow()

    @pyqtSlot(str)
    def callbackAnnDoneClosing(self, task: str) -> None:
        """Called when annotator is done grading and is closing.

        Args:
            task: the task ID of the current test with no leading "q".

        Returns:
            None
        """
        self.setEnabled(True)
        # update image view b/c its image might have changed
        self._updateCurrentlySelectedRow()

    @pyqtSlot(str, list)
    def callbackAnnWantsUsToUpload(self, task, stuff) -> None:
        """Called when annotator wants to upload.

        Args:
            task (str): the task ID of the current test.
            stuff (list): a list containing
                grade(int): grade given by marker.
                markingTime(int): total time spent marking.
                paperDir(dir): Working directory for the current task
                aname(str): annotated file name
                plomFileName(str): the name of the .plom file
                rubric(list[str]): the keys of the rubrics used
                integrity_check(str): the integrity_check string of the task.

        Returns:
            None
        """
        (
            grade,
            markingTime,
            paperDir,
            aname,
            plomFileName,
            rubrics,
            integrity_check,
        ) = stuff
        if not isinstance(grade, (int, float)):
            raise RuntimeError(f"Mark {grade} type {type(grade)} is not a number")
        if not (0 <= grade and grade <= self.maxMark):
            raise RuntimeError(
                f"Mark {grade} outside allowed range [0, {self.maxMark}]. Please file a bug!"
            )
        # TODO: sort this out whether task is "q00..." or "00..."?!
        task = "q" + task

        # TODO: this was unused?  comment out for now...
        # stat = self.examModel.getStatusByTask(task)

        # Copy the mark, annotated filename and the markingtime into the table
        # TODO: this is probably the right time to insert the modified src_img_data
        # TODO: but it may not matter as now the plomFileName has it internally
        self.examModel.markPaperByTask(
            task, grade, aname, plomFileName, markingTime, paperDir
        )
        # update the markingTime to be the total marking time
        totmtime = self.examModel.get_marking_time_by_task(task)

        _data = (
            task,
            grade,
            (
                aname,
                plomFileName,
            ),
            totmtime,  # total marking time (seconds)
            self.question_idx,
            self.version,
            rubrics,
            integrity_check,
        )
        if self.allowBackgroundOps:
            # the actual upload will happen in another thread
            self.backgroundUploader.enqueueNewUpload(*_data)
        else:
            upload(
                self.msgr,
                *_data,
                knownFailCallback=self.backgroundUploadFailedServerChanged,
                unknownFailCallback=self.backgroundUploadFailed,
                successCallback=self.backgroundUploadFinished,
            )
        # successfully marked and put on the upload list.
        # now update the marking history with the task.
        self.marking_history.append(task)

    def getMorePapers(self, oldtgvID) -> tuple | None:
        """Loads more tests.

        Args:
            oldtgvID(str): the Test-Group-Version ID for the previous test.

        Returns:
            The data for the annotator or None as described in
            :method:`getDataForAnnotator`.
        """
        log.debug("Annotator wants more (w/o closing)")
        if not self.allowBackgroundOps:
            self.requestNext(update_select=False)
        if not self.moveToNextUnmarkedTest("q" + oldtgvID if oldtgvID else None):
            return None
        task_id_str = self.get_current_task_id_or_none()
        if not task_id_str:
            return None
        data = self.getDataForAnnotator(task_id_str)
        if data is None:
            return None

        assert task_id_str[1:] == data[0]
        pdict = data[-3]  # the plomdict is third-last object in data
        assert pdict is None, "Annotator should not pull a regrade"

        if self.allowBackgroundOps:
            # while annotator is firing up request next paper in background
            # after giving system a moment to do `annotator.exec()`
            if self.examModel.countReadyToMark() == 0:
                self.requestNextInBackgroundStart()

        return data

    def backgroundUploadFinished(self, task, numDone, numtotal) -> None:
        """An upload has finished, do appropriate UI updates.

        Args:
            task (str): the task ID of the current test.
            numDone (int): number of exams marked
            numTotal (int): total number of exams to mark.

        Returns:
            None
        """
        stat = self.examModel.getStatusByTask(task)
        # maybe it changed while we waited for the upload
        if stat == "uploading...":
            if self.msgr.is_legacy_server():
                self.examModel.setStatusByTask(task, "marked")
            else:
                self.examModel.setStatusByTask(task, "Complete")
        self.updateProgress(numDone, numtotal)

    def backgroundUploadFailedServerChanged(self, task, error_message):
        """An upload has failed because server changed something, safest to quit.

        Args:
            task (str): the task ID of the current test.
            error_message (str): a brief description of the error.

        Returns:
            None
        """
        self.examModel.setStatusByTask(task, "???")
        # TODO: Issue #2146, parent=self will cause Marker to popup on top of Annotator
        ErrorMsg(
            None,
            '<p>Background upload of "{}" has failed because the server '
            "changed something underneath us.</p>\n\n"
            '<p>Specifically, the server says: "{}"</p>\n\n'
            "<p>This is a rare situation; no data corruption has occurred but "
            "your annotations have been discarded just in case.  You will be "
            "asked to redo the task later.</p>\n\n"
            "<p>For now you've been logged out and we'll now force a shutdown "
            "of your client.  Sorry.</p>"
            "<p>Please log back in and continue marking.</p>".format(
                task, error_message
            ),
        ).exec()
        # Log out the user and then raise an exception
        try:
            self.msgr.closeUser()
        except PlomAuthenticationException:
            log.warning("We tried to log out user but they were already logged out.")
            pass
        # exit with code that is not 0 or 1
        self.Qapp.exit(57)
        # raise PlomForceLogoutException(
        # "Server changed under us: {}".format(error_message)
        # ) from None

    def backgroundUploadFailed(self, task, errmsg):
        """An upload has failed, we don't know why, do something LOUDLY.

        Args:
            task (str): the task ID of the current test.
            errmsg (str): the error message.

        Returns:
            None

        """
        self.examModel.setStatusByTask(task, "???")
        # TODO: Issue #2146, parent=self will cause Marker to popup on top of Annotator
        ErrorMsg(
            None,
            "Unfortunately, there was an unexpected error; the server did "
            f"not accept our marked paper {task}.\n\n"
            "If the problem persists consider filing an issue. "
            "Please close this window and log in again.",
            info=errmsg,
        ).exec()
        return

    def updatePreviewImage(self, new, old):
        """Updates the displayed image when the selection changes.

        Args:
            new (QItemSelection): the newly selected cells.
            old (QItemSelection): the previously selected cells.

        Returns:
            None
        """
        idx = new.indexes()
        if len(idx) == 0:
            # Remove preview when user unselects row (e.g., ctrl-click)
            log.debug("User managed to unselect current row")
            self.testImg.updateImage(None)
            return
        # Note: a single selection should have length 11 all with same row: could assert
        self._updateImage(idx[0].row())

    def ensureAllDownloaded(self, new, old):
        """Whenever the selection changes, ensure downloaders are either finished or running for each image.

        We might need to restart downloaders if they have repeatedly failed.
        Even if we are still waiting, we can signal to the download the we
        have renewed interest in this particular download.
        TODO: for example. maybe we should send a higher priority?  No: currently
        this also happens "in the background" b/c Marker selects the new row.

        Args:
            new (QItemSelection): the newly selected cells.
            old (QItemSelection): the previously selected cells.

        Returns:
            None
        """
        idx = new.indexes()
        if len(idx) == 0:
            return
        # Note: a single selection should have length 11 all with same row: could assert
        pr = idx[0].row()
        task = self.prxM.getPrefix(pr)
        src_img_data = self.examModel.get_source_image_data(task)
        self.get_downloads_for_src_img_data(src_img_data)

    def get_upload_queue_length(self):
        """How long is the upload queue?

        An overly long queue might be a sign of network troubles.

        Returns:
            int: The number of papers waiting to upload, possibly but
            not certainly including the current upload-in-progress.
            Value might also be approximate.
        """
        if not self.backgroundUploader:
            return 0
        return self.backgroundUploader.queue_size()

    def wait_for_bguploader(self, timeout=0):
        """Wait for the uploader queue to empty.

        Args:
            timeout (int): return early after approximately `timeout`
                seconds.  If 0 then wait forever.

        Returns:
            bool: True if it shutdown.  False if we timed out.
        """
        dt = 0.1  # timestep
        if timeout != 0:
            N = ceil(float(timeout) / dt)
        else:
            N = 0  # zero/infinity: pretty much same
        M = ceil(2.0 / dt)  # warn every M seconds
        if self.backgroundUploader:
            count = 0
            while self.backgroundUploader.isRunning():
                if self.backgroundUploader.isEmpty():
                    # don't try to quit until the queue is empty
                    self.backgroundUploader.quit()
                time.sleep(dt)
                count += 1
                if N > 0 and count >= N:
                    log.warning(
                        "Timed out after {} seconds waiting for uploader to finish".format(
                            timeout
                        )
                    )
                    return False
                if count % M == 0:
                    log.warning("Still waiting for uploader to finish...")
            self.backgroundUploader.wait()
        return True

    def closeEvent(self, event: None | QtGui.QCloseEvent) -> None:
        log.debug("Something has triggered a shutdown event")
        while not self.Qapp.downloader.stop(500):
            if (
                SimpleQuestion(
                    self,
                    "Download threads are still in progress.",
                    question="Do you want to wait a little longer?",
                ).exec()
                == QMessageBox.StandardButton.No
            ):
                # TODO: do we have a force quit?
                break
        N = self.get_upload_queue_length()
        if N > 0:
            msg = QMessageBox()
            s = "<p>There is 1 paper" if N == 1 else f"<p>There are {N} papers"
            s += " uploading or queued for upload.</p>"
            msg.setText(s)
            s = "<p>You may want to cancel and wait a few seconds.</p>\n"
            s += "<p>If you&apos;ve already tried that, then the upload "
            s += "may have failed: you can quit, losing any non-uploaded "
            s += "annotations.</p>"
            msg.setInformativeText(s)
            msg.setStandardButtons(
                QMessageBox.StandardButton.Cancel | QMessageBox.StandardButton.Discard
            )
            msg.setDefaultButton(QMessageBox.StandardButton.Cancel)
            button = msg.button(QMessageBox.StandardButton.Cancel)
            assert button
            button.setText("Wait (cancel close)")
            msg.setIcon(QMessageBox.Icon.Warning)
            if msg.exec() == QMessageBox.StandardButton.Cancel:
                if event:
                    event.ignore()
                return
        if self.backgroundUploader is not None:
            # politely ask one more time
            if self.backgroundUploader.isRunning():
                self.backgroundUploader.quit()
            if not self.backgroundUploader.wait(50):
                log.info("Background downloader did stop cleanly in 50ms, terminating")
            # then nuke it from orbit
            if self.backgroundUploader.isRunning():
                self.backgroundUploader.terminate()

        log.debug("Revoking login token")
        # after revoking, Downloader's msgr will be invalid
        self.Qapp.downloader.detach_messenger()
        try:
            self.msgr.closeUser()
        except PlomAuthenticationException:
            log.warning("User tried to logout but was already logged out.")
            pass
        log.debug("Emitting Marker shutdown signal")
        self.my_shutdown_signal.emit(
            2,
            [
                self.annotatorSettings["keybinding_name"],
                self.annotatorSettings["keybinding_custom_overlay"],
            ],
        )
        if event:
            event.accept()
        log.debug("Marker: goodbye!")

    def cacheLatexComments(self):
        """Caches Latexed comments."""
        if True:
            log.debug("TODO: currently skipping LaTeX pre-rendering, see Issue #1491")
            return

        clist = []
        # sort list in order of longest comment to shortest comment
        clist.sort(key=lambda C: -len(C["text"]))

        # Build a progress dialog to warn user
        pd = QProgressDialog("Caching latex comments", None, 0, 3 * len(clist), self)
        pd.setWindowModality(Qt.WindowModality.WindowModal)
        pd.setMinimumDuration(0)
        # Start caching.
        c = 0
        pd.setValue(c)

        for X in clist:
            if X["text"][:4].upper() == "TEX:":
                txt = X["text"][4:].strip()
                pd.setLabelText("Caching:\n{}".format(txt[:64]))
                # latex the red version
                self.latexAFragment(txt, quiet=True)
                c += 1
                pd.setValue(c)
                # and latex the previews (legal and illegal versions)
                txtp = (
                    "\\color{blue}" + txt
                )  # make color blue for ghost rendering (legal)
                self.latexAFragment(txtp, quiet=True)
                c += 1
                pd.setValue(c)
                txtp = (
                    "\\color{gray}" + txt
                )  # make color gray for ghost rendering (illegal)
                self.latexAFragment(txtp, quiet=True)
                c += 1
                pd.setValue(c)
            else:
                c += 3
                pd.setLabelText("Caching:\nno tex")
                pd.setValue(c)
        pd.close()

    def latexAFragment(
        self, txt, *, quiet=False, cache_invalid=True, cache_invalid_tryagain=False
    ):
        """Run LaTeX on a fragment of text and return the file name of a PNG.

        The files are cached for reuse if the same text is passed again.

        Args:
            txt (str): the text to be Latexed.

        Keyword Args:
            quiet (bool): if True, don't popup dialogs on errors.
                Caution: this can result in a lot of API calls because
                users can keep requesting the same (bad) TeX from the
                server, e.g., by having bad TeX in a rubric.
            cache_invalid (bool): whether to cache invalid TeX.  Useful
                to prevent repeated calls to render bad TeX but might
                prevent users from seeing (again) an error dialog that
            try_again_if_cache_invalid (bool): if True then when we get
                a cache hit of `None` (corresponding to bad TeX) then we
                try to to render again.

        Returns:
            pathlib.Path/str/None: a path and filename to a ``.png`` of
            the rendered TeX.  Or None if there was an error: callers
            will need to decide how to handle that, typically by
            displaying the raw code instead.
        """
        txt = txt.strip()
        # If we already latex'd this text, return the cached image
        try:
            r = self.commentCache[txt]
        except KeyError:
            # logic is convoluted: this is cache-miss...
            r = None
        else:
            # ..and this is cache-hit of None
            if r is None and not cache_invalid_tryagain:
                log.debug(
                    "tex: cache hit None, tryagain NOT set: %s",
                    shorten(txt, 60, placeholder="..."),
                )
                return None
        if r:
            return r
        log.debug("tex: request image for: %s", shorten(txt, 80, placeholder="..."))
        r, fragment = self.msgr.MlatexFragment(txt)
        if not r:
            if not quiet:
                # Heuristics to highlight error: latex errors seem to start with "! "
                lines = fragment.split("\n")
                idx = [i for i, line in enumerate(lines) if line.startswith("! ")]
                if any(idx):
                    n = idx[0]  # could be fancier if more than one match
                    info = '<font size="-3"><pre style="white-space: pre-wrap;">\n'
                    info += "\n".join(lines[max(0, n - 5) : n + 5])
                    info += "\n</pre></font>"
                    # TODO: Issue #2146, parent=self will cause Marker to popup on top of Annotator
                    InfoMsg(
                        None,
                        """
                        <p>The server was unable to process your TeX fragment.</p>
                        <p>Partial error message:</p>
                        """,
                        details=fragment,
                        info=info,
                        info_pre=False,
                    ).exec()
                else:
                    InfoMsg(
                        None,
                        "<p>The server was unable to process your TeX fragment.</p>",
                        details=fragment,
                    ).exec()
            if cache_invalid:
                self.commentCache[txt] = None
            return None
        with tempfile.NamedTemporaryFile(
            "wb", dir=self.workingDirectory, suffix=".png", delete=False
        ) as f:
            f.write(fragment)
            fragFile = f.name
        # add it to the cache
        self.commentCache[txt] = fragFile
        return fragFile

    def get_current_task_id_or_none(self) -> str | None:
        """Give back the task id string of the currently highlighted row or None."""
        prIndex = self.ui.tableView.selectedIndexes()
        if len(prIndex) == 0:
            return None
        # Note: a single selection should have length 11 (see ExamModel): could assert
        pr = prIndex[0].row()
        task_id_str = self.prxM.getPrefix(pr)
        return task_id_str

    def manage_tags(self):
        """Manage the tags of the current task."""
        task = self.get_current_task_id_or_none()
        if not task:
            return
        self.manage_task_tags(task)

    def manage_task_tags(self, task, parent=None):
        """Manage the tags of a task.

        Args:
            task (str): A string like "q0003g2" for paper 3 question 2.

        Keyword Args:
            parent (Window/None): Which window should be dialog's parent?
                If None, then use `self` (which is Marker) but if other
                windows (such as Annotator or PageRearranger) are calling
                this and if so they should pass themselves: that way they
                would be the visual parents of this dialog.

        Returns:
            None
        """
        if not parent:
            parent = self

        all_tags = [tag for key, tag in self.msgr.get_all_tags()]
        try:
            current_tags = self.msgr.get_tags(task)
        except PlomNoPaper as e:
            WarnMsg(parent, f"Could not get tags from {task}", info=str(e)).exec()
            return

        tag_choices = [X for X in all_tags if X not in current_tags]

        artd = AddRemoveTagDialog(parent, current_tags, tag_choices, label=task)
        if artd.exec() == QDialog.DialogCode.Accepted:
            cmd, new_tag = artd.return_values
            if cmd == "add":
                if new_tag:
                    try:
                        self.msgr.add_single_tag(task, new_tag)
                        log.debug('tagging paper "%s" with "%s"', task, new_tag)
                    except PlomBadTagError as e:
                        errmsg = html.escape(str(e))
                        WarnMsg(parent, "Tag not acceptable", info=errmsg).exec()
            elif cmd == "remove":
                try:
                    self.msgr.remove_single_tag(task, new_tag)
                except PlomConflict as e:
                    InfoMsg(
                        parent,
                        "Tag was not present, perhaps someone else removed it?",
                        info=html.escape(str(e)),
                    ).exec()
            else:
                # do nothing - but shouldn't arrive here.
                pass

            # refresh the tags
            try:
                current_tags = self.msgr.get_tags(task)
            except PlomNoPaper as e:
                WarnMsg(parent, f"Could not get tags from {task}", info=str(e)).exec()
                return

            try:
                self.examModel.setTagsByTask(task, current_tags)
                self.ui.tableView.resizeColumnsToContents()
                self.ui.tableView.resizeRowsToContents()
            except ValueError:
                # we might not own the task for which we've have been managing tags
                pass

    def setFilter(self):
        """Sets a filter tag."""
        search_terms = self.ui.filterLE.text().strip()
        if self.ui.filterInvCB.isChecked():
            self.prxM.set_filter_tags(search_terms, invert=True)
        else:
            self.prxM.set_filter_tags(search_terms)

<<<<<<< HEAD
    def _show_only_my_tasks(self) -> None:
        self.prxM.set_show_only_this_user(self.msgr.username)

    def _show_all_tasks(self) -> None:
        self.prxM.set_show_only_this_user("")

    def view_other(self):
        """Shows a particular paper number and question."""
=======
    def choose_and_view_other(self) -> None:
        """Ask user to choose a paper number and question, then show images."""
>>>>>>> 5c9104b3
        max_question_idx = self.exam_spec["numberOfQuestions"]
        qlabels = [
            get_question_label(self.exam_spec, i + 1)
            for i in range(0, max_question_idx)
        ]
        tgs = SelectPaperQuestion(
            self,
            qlabels,
            max_papernum=self.max_papernum,
            initial_idx=self.question_idx,
        )
        if tgs.exec() != QDialog.DialogCode.Accepted:
            return
        paper_number, question_idx, get_annotated = tgs.get_results()
        self.view_other(
            paper_number, question_idx, _parent=self, get_annotated=get_annotated
        )

    def view_other(
        self,
        paper_number: int,
        question_idx: int,
        *,
        _parent: QWidget | None = None,
        get_annotated: bool = True,
    ) -> None:
        """Shows a particular paper number and question.

        Args:
            paper_number: the paper number to be viewed.
            question_idx: which question to be viewed.

        Keyword Args:
            get_annotated: whether to try to get the latest annotated
                image before falling back on the original scanned images.
                True by default.

        Returns:
            None
        """
        tn = paper_number
        q = question_idx

        stuff = None

        if _parent is None:
            _parent = self

        if get_annotated:
            try:
                annot_img_info, annot_img_bytes = self.msgr.get_annotations_image(tn, q)
            except PlomNoPaper:
                pass
            except PlomBenignException as e:
                s = f"Could not get annotation image: {e}"
                s += "\nWill try to get the original images next..."
                WarnMsg(self, s).exec()
            else:
                # TODO: nonunique if we ask again: no caching here
                im_type = annot_img_info["extension"]
                aname = self.workingDirectory / f"annot_{tn}_{q}.{im_type}"
                with open(aname, "wb") as fh:
                    fh.write(annot_img_bytes)
                stuff = [aname]
                s = f"Annotations for paper {tn:04} question index {q}"

        if stuff is None:
            try:
                # TODO: later we might be able to cache here
                # ("q" might not be our question number)
                pagedata = self.get_src_img_data(
                    paper_question_index_to_task_id_str(tn, q)
                )
            except PlomBenignException as e:
                WarnMsg(self, f"Could not get page data: {e}").exec()
                return
            if not pagedata:
                WarnMsg(
                    self,
                    f"No page images for paper {tn:04} question index {q}:"
                    " perhaps it was not written, not yet scanned,"
                    " or possibly that question is not yet scanned"
                    " or has been discarded.",
                ).exec()
                return
            # (even if pagedata not cached, the images will be here)
            pagedata = self.downloader.sync_downloads(pagedata)
            stuff = pagedata
            s = f"Original ungraded images for paper {tn:04} question index {q}"

        # TODO: Restore appending version to the title by fixing Issue #2695
        # qvmap = self.msgr.getQuestionVersionMap(tn)
        # ver = qvmap[q]
        # s += f" (ver {ver})"

        d = QuestionViewDialog(_parent, stuff, tn, q, marker=self, title=s)
        # TODO: future-proofing this a bit for live download updates
        # PC.download_finished.connect(d.shake_things_up)
        d.exec()
        d.deleteLater()  # disconnects slots and signals

    def get_file_for_previous_viewer(self, task):
        """Get the annotation file for the given task.

        Check to see if the
        local system already has the files for that task and if not grab them
        from the server. Then pass the annotation-image-file back to the
        caller.
        """
        # this checks to see if (all) the files for that task have
        # been downloaded locally already. If already present it
        # returns true, and if not then it grabs them from the server
        # and returns true. A 'false' is returned only when the
        # get-from-server fails.
        if not self.get_files_for_previously_annotated(task):
            return None
        # now grab the actual annotated-image filename
        return self.examModel.getAnnotatedFileByTask(task)<|MERGE_RESOLUTION|>--- conflicted
+++ resolved
@@ -2181,19 +2181,14 @@
         else:
             self.prxM.set_filter_tags(search_terms)
 
-<<<<<<< HEAD
     def _show_only_my_tasks(self) -> None:
         self.prxM.set_show_only_this_user(self.msgr.username)
 
     def _show_all_tasks(self) -> None:
         self.prxM.set_show_only_this_user("")
 
-    def view_other(self):
-        """Shows a particular paper number and question."""
-=======
     def choose_and_view_other(self) -> None:
         """Ask user to choose a paper number and question, then show images."""
->>>>>>> 5c9104b3
         max_question_idx = self.exam_spec["numberOfQuestions"]
         qlabels = [
             get_question_label(self.exam_spec, i + 1)

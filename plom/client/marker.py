# SPDX-License-Identifier: AGPL-3.0-or-later
# Copyright (C) 2018-2021 Andrew Rechnitzer
# Copyright (C) 2018 Elvis Cai
# Copyright (C) 2019-2024 Colin B. Macdonald
# Copyright (C) 2020 Victoria Schuster
# Copyright (C) 2022 Edith Coates
# Copyright (C) 2022 Lior Silberman
# Copyright (C) 2024 Bryan Tanady

"""The Plom Marker client."""

from __future__ import annotations

__copyright__ = "Copyright (C) 2018-2024 Andrew Rechnitzer, Colin B. Macdonald, et al"
__credits__ = "The Plom Project Developers"
__license__ = "AGPL-3.0-or-later"

from collections import defaultdict
import html
import json
import logging
from math import ceil
from pathlib import Path
import platform
import random
import sys
import tempfile
from textwrap import shorten
import time
import threading
from typing import Any

if sys.version_info >= (3, 9):
    from importlib import resources
else:
    import importlib_resources as resources

from packaging.version import Version


from PyQt6 import uic, QtGui
from PyQt6.QtCore import (
    Qt,
    QTimer,
    pyqtSlot,
    pyqtSignal,
)
from PyQt6.QtWidgets import (
    QDialog,
    QInputDialog,
    QMenu,
    QMessageBox,
    QProgressDialog,
    QWidget,
)

from plom import __version__
import plom.client.ui_files
from plom.plom_exceptions import (
    PlomAuthenticationException,
    PlomBadTagError,
    PlomBenignException,
    PlomForceLogoutException,
    PlomRangeException,
    PlomVersionMismatchException,
    PlomSeriousException,
    PlomTakenException,
    PlomTaskChangedError,
    PlomTaskDeletedError,
    PlomConflict,
    PlomNoPaper,
    PlomNoServerSupportException,
    PlomNoSolutionException,
    PlomProbationLimitExceededException,
)
from plom.messenger import Messenger
from plom.feedback_rules import feedback_rules as static_feedback_rules_data
from plom.question_labels import (
    get_question_label,
    verbose_question_label,
    check_for_shared_pages,
)
from .annotator import Annotator
from .image_view_widget import ImageViewWidget
from .viewers import QuestionViewDialog, SelectPaperQuestion
from .tagging import AddRemoveTagDialog
from .useful_classes import ErrorMsg, WarnMsg, InfoMsg, SimpleQuestion
from .tagging_range_dialog import TaggingAndRangeOptions
from .task_model import MarkerExamModel, ProxyModel
from .uploader import BackgroundUploader, synchronous_upload


if platform.system() == "Darwin":
    # apparently needed for shortcuts under macOS
    from PyQt6.QtGui import qt_set_sequence_auto_mnemonic

    qt_set_sequence_auto_mnemonic(True)


log = logging.getLogger("marker")


def task_id_str_to_paper_question_index(task: str) -> tuple[int, int]:
    """Helper function to convert between task string and paper/question."""
    # TODO: I dislike this packed-string: overdue for refactor
    assert task[0] == "q", f"invalid task code {task}: no leading 'q'"
    assert task[5] == "g", f"invalid task code {task}: no middle 'g'"
    papernum = int(task[1:5])
    question_idx = int(task[6:])
    return papernum, question_idx


def paper_question_index_to_task_id_str(papernum: int, question_idx: int) -> str:
    """Helper function to convert between paper/question and task string."""
    return f"q{papernum:04}g{question_idx}"


<<<<<<< HEAD
class BackgroundUploader(QThread):
    """Uploads exams in Background."""

    uploadSuccess = pyqtSignal(str, int, int)
    uploadKnownFail = pyqtSignal(str, str)
    uploadUnknownFail = pyqtSignal(str, str)
    queue_status_changed = pyqtSignal(int, int, int, int)

    def __init__(self, msgr: Messenger) -> None:
        """Initialize a new uploader.

        Args:
            msgr: a Messenger for communicating with a Plom server.
                Note Messenger is not multithreaded and blocks using
                mutexes.  Here we make our own private clone so caller
                can keep using their's.
        """
        super().__init__()
        self.q: queue.Queue = queue.Queue()
        self.is_upload_in_progress = False
        self._msgr = Messenger.clone(msgr)
        self.num_uploaded = 0
        self.num_failed = 0
        self.simulate_failures = False
        # percentage of download attempts that will fail and an overall
        # delay in seconds in a range (both are i.i.d. per retry).
        # These are ignored unless simulate_failures is True.
        self._simulate_failure_rate = 20.0
        self._simulate_slow_net = (3, 8)

    def enable_fail_mode(self) -> None:
        log.info("fail mode ENABLED")
        self.simulate_failures = True

    def disable_fail_mode(self) -> None:
        log.info("fail mode disabled")
        self.simulate_failures = False

    def enqueueNewUpload(self, *args) -> None:
        """Places something in the upload queue.

        Note:
            If you call this from the main thread, this code runs in the
            main thread. That is ok because Queue is threadsafe, but it's
            important to be aware, not all code in this object runs in the new
            thread: it depends on where that code is called!

        Args:
            *args: all input arguments are cached and will eventually be
                passed untouched to the `upload` function.  There is one
                exception: `args[0]` is assumed to contain the task str
                of the form `"q1234g9"` for printing debugging messages.

        Returns:
            None
        """
        log.debug("upQ enqueuing item from main thread " + str(threading.get_ident()))
        self.q.put(args)
        n = 1 if self.is_upload_in_progress else 0
        self.queue_status_changed.emit(
            self.q.qsize(), n, self.num_uploaded, self.num_failed
        )

    def queue_size(self) -> int:
        """Return the number of papers waiting or currently uploading."""
        if self.is_upload_in_progress:
            return self.q.qsize() + 1
        return self.q.qsize()

    def isEmpty(self) -> bool:
        """Checks if the upload queue is empty.

        Returns:
            True if the upload queue is empty, false otherwise.
        """
        # return self.q.empty()
        return self.queue_size() == 0

    def run(self) -> None:
        """Runs the uploader in background.

        Notes:
            Overrides run method of Qthread.

        Returns:
            None
        """

        def tryToUpload():
            # define this inside run so it will run in the new thread
            # https://stackoverflow.com/questions/52036021/qtimer-on-a-qthread
            from queue import Empty as EmptyQueueException

            try:
                data = self.q.get_nowait()
            except EmptyQueueException:
                return
            self.is_upload_in_progress = True
            # TODO: remove so that queue needs no knowledge of args
            code = data[0]
            log.info("upQ thread: popped code %s from queue, uploading", code)
            self.queue_status_changed.emit(
                self.q.qsize(), 1, self.num_uploaded, self.num_failed
            )
            simfail = False  # pylint worries it could be undefined
            if self.simulate_failures:
                simfail = random.random() <= self._simulate_failure_rate / 100
                a, b = self._simulate_slow_net
                # generate wait1 + wait2 \in (a, b)
                wait = random.random() * (b - a) + a
                time.sleep(wait)
            if self.simulate_failures and simfail:
                self.uploadUnknownFail.emit(code, "Simulated upload failure!")
                self.num_failed += 1
            else:
                if upload(
                    self._msgr,
                    *data,
                    knownFailCallback=self.uploadKnownFail.emit,
                    unknownFailCallback=self.uploadUnknownFail.emit,
                    successCallback=self.uploadSuccess.emit,
                ):
                    self.num_uploaded += 1
                else:
                    self.num_failed += 1
            self.is_upload_in_progress = False
            self.queue_status_changed.emit(
                self.q.qsize(), 0, self.num_uploaded, self.num_failed
            )

        log.info("upQ thread: starting with new empty queue and starting timer")
        # TODO: Probably don't need the timer: after each enqueue, signal the
        # QThread (in the new thread's event loop) to call tryToUpload.
        timer = QTimer()
        timer.timeout.connect(tryToUpload)
        timer.start(250)
        self.exec()


def upload(
    _msgr,
    task,
    grade,
    filenames,
    marking_time,
    question_idx,
    ver,
    rubrics,
    integrity_check,
    knownFailCallback=None,
    unknownFailCallback=None,
    successCallback=None,
):
    """Uploads a paper.

    Args:
        task (str): the Task ID for the page being uploaded. Takes the form
            "q1234g9" = test 1234 question 9.
        grade (int): grade given to question.
        filenames (list[str]): a list containing the annotated file's name,
            the .plom file's name and the comment file's name, in that order.
        marking_time (float/int): the marking time (s) for this specific question.
        question_idx (int or str): the question index number.
        ver (int or str): the version number.
        rubrics: list of rubrics used.
        integrity_check (str): the integrity_check string of the task.
        knownFailCallback: if we fail in a way that is reasonably expected,
            call this function.
        unknownFailCallback: if we fail but don't really know why or what
            do to, call this function.
        successCallback: a function to call when we succeed.

    Returns:
        bool: True for success, False for failure (either of the two).

    Raises:
        PlomSeriousException: elements in filenames do not correspond to
            the same exam.
    """
    # do name sanity checks here
    aname, pname = filenames

    if not (
        task.startswith("q")
        and aname.stem == f"G{task[1:]}"
        and pname.name == f"G{task[1:]}.plom"
    ):
        raise PlomSeriousException(
            "Upload file names mismatch [{}, {}] - this should not happen".format(
                aname, pname
            )
        )
    try:
        msg = _msgr.MreturnMarkedTask(
            task,
            question_idx,
            ver,
            grade,
            marking_time,
            aname,
            pname,
            rubrics,
            integrity_check,
        )
    except (
        PlomTaskChangedError,
        PlomTaskDeletedError,
        PlomConflict,
        PlomProbationLimitExceededException,
    ) as ex:
        knownFailCallback(task, str(ex))
        # probably previous call does not return: it forces a crash
        return False
    except PlomException as ex:
        unknownFailCallback(task, str(ex))
        return False

    numDone = msg[0]
    numTotal = msg[1]
    successCallback(task, numDone, numTotal)
    return True


=======
>>>>>>> 1ee3a0c3
class MarkerClient(QWidget):
    """Setup for marking client and annotator.

    Notes:
        TODO: should be a QMainWindow but at any rate not a Dialog
        TODO: should this be parented by the QApplication?
    """

    my_shutdown_signal = pyqtSignal(int, list)

    def __init__(self, Qapp, *, tmpdir=None):
        """Initialize a new MarkerClient.

        Args:
            Qapp(QApplication): Main client application

        Keyword Args:
            tmpdir (pathlib.Path/None): a temporary directory for
                storing image files and other data.  In principle can
                be shared with Identifier although this may not be
                implemented.  If `None`, we will make our own.
                TODO: we don't clean up this directory at all, which
                is reasonable enough if the caller *made* it, but a
                bit strange in the `None` case...
        """
        super().__init__()
        self.Qapp = Qapp

        uic.loadUi(resources.files(plom.client.ui_files) / "marker.ui", self)
        # TODO: temporary workaround
        self.ui = self
        # Keep the original format around in case we need to change it
        self._cachedProgressFormatStr = self.ui.mProgressBar.format()

        if not tmpdir:
            # TODO: in this case, *we* should be responsible for cleaning up
            tmpdir = tempfile.mkdtemp(prefix="plom_")
        self.workingDirectory = Path(tmpdir)
        log.debug("Working directory set to %s", self.workingDirectory)

        self.maxMark = -1  # temp value
        self.downloader = self.Qapp.downloader
        if self.downloader:
            # for unit tests, we might mockup Qapp.downloader as None
            # (Marker will not be functional without a downloader)
            self.downloader.download_finished.connect(self.background_download_finished)
            self.downloader.download_failed.connect(self.background_download_failed)
            self.downloader.download_queue_changed.connect(self.update_technical_stats)

        self.examModel = (
            MarkerExamModel()
        )  # Exam model for the table of groupimages - connect to table
        self.prxM = ProxyModel()  # set proxy for filtering and sorting
        # A view window for the papers so user can zoom in as needed.
        self.testImg = ImageViewWidget(self, has_rotate_controls=False)
        # A view window for the papers so user can zoom in as needed.
        self.ui.paperBoxLayout.addWidget(self.testImg, 10)

        # settings variable for annotator settings (initially None)
        self.annotatorSettings = defaultdict(lambda: None)
        self.commentCache = {}  # cache for Latex Comments
        self.backgroundUploader = None

        self.allowBackgroundOps = True

        # instance vars that get initialized later
        self.question_idx = None
        self.version = None
        self.exam_spec = None
        self.max_papernum = None

        self.msgr = None
        # history contains all the tgv in order of being marked except the current one.
        self.marking_history = []

    def setup(
        self,
        messenger: Messenger,
        question_idx: int,
        version: int,
        lastTime: dict[str, Any],
    ) -> None:
        """Performs setup procedure for MarkerClient.

        TODO: move all this into init?

        TODO: verify all lastTime Params, there are almost certainly some missing

        Args:
            messenger: handle communication with server.
            question_idx: question index number, one based.
            version: question version number
            lastTime: dict of settings.
                Containing::

                   {
                     "FOREGROUND"
                     "KeyBinding"
                   }

                and potentially others

        Returns:
            None
        """
        self.msgr = messenger
        self.question_idx = question_idx
        self.version = version

        # Get the number of Tests, Pages, Questions and Versions
        # Note: if this fails UI is not yet in a usable state
        self.exam_spec = self.msgr.get_spec()

        self.UIInitialization()
        self.applyLastTimeOptions(lastTime)
        self.connectGuiButtons()

        # self.maxMark = self.exam_spec["question"][str(question_idx)]["mark"]
        try:
            self.maxMark = self.msgr.getMaxMark(self.question_idx)
        except PlomRangeException as err:
            ErrorMsg(self, str(err)).exec()
            return

        if not self.msgr.is_legacy_server():
            assert self.msgr.username
            self.annotatorSettings["nextTaskPreferTagged"] = "@" + self.msgr.username
        self.update_get_next_button()

        # Get list of papers already marked and add to table.
        if self.msgr.is_legacy_server():
            self.loadMarkedList()
        self.refresh_server_data()

        # Connect the view **after** list updated.
        # Connect the table-model's selection change to Marker functions
        self.ui.tableView.selectionModel().selectionChanged.connect(
            self.updatePreviewImage
        )
        self.ui.tableView.selectionModel().selectionChanged.connect(
            self.ensureAllDownloaded
        )

        self.requestNext()  # Get a question to mark from the server
        # reset the view so whole exam shown.
        self.testImg.resetView()
        # resize the table too.
        QTimer.singleShot(100, self.ui.tableView.resizeRowsToContents)
        log.debug("Marker main thread: " + str(threading.get_ident()))

        if self.allowBackgroundOps:
            self.backgroundUploader = BackgroundUploader(self.msgr)
            self.backgroundUploader.uploadSuccess.connect(self.backgroundUploadFinished)
            self.backgroundUploader.uploadKnownFail.connect(
                self.backgroundUploadFailedServerChanged
            )
            self.backgroundUploader.uploadUnknownFail.connect(
                self.backgroundUploadFailed
            )
            self.backgroundUploader.queue_status_changed.connect(
                self.update_technical_stats_upload
            )
            self.backgroundUploader.start()
        self.cacheLatexComments()  # Now cache latex for comments:
        s = check_for_shared_pages(self.exam_spec, self.question_idx)
        if s:
            InfoMsg(self, s).exec()

    def applyLastTimeOptions(self, lastTime: dict[str, Any]) -> None:
        """Applies all settings from previous client.

        Args:
            lastTime (dict): information about settings, often from a
            config file such as from the last time the client was run.

        Returns:
            None
        """
        # TODO: some error handling here for users who hack their config?
        self.annotatorSettings["keybinding_name"] = lastTime.get("KeyBinding")
        self.annotatorSettings["keybinding_custom_overlay"] = lastTime.get("CustomKeys")

        if lastTime.get("FOREGROUND", False):
            self.allowBackgroundOps = False

    def is_experimental(self):
        return self.annotatorSettings["experimental"]

    def set_experimental(self, x):
        # TODO: maybe signals/slots should be used to watch for changes
        if x:
            log.info("Experimental/advanced mode enabled")
            self.annotatorSettings["experimental"] = True
        else:
            log.info("Experimental/advanced mode disabled")
            self.annotatorSettings["experimental"] = False

    def get_completed_tasks_count(self):
        """Get the count in the task model table with complete status.

        Returns:
            Total completed task recorded in the marker client.
        """
        count = 0
        row_count = self.examModel.rowCount()

        status_column = 1

        for row in range(row_count):
            item = self.examModel.item(row, status_column)
            if item is not None and item.text() == "Complete":
                count += 1

        return count

    def UIInitialization(self) -> None:
        """Startup procedure for the user interface.

        Returns:
            None: Modifies self.ui
        """
        self.setWindowTitle('Plom Marker: "{}"'.format(self.exam_spec["name"]))
        try:
            question_label = get_question_label(self.exam_spec, self.question_idx)
        except (ValueError, KeyError):
            question_label = "???"
        self.ui.labelTasks.setText(
            "Marking {} (ver. {}) of “{}”".format(
                question_label, self.version, self.exam_spec["name"]
            )
        )

        self.prxM.setSourceModel(self.examModel)
        self.ui.tableView.setModel(self.prxM)

        # Double-click or signal fires up the annotator window
        self.ui.tableView.doubleClicked.connect(self.annotateTest)
        self.ui.tableView.annotateSignal.connect(self.annotateTest)
        self.ui.tableView.tagSignal.connect(self.manage_tags)
        self.ui.tableView.claimSignal.connect(self.claim_task)
        self.ui.tableView.deferSignal.connect(self.defer_task)
        self.ui.tableView.reassignSignal.connect(self.reassign_task)

        if Version(__version__).is_devrelease:
            self.ui.technicalButton.setChecked(True)
            self.ui.failmodeCB.setEnabled(True)
        else:
            self.ui.technicalButton.setChecked(False)
            self.ui.failmodeCB.setEnabled(False)
        # if we want it to look like a label
        # self.ui.technicalButton.setStyleSheet("QToolButton { border: none; }")
        self.show_hide_technical()
        # self.force_update_technical_stats()
        self.update_technical_stats_upload(0, 0, 0, 0)

    def connectGuiButtons(self) -> None:
        """Connect gui buttons to appropriate functions.

        Notes:
            TODO: remove the total-radiobutton

        Returns:
            None but modifies self.ui
        """
        self.ui.closeButton.clicked.connect(self.close)
        m = QMenu(self)
        s = "Get \N{MATHEMATICAL ITALIC SMALL N}th..."
        m.addAction(s, self.claim_task_interactive)
        m.addAction("Which papers...", self.change_tag_range_options)
        self.ui.getNextButton.setMenu(m)
        self.ui.getNextButton.clicked.connect(self.requestNext)
        self.ui.annButton.clicked.connect(self.annotateTest)
        m = QMenu(self)
        # TODO: once enabled we don't need the explicit QAction
        # m.addAction("Reassign task to...", self.reassign_task)
        m.addAction("Claim task for me", self.claim_task)
        self.ui.deferButton.setMenu(m)
        self.ui.deferButton.clicked.connect(self.defer_task)
        self.ui.tasksComboBox.activated.connect(self.change_task_view)
        self.ui.refreshTaskListButton.clicked.connect(self.refresh_server_data)
        self.ui.refreshTaskListButton.setText("\N{CLOCKWISE OPEN CIRCLE ARROW}")
        self.ui.refreshTaskListButton.setToolTip("Refresh server data")
        self.ui.tagButton.clicked.connect(self.manage_tags)
        self.ui.filterLE.returnPressed.connect(self.setFilter)
        self.ui.filterLE.textEdited.connect(self.setFilter)
        self.ui.filterInvCB.stateChanged.connect(self.setFilter)
        self.ui.viewButton.clicked.connect(self.choose_and_view_other)
        self.ui.technicalButton.clicked.connect(self.show_hide_technical)
        self.ui.failmodeCB.stateChanged.connect(self.toggle_fail_mode)

    def change_tag_range_options(self):
        all_tags = [tag for key, tag in self.msgr.get_all_tags()]
        r = (
            self.annotatorSettings["nextTaskMinPaperNum"],
            self.annotatorSettings["nextTaskMaxPaperNum"],
        )
        tag = self.annotatorSettings["nextTaskPreferTagged"]
        mytag = "@" + self.msgr.username
        if tag == mytag:
            prefer_tagged_for_me = True
            tag = ""
        else:
            prefer_tagged_for_me = False
        d = TaggingAndRangeOptions(self, prefer_tagged_for_me, tag, all_tags, *r)
        if not d.exec():
            return
        r = d.get_papernum_range()
        tag = d.get_preferred_tag(self.msgr.username)
        self.annotatorSettings["nextTaskMinPaperNum"] = r[0]
        self.annotatorSettings["nextTaskMaxPaperNum"] = r[1]
        self.annotatorSettings["nextTaskPreferTagged"] = tag
        self.update_get_next_button()

    def update_get_next_button(self):
        tag = self.annotatorSettings["nextTaskPreferTagged"]
        mn = self.annotatorSettings["nextTaskMinPaperNum"]
        mx = self.annotatorSettings["nextTaskMaxPaperNum"]
        exclaim = False
        tips = []
        if mn is not None or mx is not None:
            exclaim = True
            s = "Restricted paper number "
            if mx is None:
                s += f"\N{GREATER-THAN OR EQUAL TO} {mn}"
            elif mn is None:
                s += f"\N{LESS-THAN OR EQUAL TO} {mx}"
            else:
                s += f"in [{mn}, {mx}]"
            tips.append(s)
        if tag:
            tips.append(f'prefer tagged "{tag}"')

        button_text = "&Get next"
        if exclaim:
            button_text += " (!)"
        self.getNextButton.setText(button_text)
        self.getNextButton.setToolTip("\n".join(tips))

    def loadMarkedList(self):
        """Loads the list of previously marked papers into self.examModel.

        Returns:
            None

        Deprecated: only called on legacy servers.

        Note: this tries to update the history between sessions; we don't
        try to do that on the new server, partially b/c the ordering seems
        fragile and I'm not sure its necessary.
        """
        # Ask server for list of previously marked papers
        markedList = self.msgr.MrequestDoneTasks(self.question_idx, self.version)
        self.marking_history = []
        for x in markedList:
            # TODO: might not the "markedList" have some other statuses?
            self.examModel.add_task(
                x[0],
                src_img_data=[],
                status="marked",
                mark=x[1],
                marking_time=x[2],
                tags=x[3],
                integrity_check=x[4],
                username=self.msgr.username,
            )
            self.marking_history.append(x[0])

    def get_files_for_previously_annotated(self, task: str) -> bool:
        """Loads the annotated image, the plom file, and the original source images.

        TODO: maybe it could not aggressively download the src images: sometimes
        people just want to look at the annotated image.

        Args:
            task (str): the task for the image files to be loaded from.
                Takes the form "q1234g9" = test 1234 question 9

        Returns:
            bool: currently this returns True.  Unless it fails which will
            induce a crash (after some popup dialogs).

        Raises:
            Uses error dialogs; not currently expected to throw exceptions
        """
        if len(self.examModel.get_source_image_data(task)) > 0:
            return True

        num, question_idx = task_id_str_to_paper_question_index(task)
        assert question_idx == self.question_idx, f"wrong qidx={question_idx}"

        # TODO: this integrity is almost certainly not important unless I want
        # to modify.  If just looking...?  Anyway, non-legacy doesn't enforce it
        integrity = self.examModel.getIntegrityCheck(task)
        try:
            plomdata = self.msgr.get_annotations(
                num, question_idx, edition=None, integrity=integrity
            )
            annot_img_info, annot_img_bytes = self.msgr.get_annotations_image(
                num, question_idx, edition=plomdata["annotation_edition"]
            )
        except PlomNoPaper as e:
            ErrorMsg(None, f"no annotations for task {task}: {e}").exec()
            # TODO: need something more significant to happen
            return True
        except (PlomTaskChangedError, PlomTaskDeletedError) as ex:
            # TODO: better action we can take here?
            # TODO: the real problem here is that the full_pagedata is potentially out of date!
            # TODO: we also need (and maybe already have) a mechanism to invalidate existing annotations
            # TODO: Issue #2146, parent=self will cause Marker to popup on top of Annotator
            ErrorMsg(
                None,
                '<p>The task "{}" has changed in some way by the manager; it '
                "may need to be remarked.</p>\n\n"
                '<p>Specifically, the server says: "{}"</p>\n\n'
                "<p>This is a rare situation; just in case, we'll now force a "
                "shutdown of your client.  Sorry.</p>"
                "<p>Please log back in and continue marking.</p>".format(task, str(ex)),
            ).exec()
            # Log out the user and then raise an exception
            try:
                self.msgr.closeUser()
            except PlomAuthenticationException:
                log.warning("We tried to logout user but they were already logged out.")
                pass
            # exit with code that is not 0 or 1
            self.Qapp.exit(57)
            log.critical("Qapp.exit() may not exit immediately; force quitting...")
            raise PlomForceLogoutException("Manager changed task") from ex

        log.info("importing source image data (orientations etc) from .plom file")
        # filenames likely stale: could have restarted client in meantime
        src_img_data = plomdata["base_images"]
        for row in src_img_data:
            # remove legacy "local_filename" if present
            f = row.pop("local_filename", None) or row.get("filename")
            if not row.get("server_path"):
                # E.g., Reannotator used to lose "server_path", keep workaround
                # just in case, by using previous session's filename
                row["server_path"] = f
        self.get_downloads_for_src_img_data(src_img_data)

        self.examModel.set_source_image_data(task, src_img_data)

        assert task.startswith("q")
        paperdir = Path(
            tempfile.mkdtemp(prefix=task[1:] + "_", dir=self.workingDirectory)
        )
        log.debug("create paperdir %s for already-graded download", paperdir)
        self.examModel.setPaperDirByTask(task, paperdir)
        aname = paperdir / f"G{task[1:]}.{annot_img_info['extension']}"
        pname = paperdir / f"G{task[1:]}.plom"
        with open(aname, "wb") as fh:
            fh.write(annot_img_bytes)
        with open(pname, "w") as f:
            json.dump(plomdata, f, indent="  ")
            f.write("\n")
        self.examModel.setAnnotatedFile(task, aname, pname)
        return True

    def _updateImage(self, pr: int) -> None:
        """Updates the preview image for a particular row of the table.

        Try various things to get an appropriate image to display.
        Lots of side effects as we update the table as needed.

        .. note::
           This function is a workaround used to keep the preview
           up-to-date as the table of papers changes.  Ideally
           the two widgets would be linked with some slots/signals
           so that they were automatically in-sync and updates to
           the table would automatically reload the preview.  Perhaps
           some future Qt expert will help us...

        Args:
            pr: which row is highlighted, via row index.

        Returns:
            None
        """
        # simplest first: if we have the annotated image then display that
        ann_img_file = self.prxM.getAnnotatedFile(pr)
        # TODO: special hack as empty "" comes back as Path which is "."
        if str(ann_img_file) == ".":
            ann_img_file = ""
        if ann_img_file:
            self.testImg.updateImage(ann_img_file)
            return

        task = self.prxM.getPrefix(pr)
        status = self.prxM.getStatus(pr)

        # next we try to download annotated image for certain hardcoded states
        if status.casefold() in ("complete", "marked"):
            # Note: "marked" is only on legacy servers
            self.get_files_for_previously_annotated(task)
            self._updateImage(pr)  # recurse
            return

        # try the raw page images instead from the cached src_img_data
        src_img_data = self.examModel.get_source_image_data(task)
        if src_img_data:
            self.get_downloads_for_src_img_data(src_img_data)
            self.testImg.updateImage(src_img_data)
            return

        # but if the src_img_data isn't present, get and trigger background downloads
        src_img_data = self.get_src_img_data(task, cache=True)
        if src_img_data:
            self.get_downloads_for_src_img_data(src_img_data)
            self.testImg.updateImage(src_img_data)

        # All else fails, just wipe the display (e.g., pages removed from server)
        self.testImg.updateImage(None)

    def get_src_img_data(
        self, task: str, *, cache: bool = False
    ) -> list[dict[str, Any]]:
        """Download the pagedate/src_img_data for a particular task.

        Note this does not trigger downloads of the page images.  For
        that, see :method:`get_downloads_for_src_img_data`.

        Args:
            task: which task to download the page data for.

        Keyword Args:
            cache: if this is one of the questions that we're marking,
                also fill-in or update the client-side cache of pagedata.
                Caution: page-arranger might mess with the local copy,
                so for now be careful using this option.  Default: False.

        Returns:
            The source image data.

        Raises:
            PlomConflict: no paper.
        """
        papernum, qidx = task_id_str_to_paper_question_index(task)
        pagedata = self.msgr.get_pagedata_context_question(papernum, qidx)

        # TODO: is this the main difference between pagedata and src_img_data?
        pagedata = [x for x in pagedata if x["included"]]

        if cache and self.question_idx == qidx:
            try:
                self.examModel.set_source_image_data(task, pagedata)
            except KeyError:
                pass
        return pagedata

    def _updateCurrentlySelectedRow(self) -> None:
        """Updates the preview image for the currently selected row of the table.

        Returns:
            None
        """
        prIndex = self.ui.tableView.selectedIndexes()
        if len(prIndex) == 0:
            return
        # Note: a single selection should have length 11: could assert
        pr = prIndex[0].row()
        self._updateImage(pr)

    def updateProgress(self, val=None, maxm=None) -> None:
        """Updates the progress bar.

        Args:
            val (int): value for the progress bar
            maxm (int): maximum for the progress bar.

        Returns:
            None
        """
        if not val and not maxm:
            # ask server for progress update
            try:
                val, maxm = self.msgr.MprogressCount(self.question_idx, self.version)
            except PlomRangeException as e:
                ErrorMsg(self, str(e)).exec()
                return
        if maxm == 0:
            val, maxm = (0, 1)  # avoid (0, 0) indeterminate animation
            self.ui.mProgressBar.setFormat("No papers to mark")
            try:
                qlabel = get_question_label(self.exam_spec, self.question_idx)
                verbose_qlabel = verbose_question_label(
                    self.exam_spec, self.question_idx
                )
            except (ValueError, KeyError):
                qlabel = "???"
                verbose_qlabel = qlabel
            msg = f"<p>Currently there is nothing to mark for version {self.version}"
            msg += f" of {verbose_qlabel}.</p>"
            info = f"""<p>There are several ways this can happen:</p>
                <ul>
                <li>Perhaps the relevant papers have not yet been scanned.</li>
                <li>This assessment may not have instances of version
                    {self.version} of {qlabel}.</li>
                </ul>
            """
            InfoMsg(self, msg, info=info, info_pre=False).exec()
        else:
            # Neither is quite right, instead, we cache on init
            self.ui.mProgressBar.setFormat(self._cachedProgressFormatStr)
        self.ui.mProgressBar.setMaximum(maxm)
        self.ui.mProgressBar.setValue(val)

    def claim_task_interactive(self) -> None:
        """Ask user for paper number and then ask server for that paper.

        If available, download stuff, add to list, update view.
        """
        verbose_qlabel = verbose_question_label(self.exam_spec, self.question_idx)
        s = "<p>Which paper number would you like to get?</p>"
        s += f"<p>Note: you are marking version {self.version}"
        s += f" of {verbose_qlabel}.</p>"
        n, ok = QInputDialog.getInt(
            self, "Which paper to get", s, 1, 1, self.max_papernum
        )
        if not ok:
            return
        task = f"q{n:04}g{self.question_idx}"
        self._claim_task(task)

    def requestNext(self, *, update_select=True):
        """Ask server for an unmarked paper, get file, add to list, update view.

        Retry a few times in case two clients are asking for same.

        Keyword Args:
            update_select (bool): default True, send False if you don't
                want to adjust the visual selection.

        Returns:
            None
        """
        # Get the probationary status from current marker
        # The status is a dict of (prob_state), total task_marked, and limit
        attempts = 0
        tag = self.annotatorSettings["nextTaskPreferTagged"]
        paper_range = (
            self.annotatorSettings["nextTaskMinPaperNum"],
            self.annotatorSettings["nextTaskMaxPaperNum"],
        )
        if tag and (paper_range[0] or paper_range[1]):
            log.info('Next available?  Range %s, prefer tagged "%s"', paper_range, tag)
        elif tag:
            log.info('Next available?  Prefer tagged "%s"', tag)
        elif paper_range[0] or paper_range[1]:
            log.info("Next available?  Range %s", paper_range)
        if tag:
            tags = [tag]
        else:
            tags = []
        while True:
            attempts += 1
            # little sanity check - shouldn't be needed.
            # TODO remove.
            if attempts > 5:
                return
            try:
                task = self.msgr.MaskNextTask(
                    self.question_idx,
                    self.version,
                    tags=tags,
                    min_paper_num=paper_range[0],
                    max_paper_num=paper_range[1],
                )
                if not task:
                    return
            except PlomSeriousException as err:
                log.exception("Unexpected error getting next task: %s", err)
                # TODO: Issue #2146, parent=self will cause Marker to popup on top of Annotator
                ErrorMsg(
                    None,
                    "Unexpected error getting next task. Client will now crash!",
                    info=err,
                ).exec()
                raise

            try:
                self.claim_task_and_trigger_downloads(task)
                break
            except PlomTakenException as err:
                log.info("will keep trying as task already taken: {}".format(err))
                continue
        if update_select:
            self.moveSelectionToTask(task)

    def get_downloads_for_src_img_data(self, src_img_data, trigger=True):
        """Make sure the images for some source image data are downloaded.

        If an image is not yet downloaded, trigger the download again.

        Args:
            src_img_data (list): list of dicts.  Note we may modify this
                so pass a copy if you don't want this!  Specifically,
                the ``"filename"`` key is inserted or replaced with the
                path to the downloaded image or the placeholder image.

        Keyword Args:
            trigger (bool): if True we trigger background jobs for any
                that have not been downloaded.

        Returns:
            bool: True if all images have already been downloaded, False
            if at least one was not.  In the False case, downloads have
            been triggered; wait; process events; then call back if you
            want.
        """
        all_present = True
        PC = self.downloader.pagecache
        for row in src_img_data:
            if PC.has_page_image(row["id"]):
                row["filename"] = PC.page_image_path(row["id"])
                continue
            all_present = False
            log.info("triggering download for image id %d", row["id"])
            self.downloader.download_in_background_thread(row)
            row["filename"] = self.downloader.get_placeholder_path()
        return all_present

    def claim_task_and_trigger_downloads(self, task: str) -> None:
        """Claim a particular task for the current user and start image downloads.

        Notes:
            Side effects: on success, updates the table of tasks by adding
            a new row (or modifying an existing one).  But the new row is
            *not* automatically selected.

        Returns:
            None

        Raises:
            PlomTakenException
            PlomVersionMismatchException
        """
        _, qidx = task_id_str_to_paper_question_index(task)
        assert qidx == self.question_idx, f"wrong question: question_idx={qidx}"
        src_img_data, tags, integrity_check = self.msgr.MclaimThisTask(
            task, version=self.version
        )

        self.get_downloads_for_src_img_data(src_img_data)

        # TODO: do we really want to just hardcode "untouched" here?
        self.examModel.modify_task(
            task,
            src_img_data=src_img_data,
            status="untouched",
            mark=-1,
            marking_time=0.0,
            tags=tags,
            integrity_check=integrity_check,
            username=self.msgr.username,
        )

    def moveSelectionToTask(self, task):
        """Update the selection in the list of papers."""
        pr = self.prxM.rowFromTask(task)
        if pr is None:
            return
        self.ui.tableView.selectRow(pr)
        # this might redraw it twice: oh well this is not common operation
        self._updateCurrentlySelectedRow()
        # Clean up the table
        self.ui.tableView.resizeColumnsToContents()
        self.ui.tableView.resizeRowsToContents()

    def background_download_finished(self, img_id, md5, filename):
        log.debug(f"PageCache has finished downloading {img_id} to {filename}")
        self.ui.labelTech2.setText(f"last msg: downloaded img id={img_id}")
        self.ui.labelTech2.setToolTip(f"{filename}")
        # TODO: not all downloads require redrawing the current row...
        # if any("placeholder" in x for x in testImg.imagenames):
        # force a redraw
        self._updateCurrentlySelectedRow()

    def background_download_failed(self, img_id):
        """Callback when a nackground download has failed."""
        self.ui.labelTech2.setText(f"<p>last msg: failed download img id={img_id}</p>")
        log.info(f"failed download img id={img_id}")
        self.ui.labelTech2.setToolTip("")

    def force_update_technical_stats(self):
        stats = self.downloader.get_stats()
        self.update_technical_stats(stats)

    def update_technical_stats(self, d):
        self.ui.labelTech1.setText(
            "<p>"
            f"downloads: {d['queued']} queued, {d['cache_size']} cached,"
            f" {d['retries']} retried, {d['fails']} failed"
            "</p>"
        )

    def update_technical_stats_upload(self, n, m, numup, failed):
        if n == 0 and m == 0:
            txt = "upload: idle"
        else:
            txt = f"upload: {n} queued, {m} inprogress"
        txt += f", {numup} done, {failed} failed"
        self.ui.labelTech3.setText(txt)

    def show_hide_technical(self):
        """Toggle the technical panel in response to checking a button."""
        if self.ui.technicalButton.isChecked():
            self.ui.technicalButton.setText("Hide technical info")
            self.ui.technicalButton.setArrowType(Qt.ArrowType.DownArrow)
            self.ui.frameTechnical.setVisible(True)
            ptsz = self.ui.technicalButton.fontInfo().pointSizeF()
            self.ui.frameTechnical.setStyleSheet(
                f"QWidget {{ font-size: {0.7 * ptsz}pt; }}"
            )
            # future use
            self.ui.labelTech4.setVisible(False)
            # toggle various columns without end-user useful info
            for i in self.ui.examModel.columns_to_hide:
                self.ui.tableView.showColumn(i)
                # Limit the widths of the debugging columns, otherwise ridiculous
                # TODO: no initial effect (before view setModel, does self.setHorizontalHeaderLabels)

                self.ui.tableView.setColumnWidth(i, 128)
        else:
            self.ui.technicalButton.setText("Show technical info")
            self.ui.technicalButton.setArrowType(Qt.ArrowType.RightArrow)
            self.ui.frameTechnical.setVisible(False)
            for i in self.ui.examModel.columns_to_hide:
                self.ui.tableView.hideColumn(i)

    def toggle_fail_mode(self):
        """Toggle artificial failures simulatiing flaky networking in response to ticking a button."""
        if self.ui.failmodeCB.isChecked():
            self.Qapp.downloader.enable_fail_mode()
            r = self.Qapp.downloader._simulate_failure_rate
            a, b = self.Qapp.downloader._simulate_slow_net
            tip = f"download: delay ∈ [{a}s, {b}s], {r:0g}% retry"
            if self.allowBackgroundOps:
                self.backgroundUploader.enable_fail_mode()
                r = self.backgroundUploader._simulate_failure_rate
                a, b = self.backgroundUploader._simulate_slow_net
                tip += f"\nupload delay ∈ [{a}s, {b}s], {r:0g}% fail"
            self.ui.failmodeCB.setToolTip(tip)
        else:
            self.ui.failmodeCB.setToolTip("")
            self.Qapp.downloader.disable_fail_mode()
            if self.allowBackgroundOps:
                self.backgroundUploader.disable_fail_mode()

    def requestNextInBackgroundStart(self) -> None:
        """Requests the next TGV in the background.

        Returns:
            None
        """
        self.requestNext(update_select=False)

    def moveToNextUnmarkedTest(self, task: str | None = None) -> bool:
        """Move the list to the next unmarked test, if possible.

        Args:
            task: the task number of the next unmarked test.

        Returns:
            True if move was successful, False if not, for any reason.
        """
        # Move to the next unmarked test in the table.
        # Be careful not to get stuck in a loop if all marked
        prt = self.prxM.rowCount()
        if prt == 0:  # no tasks
            return False

        prstart = None
        if task:
            prstart = self.prxM.rowFromTask(task)
        if not prstart:
            # it might be hidden by filters
            prstart = 0  # put 'start' at row=0
        pr = prstart
        while self.prxM.getStatus(pr).casefold() != "untouched":
            pr = (pr + 1) % prt
            if pr == prstart:  # don't get stuck in a loop
                break
        if pr == prstart:
            return False  # have looped over all rows and not found anything.
        self.ui.tableView.selectRow(pr)

        # Might need to wait for a background downloader.  Important to
        # processEvents() so we can receive the downloader-finished signal.
        task = self.prxM.getPrefix(pr)
        count = 0
        # placeholder = self.downloader.get_placeholder_path()
        while True:
            src_img_data = self.examModel.get_source_image_data(task)
            if self.get_downloads_for_src_img_data(src_img_data):
                break
            time.sleep(0.05)
            self.Qapp.processEvents()
            count += 1
            if (count % 10) == 0:
                log.info("waiting for downloader to fill table...")
            if count >= 100:
                msg = SimpleQuestion(
                    self,
                    "Still waiting for downloader to get the next image.  "
                    "Do you want to wait a few more seconds?\n\n"
                    "(It is safe to choose 'no': the Annotator will simply close)",
                )
                if msg.exec() == QMessageBox.StandardButton.No:
                    return False
                count = 0
                self.Qapp.processEvents()

        return True

    def change_task_view(self, cbidx: int) -> None:
        """Update task list in response to combobox activation.

        In some cases we reject the change and change the index ourselves.
        """
        if cbidx == 0:
            self._show_only_my_tasks()
            return
        if cbidx != 1:
            raise NotImplementedError(f"Unexpected cbidx={cbidx}")
        if not self.annotatorSettings["user_can_view_all_tasks"]:
            InfoMsg(self, "You don't have permission to view all tasks").exec()
            self.ui.tasksComboBox.setCurrentIndex(0)
            self._show_only_my_tasks()
            return
        self._show_all_tasks()
        if not self.download_task_list():
            # could not update (maybe legacy server) so go back to only mine
            self.ui.tasksComboBox.setCurrentIndex(0)
            self._show_only_my_tasks()

    def refresh_server_data(self):
        """Refresh various server data including the current task last from the server."""
        info = self.msgr.get_exam_info()
        self.max_papernum = info["current_largest_paper_num"]
        # legacy won't provide this; fallback to a static value
        self.annotatorSettings["feedback_rules"] = info.get(
            "feedback_rules", static_feedback_rules_data
        )
        # server says local defaults should be used if it sends empty
        if not self.annotatorSettings["feedback_rules"]:
            self.annotatorSettings["feedback_rules"] = static_feedback_rules_data
        if not self.msgr.is_legacy_server():
            # TODO: in future, I think I prefer a rules-based framework
            # Not "you are lead marker" but "you can view all tasks".
            # To my mind, "lead_marker" etc is some server detail that
            # could stay on the server.
            if self.msgr.get_user_role() == "lead_marker":
                self.annotatorSettings["user_can_view_all_tasks"] = True
            else:
                self.annotatorSettings["user_can_view_all_tasks"] = False
        else:
            self.annotatorSettings["user_can_view_all_tasks"] = False
        if not self.annotatorSettings["user_can_view_all_tasks"]:
            # it might've changed, so reset combobox selection
            self.ui.tasksComboBox.setCurrentIndex(0)
            self._show_only_my_tasks()

        # legacy does it own thing earlier in the workflow
        if not self.msgr.is_legacy_server():
            if self.ui.tasksComboBox.currentIndex() == 0:
                assert self.msgr.username is not None
                self.download_task_list(username=self.msgr.username)
            else:
                self.download_task_list()

        # TODO: re-queue any failed uploads, Issue #3497

        self.updateProgress()

    def download_task_list(self, *, username: str = "") -> bool:
        """Download and fill/update the task list.

        Danger: there is quite a bit of subtly here about how to update
        tasks when we already have local cached data or when the local
        state might be mid-upload.

        Keyword Args:
            username: find tasks assigned to this user, or all tasks if
                omitted.

        Returns:
            True if the donload was successful, False if the server
            does not support this.
        """
        try:
            tasks = self.msgr.get_tasks(
                self.question_idx, self.version, username=username
            )
        except PlomNoServerSupportException as e:
            WarnMsg(self, str(e)).exec()
            return False
        our_username = self.msgr.username
        for t in tasks:
            task_id_str = paper_question_index_to_task_id_str(
                t["paper_number"], t["question"]
            )
            username = t.get("username", "")
            integrity = t.get("integrity", "")
            # TODO: maybe task_model can support None for mark too...?
            mark = t.get("score", -1)  # not keen on this -1 sentinel
            status = t["status"]
            # mismatch b/w server status and how we represent claimed tasks locally
            if status.casefold() == "out" and username == our_username:
                status = "untouched"
            try:
                self.examModel.add_task(
                    task_id_str,
                    src_img_data=[],
                    mark=mark,
                    marking_time=t.get("marking_time", 0.0),
                    status=status,
                    tags=t["tags"],
                    username=username,
                    integrity_check=integrity,
                )
            except KeyError:
                if username != our_username:
                    # If server says its not our task, then overwrite local state
                    # b/c the task may have been reassigned.
                    # TODO: but this stomps on local cached annotation data, so that's wasteful
                    # TODO: use the integrity_check?
                    self.examModel.modify_task(
                        task_id_str,
                        src_img_data=[],
                        mark=mark,
                        marking_time=t.get("marking_time", 0.0),
                        status=status,
                        tags=t["tags"],
                        username=username,
                    )
                    continue
                # If it is our task, be careful b/c we don't want to stomp local state
                # such as downloaded images, in-progress uploads etc.
                # Currently we just keep the local state but this may not be correct
                # if server has changed something.  TODO: use the integrity_check
                # print(f"keeping local copy for {task_id_str}:\n\t{t}")
        return True

    def reassign_task(self):
        """TODO: just a stub for now, no one is calling this."""
        task = self.get_current_task_id_or_none()
        if not task:
            return
        # TODO: combobox
        assign_to, ok = QInputDialog.getText(
            self, "Reassign to", f"Who would you like to reassign {task} to?"
        )
        if not ok:
            return
        # try:
        #     self.msgr.TODO_New_Function(task, self.user, assign_to, reason="help")
        # except PlomNoServerSupportException as e:
        #     InfoMsg(self, e).exec()
        #     return
        # except PlomNoPermission as e:
        #     InfoMsg(self, "You don't have permission to reassign that task: {e}").exec()
        #     return
        if random.random() < 0.5:
            WarnMsg(
                self, f'TODO: faked error reassigning {task} to "{assign_to}"'
            ).exec()
            return
        InfoMsg(self, f'TODO: faked success reassigning {task} to "{assign_to}"').exec()
        # TODO, now what?
        # TODO: adding a new possibility here will have some fallout
        self.examModel.setStatusByTask(task, "reassigned")

    def claim_task(self) -> None:
        """Try to claim the currently selected task for this user."""
        task = self.get_current_task_id_or_none()
        if not task:
            return
        # TODO: if its "To Do" we can just claim it
        # TODO: in fact, I'd expect double-click to do that.
        user = self.examModel.get_username_by_task(task)
        if user == self.msgr.username:
            InfoMsg(
                self,
                f"Note: task {task} appears to already belong to you,"
                " trying to claim anyway...",
            ).exec()
        elif self.examModel.getStatusByTask(task).casefold() != "to do":
            WarnMsg(
                self, f'Not implemented yet: cannot claim {task} from user "{user}"'
            ).exec()
            return
        self._claim_task(task)

    def _claim_task(self, task: str) -> None:
        log.info("claiming task %s", task)
        try:
            self.claim_task_and_trigger_downloads(task)
        except (
            PlomTakenException,
            PlomRangeException,
            PlomVersionMismatchException,
        ) as err:
            WarnMsg(self, f"Cannot get task {task}.", info=err).exec()
            return
        # maybe it was there already: should be harmless
        self.moveSelectionToTask(task)

    def defer_task(self):
        """Mark task as "defer" - to be skipped until later."""
        task = self.get_current_task_id_or_none()
        if not task:
            return
        if self.examModel.getStatusByTask(task) == "deferred":
            return
        if not self.examModel.is_our_task(task, self.msgr.username):
            s = f"Cannot defer task {task} b/c it isn't yours"
            user = self.examModel.get_username_by_task(task)
            if user:
                s += f': {task} belongs to "{user}"'
            InfoMsg(self, s).exec()
            return
        if self.examModel.getStatusByTask(task).casefold() in (
            "complete",
            "marked",
            "uploading...",
            "failed upload",
        ):
            InfoMsg(self, "Cannot defer a marked test.").exec()
            return
        self.examModel.deferPaper(task)

    def startTheAnnotator(self, initialData) -> None:
        """This fires up the annotation window for user annotation + marking.

        Args:
            initialData (list): containing things documented elsewhere
                in :method:`getDataForAnnotator`
                and :func:`plom.client.annotator.Annotator.__init__`.

        Returns:
            None
        """
        annotator = Annotator(
            self.msgr.username,
            parentMarkerUI=self,
            initialData=initialData,
        )
        # run the annotator
        annotator.annotator_upload.connect(self.callbackAnnWantsUsToUpload)
        annotator.annotator_done_closing.connect(self.callbackAnnDoneClosing)
        annotator.annotator_done_reject.connect(self.callbackAnnDoneCancel)
        self.setEnabled(False)
        annotator.show()

        # TODO: the old one might still be closing when we get here, but dropping
        # the ref now won't hurt (I think).
        self._annotator = annotator

    def annotateTest(self):
        """Grab current test from table, do checks, start annotator."""
        task = self.get_current_task_id_or_none()
        if not task:
            return
        if not self.examModel.is_our_task(task, self.msgr.username):
            InfoMsg(self, f"Cannot annotate {task}: it is not assigned to you").exec()
            return
        inidata = self.getDataForAnnotator(task)
        if inidata is None:
            InfoMsg(
                self,
                f"Cannot annotate {task},"
                " perhaps it is not assigned to you, or a download failed"
                " perhaps due to poor or missing internet connection.",
            ).exec()
            return

        if self.marker_has_reached_task_limit(task):
            WarnMsg(
                self,
                "You have reached your task limit. Please contact your instructor to mark more tasks. ",
            ).exec()
            return

        if self.allowBackgroundOps:
            # If just one in the queue (which we are grading) then ask for more
            if self.examModel.countReadyToMark() <= 1:
                self.requestNextInBackgroundStart()

        self.startTheAnnotator(inidata)
        # we started the annotator, we'll get a signal back when its done

    def marker_has_reached_task_limit(self, task) -> bool:
        """Check whether a marker has reached their task limit from probation period.

        Args:
            task: the task id of the task.

        Returns:
            True if marker is not in probation, if they are in probation, returns True if
            they have not reached their probation limit yet.
        """
        progress = self.get_marking_progress()
        if progress["in_probation"]:
            limit = progress["probation_limit"]
            task_status = self.examModel.getStatusByTask(task)
            total_marked = self.get_completed_tasks_count()
            # Check against task_status to allow probation markers to reannotate stuffs.
            if task_status != "Complete" and (total_marked >= limit):
                return True

        return False

    def get_marking_progress(self) -> dict:
        """Get a dict of keys ["task_claimed", "task_marked", "in_probation", "probation_limit"] of current marker.

        Args:
            Task: task id of the task
        Returns:
            A dict representing the progress and probation status of current marker.
        """
        return self.msgr.MmarkingProgress()

    def getDataForAnnotator(self, task: str) -> tuple | None:
        """Start annotator on a particular task.

        Args:
            task: the task id.  If original qXXXXgYY, then annotated
                version is GXXXXgYY (G=graded).

        Returns:
            A tuple of data or None.
        """
        status = self.examModel.getStatusByTask(task)

        if status.casefold() not in (
            "complete",
            "marked",
            "uploading...",
            "failed upload",
            "untouched",
            "deferred",
        ):
            # TODO: should this make a dialog somewhere?
            log.warn(f"task {task} status '{status}' is not your's to annotate")
            return None

        # Create annotated filename.
        assert task.startswith("q")
        paperdir = Path(
            tempfile.mkdtemp(prefix=task[1:] + "_", dir=self.workingDirectory)
        )
        log.debug("create paperdir %s for annotating", paperdir)
        Gtask = "G" + task[1:]
        # note no extension yet
        aname = paperdir / Gtask
        pdict = None

        if status.casefold() in ("complete", "marked", "uploading...", "failed upload"):
            msg = SimpleQuestion(self, "Continue marking paper?")
            if not msg.exec() == QMessageBox.StandardButton.Yes:
                return None
            oldpname = self.examModel.getPlomFileByTask(task)
            with open(oldpname, "r") as fh:
                pdict = json.load(fh)

        # Yes do this even for a regrade!  We will recreate the annotations
        # (using the plom file) on top of the original file.
        count = 0
        while True:
            if pdict:
                log.info("Taking src_img_data from previous plom data")
                src_img_data = pdict["base_images"]
            else:
                src_img_data = self.examModel.get_source_image_data(task)
            if self.get_downloads_for_src_img_data(src_img_data):
                break
            time.sleep(0.1)
            self.Qapp.processEvents()
            count += 1
            if (count % 10) == 0:
                log.info("waiting for downloader: {}".format(src_img_data))
            if count >= 40:
                msg = SimpleQuestion(
                    self,
                    "Still waiting for download.  Do you want to wait a bit longer?",
                )
                if msg.exec() == QMessageBox.StandardButton.No:
                    return None
                count = 0
                self.Qapp.processEvents()

        # maybe the downloader failed for some (rare) reason
        for data in src_img_data:
            if not Path(data["filename"]).exists():
                log.warning(
                    "some kind of downloader fail? (unexpected, but probably harmless"
                )
                return None

        # we used to set status to indicate annotation-in-progress; removed as
        # it doesn't seem necessary (it was tricky to set it back afterwards)

        exam_name = self.exam_spec["name"]

        papernum, question_idx = task_id_str_to_paper_question_index(task)
        taskid = task[1:]
        question_label = get_question_label(self.exam_spec, question_idx)
        integrity_check = self.examModel.getIntegrityCheck(task)
        return (
            taskid,
            question_label,
            self.version,
            self.exam_spec["numberOfVersions"],
            exam_name,
            paperdir,
            aname,
            self.maxMark,
            pdict,
            integrity_check,
            src_img_data,
        )

    def getRubricsFromServer(self, question: int | None = None) -> list[dict[str, Any]]:
        """Get list of rubrics from server.

        Args:
            question: pertaining to which question or ``None`` for all
                rubrics.

        Returns:
            A list of the dictionary objects.
        """
        return self.msgr.MgetRubrics(question)

    def getOneRubricFromServer(self, key: int) -> dict[str, Any]:
        """Get one rubric from server.

        Args:
            key: which rubric.

        Returns:
            Dictionary representation of the rubric..

        Raises:
            PlomNoRubric
        """
        return self.msgr.get_one_rubric(key)

    def getOtherRubricUsagesFromServer(self, key: str) -> list[int]:
        """Get list of paper numbers using the given rubric.

        Args:
            key: the identifier of the rubric.

        Returns:
            List of paper numbers using the rubric.
        """
        return self.msgr.MgetOtherRubricUsages(key)

    def sendNewRubricToServer(self, new_rubric) -> dict[str, Any]:
        return self.msgr.McreateRubric(new_rubric)

    def modifyRubricOnServer(self, key, updated_rubric) -> dict[str, Any]:
        return self.msgr.MmodifyRubric(key, updated_rubric)

    def getSolutionImage(self) -> Path | None:
        """Get the file from disc if it exists, else grab from server."""
        f = self.workingDirectory / f"solution.{self.question_idx}.{self.version}.png"
        if f.is_file():
            return f
        return self.refreshSolutionImage()

    def refreshSolutionImage(self) -> Path | None:
        """Get solution image and save it to working dir."""
        f = self.workingDirectory / f"solution.{self.question_idx}.{self.version}.png"
        try:
            im_bytes = self.msgr.getSolutionImage(self.question_idx, self.version)
            with open(f, "wb") as fh:
                fh.write(im_bytes)
            return f
        except PlomNoSolutionException as e:
            log.warning(f"no solution image: {e}")
            # if a residual file is there, try to delete it
            try:
                f.unlink()
            except FileNotFoundError:
                pass
            return None

    def saveTabStateToServer(self, tab_state):
        """Upload a tab state to the server."""
        log.info("Saving user's rubric tab configuration to server")
        self.msgr.MsaveUserRubricTabs(self.question_idx, tab_state)

    def getTabStateFromServer(self):
        """Download the state from the server."""
        log.info("Pulling user's rubric tab configuration from server")
        return self.msgr.MgetUserRubricTabs(self.question_idx)

    # when Annotator done, we come back to one of these callbackAnnDone* fcns
    @pyqtSlot(str)
    def callbackAnnDoneCancel(self, task: str) -> None:
        """Called when annotator is done grading.

        Args:
            task: task name without the leading "q".

        Returns:
            None
        """
        self.setEnabled(True)
        # update image view b/c its image might have changed
        self._updateCurrentlySelectedRow()

    @pyqtSlot(str)
    def callbackAnnDoneClosing(self, task: str) -> None:
        """Called when annotator is done grading and is closing.

        Args:
            task: the task ID of the current test with no leading "q".

        Returns:
            None
        """
        self.setEnabled(True)
        # update image view b/c its image might have changed
        self._updateCurrentlySelectedRow()

    @pyqtSlot(str, list)
    def callbackAnnWantsUsToUpload(self, task, stuff) -> None:
        """Called when annotator wants to upload.

        Args:
            task (str): the task ID of the current test.
            stuff (list): a list containing
                grade(int): grade given by marker.
                markingTime(int): total time spent marking.
                paperDir(dir): Working directory for the current task
                aname(str): annotated file name
                plomFileName(str): the name of the .plom file
                rubric(list[str]): the keys of the rubrics used
                integrity_check(str): the integrity_check string of the task.

        Returns:
            None
        """
        (
            grade,
            markingTime,
            paperDir,
            aname,
            plomFileName,
            rubrics,
            integrity_check,
        ) = stuff
        if not isinstance(grade, (int, float)):
            raise RuntimeError(f"Mark {grade} type {type(grade)} is not a number")
        if not (0 <= grade and grade <= self.maxMark):
            raise RuntimeError(
                f"Mark {grade} outside allowed range [0, {self.maxMark}]. Please file a bug!"
            )
        # TODO: sort this out whether task is "q00..." or "00..."?!
        task = "q" + task

        # TODO: this was unused?  comment out for now...
        # stat = self.examModel.getStatusByTask(task)

        # Copy the mark, annotated filename and the markingtime into the table
        # TODO: this is probably the right time to insert the modified src_img_data
        # TODO: but it may not matter as now the plomFileName has it internally
        self.examModel.markPaperByTask(
            task, grade, aname, plomFileName, markingTime, paperDir
        )
        # update the markingTime to be the total marking time
        totmtime = self.examModel.get_marking_time_by_task(task)

        _data = (
            task,
            grade,
            aname,
            plomFileName,
            totmtime,  # total marking time (seconds)
            self.question_idx,
            self.version,
            rubrics,
            integrity_check,
        )
        if self.allowBackgroundOps:
            # the actual upload will happen in another thread
            self.backgroundUploader.enqueueNewUpload(*_data)
        else:
            synchronous_upload(
                self.msgr,
                *_data,
                knownFailCallback=self.backgroundUploadFailedServerChanged,
                unknownFailCallback=self.backgroundUploadFailed,
                successCallback=self.backgroundUploadFinished,
            )
        # successfully marked and put on the upload list.
        # now update the marking history with the task.
        self.marking_history.append(task)

    def getMorePapers(self, oldtgvID: str) -> tuple | None:
        """Loads more tests.

        Args:
            oldtgvID: the task code with no leading "q" for the previous
                thing marked.

        Returns:
            The data for the annotator or None as described in
            :method:`getDataForAnnotator`.
        """
        log.debug("Annotator wants more (w/o closing)")
        if not self.allowBackgroundOps:
            self.requestNext(update_select=False)
        if not self.moveToNextUnmarkedTest("q" + oldtgvID if oldtgvID else None):
            return None
        task_id_str = self.get_current_task_id_or_none()
        if not task_id_str:
            return None
        data = self.getDataForAnnotator(task_id_str)
        if data is None:
            return None

        assert task_id_str[1:] == data[0]
        pdict = data[-3]  # the plomdict is third-last object in data
        assert pdict is None, "Annotator should not pull a regrade"

        if self.allowBackgroundOps:
            # If just one in the queue (which we are grading) then ask for more
            if self.examModel.countReadyToMark() <= 1:
                self.requestNextInBackgroundStart()

        return data

    def backgroundUploadFinished(self, task, numDone, numtotal) -> None:
        """An upload has finished, do appropriate UI updates.

        Args:
            task (str): the task ID of the current test.
            numDone (int): number of exams marked
            numtotal (int): total number of exams to mark.

        Returns:
            None
        """
        stat = self.examModel.getStatusByTask(task)
        # maybe it changed while we waited for the upload
        if stat == "uploading...":
            if self.msgr.is_legacy_server():
                self.examModel.setStatusByTask(task, "marked")
            else:
                self.examModel.setStatusByTask(task, "Complete")
        self.updateProgress(numDone, numtotal)

    def backgroundUploadFailedServerChanged(self, task, error_message):
        """An upload has failed because server changed something, safest to quit.

        Args:
            task (str): the task ID of the current test.
            error_message (str): a brief description of the error.

        Returns:
            None
        """
        self.examModel.setStatusByTask(task, "failed upload")
        # TODO: Issue #2146, parent=self will cause Marker to popup on top of Annotator
        ErrorMsg(
            None,
            '<p>Background upload of "{}" has failed because the server '
            "changed something underneath us.</p>\n\n"
            '<p>Specifically, the server says: "{}"</p>\n\n'
            "<p>This is a rare situation; no data corruption has occurred but "
            "your annotations have been discarded just in case.  You will be "
            "asked to redo the task later.</p>\n\n"
            "<p>For now you've been logged out and we'll now force a shutdown "
            "of your client.  Sorry.</p>"
            "<p>Please log back in and continue marking.</p>".format(
                task, error_message
            ),
        ).exec()
        # Log out the user and then raise an exception
        try:
            self.msgr.closeUser()
        except PlomAuthenticationException:
            log.warning("We tried to log out user but they were already logged out.")
            pass
        # exit with code that is not 0 or 1
        self.Qapp.exit(57)
        # raise PlomForceLogoutException(
        # "Server changed under us: {}".format(error_message)
        # ) from None

    def backgroundUploadFailed(self, task: str, errmsg: str) -> None:
        """An upload has failed, we don't know why, do something LOUDLY.

        Args:
            task (str): the task ID of the current test.
            errmsg (str): the error message.

        Returns:
            None
        """
        self.examModel.setStatusByTask(task, "failed upload")
        # TODO: Issue #2146, parent=self will cause Marker to popup on top of Annotator
        ErrorMsg(
            None,
            "Unfortunately, there was an unexpected error; the server did "
            f"not accept our marked paper {task}.\n\n"
            "Your internet connection may be unstable or something unexpected "
            "has gone wrong. "
            "Please consider logging out and restarting your client.",
            info=errmsg,
        ).exec()
        return

    def updatePreviewImage(self, new, old):
        """Updates the displayed image when the selection changes.

        Args:
            new (QItemSelection): the newly selected cells.
            old (QItemSelection): the previously selected cells.

        Returns:
            None
        """
        idx = new.indexes()
        if len(idx) == 0:
            # Remove preview when user unselects row (e.g., ctrl-click)
            log.debug("User managed to unselect current row")
            self.testImg.updateImage(None)
            return
        # Note: a single selection should have length 11 all with same row: could assert
        self._updateImage(idx[0].row())

    def ensureAllDownloaded(self, new, old):
        """Whenever the selection changes, ensure downloaders are either finished or running for each image.

        We might need to restart downloaders if they have repeatedly failed.
        Even if we are still waiting, we can signal to the download the we
        have renewed interest in this particular download.
        TODO: for example. maybe we should send a higher priority?  No: currently
        this also happens "in the background" b/c Marker selects the new row.

        Args:
            new (QItemSelection): the newly selected cells.
            old (QItemSelection): the previously selected cells.

        Returns:
            None
        """
        idx = new.indexes()
        if len(idx) == 0:
            return
        # Note: a single selection should have length 11 all with same row: could assert
        pr = idx[0].row()
        task = self.prxM.getPrefix(pr)
        src_img_data = self.examModel.get_source_image_data(task)
        self.get_downloads_for_src_img_data(src_img_data)

    def get_upload_queue_length(self):
        """How long is the upload queue?

        An overly long queue might be a sign of network troubles.

        Returns:
            int: The number of papers waiting to upload, possibly but
            not certainly including the current upload-in-progress.
            Value might also be approximate.
        """
        if not self.backgroundUploader:
            return 0
        return self.backgroundUploader.queue_size()

    def wait_for_bguploader(self, timeout=0):
        """Wait for the uploader queue to empty.

        Args:
            timeout (int): return early after approximately `timeout`
                seconds.  If 0 then wait forever.

        Returns:
            bool: True if it shutdown.  False if we timed out.
        """
        dt = 0.1  # timestep
        if timeout != 0:
            N = ceil(float(timeout) / dt)
        else:
            N = 0  # zero/infinity: pretty much same
        M = ceil(2.0 / dt)  # warn every M seconds
        if self.backgroundUploader:
            count = 0
            while self.backgroundUploader.isRunning():
                if self.backgroundUploader.isEmpty():
                    # don't try to quit until the queue is empty
                    self.backgroundUploader.quit()
                time.sleep(dt)
                count += 1
                if N > 0 and count >= N:
                    log.warning(
                        "Timed out after {} seconds waiting for uploader to finish".format(
                            timeout
                        )
                    )
                    return False
                if count % M == 0:
                    log.warning("Still waiting for uploader to finish...")
            self.backgroundUploader.wait()
        return True

    def closeEvent(self, event: None | QtGui.QCloseEvent) -> None:
        log.debug("Something has triggered a shutdown event")
        while not self.Qapp.downloader.stop(500):
            if (
                SimpleQuestion(
                    self,
                    "Download threads are still in progress.",
                    question="Do you want to wait a little longer?",
                ).exec()
                == QMessageBox.StandardButton.No
            ):
                # TODO: do we have a force quit?
                break
        N = self.get_upload_queue_length()
        if N > 0:
            msg = QMessageBox()
            s = "<p>There is 1 paper" if N == 1 else f"<p>There are {N} papers"
            s += " uploading or queued for upload.</p>"
            msg.setText(s)
            s = "<p>You may want to cancel and wait a few seconds.</p>\n"
            s += "<p>If you&apos;ve already tried that, then the upload "
            s += "may have failed: you can quit, losing any non-uploaded "
            s += "annotations.</p>"
            msg.setInformativeText(s)
            msg.setStandardButtons(
                QMessageBox.StandardButton.Cancel | QMessageBox.StandardButton.Discard
            )
            msg.setDefaultButton(QMessageBox.StandardButton.Cancel)
            button = msg.button(QMessageBox.StandardButton.Cancel)
            assert button
            button.setText("Wait (cancel close)")
            msg.setIcon(QMessageBox.Icon.Warning)
            if msg.exec() == QMessageBox.StandardButton.Cancel:
                if event:
                    event.ignore()
                return
        if self.backgroundUploader is not None:
            # politely ask one more time
            if self.backgroundUploader.isRunning():
                self.backgroundUploader.quit()
            if not self.backgroundUploader.wait(50):
                log.info("Background downloader did stop cleanly in 50ms, terminating")
            # then nuke it from orbit
            if self.backgroundUploader.isRunning():
                self.backgroundUploader.terminate()

        log.debug("Revoking login token")
        # after revoking, Downloader's msgr will be invalid
        self.Qapp.downloader.detach_messenger()
        try:
            self.msgr.closeUser()
        except PlomAuthenticationException:
            log.warning("User tried to logout but was already logged out.")
            pass
        log.debug("Emitting Marker shutdown signal")
        self.my_shutdown_signal.emit(
            2,
            [
                self.annotatorSettings["keybinding_name"],
                self.annotatorSettings["keybinding_custom_overlay"],
            ],
        )
        if event:
            event.accept()
        log.debug("Marker: goodbye!")

    def cacheLatexComments(self):
        """Caches Latexed comments."""
        if True:
            log.debug("TODO: currently skipping LaTeX pre-rendering, see Issue #1491")
            return

        clist = []
        # sort list in order of longest comment to shortest comment
        clist.sort(key=lambda C: -len(C["text"]))

        # Build a progress dialog to warn user
        pd = QProgressDialog("Caching latex comments", None, 0, 3 * len(clist), self)
        pd.setWindowModality(Qt.WindowModality.WindowModal)
        pd.setMinimumDuration(0)
        # Start caching.
        c = 0
        pd.setValue(c)

        for X in clist:
            if X["text"][:4].upper() == "TEX:":
                txt = X["text"][4:].strip()
                pd.setLabelText("Caching:\n{}".format(txt[:64]))
                # latex the red version
                self.latexAFragment(txt, quiet=True)
                c += 1
                pd.setValue(c)
                # and latex the previews (legal and illegal versions)
                txtp = (
                    "\\color{blue}" + txt
                )  # make color blue for ghost rendering (legal)
                self.latexAFragment(txtp, quiet=True)
                c += 1
                pd.setValue(c)
                txtp = (
                    "\\color{gray}" + txt
                )  # make color gray for ghost rendering (illegal)
                self.latexAFragment(txtp, quiet=True)
                c += 1
                pd.setValue(c)
            else:
                c += 3
                pd.setLabelText("Caching:\nno tex")
                pd.setValue(c)
        pd.close()

    def latexAFragment(
        self, txt, *, quiet=False, cache_invalid=True, cache_invalid_tryagain=False
    ):
        """Run LaTeX on a fragment of text and return the file name of a PNG.

        The files are cached for reuse if the same text is passed again.

        Args:
            txt (str): the text to be Latexed.

        Keyword Args:
            quiet (bool): if True, don't popup dialogs on errors.
                Caution: this can result in a lot of API calls because
                users can keep requesting the same (bad) TeX from the
                server, e.g., by having bad TeX in a rubric.
            cache_invalid (bool): whether to cache invalid TeX.  Useful
                to prevent repeated calls to render bad TeX but might
                prevent users from seeing (again) an error dialog that
            cache_invalid_tryagain (bool): if True then when we get
                a cache hit of `None` (corresponding to bad TeX) then we
                try to to render again.

        Returns:
            pathlib.Path/str/None: a path and filename to a ``.png`` of
            the rendered TeX.  Or None if there was an error: callers
            will need to decide how to handle that, typically by
            displaying the raw code instead.
        """
        txt = txt.strip()
        # If we already latex'd this text, return the cached image
        try:
            r = self.commentCache[txt]
        except KeyError:
            # logic is convoluted: this is cache-miss...
            r = None
        else:
            # ..and this is cache-hit of None
            if r is None and not cache_invalid_tryagain:
                log.debug(
                    "tex: cache hit None, tryagain NOT set: %s",
                    shorten(txt, 60, placeholder="..."),
                )
                return None
        if r:
            return r
        log.debug("tex: request image for: %s", shorten(txt, 80, placeholder="..."))
        r, fragment = self.msgr.MlatexFragment(txt)
        if not r:
            if not quiet:
                # Heuristics to highlight error: latex errors seem to start with "! "
                lines = fragment.split("\n")
                idx = [i for i, line in enumerate(lines) if line.startswith("! ")]
                if any(idx):
                    n = idx[0]  # could be fancier if more than one match
                    info = '<font size="-3"><pre style="white-space: pre-wrap;">\n'
                    info += "\n".join(lines[max(0, n - 5) : n + 5])
                    info += "\n</pre></font>"
                    # TODO: Issue #2146, parent=self will cause Marker to popup on top of Annotator
                    InfoMsg(
                        None,
                        """
                        <p>The server was unable to process your TeX fragment.</p>
                        <p>Partial error message:</p>
                        """,
                        details=fragment,
                        info=info,
                        info_pre=False,
                    ).exec()
                else:
                    InfoMsg(
                        None,
                        "<p>The server was unable to process your TeX fragment.</p>",
                        details=fragment,
                    ).exec()
            if cache_invalid:
                self.commentCache[txt] = None
            return None
        with tempfile.NamedTemporaryFile(
            "wb", dir=self.workingDirectory, suffix=".png", delete=False
        ) as f:
            f.write(fragment)
            fragFile = f.name
        # add it to the cache
        self.commentCache[txt] = fragFile
        return fragFile

    def get_current_task_id_or_none(self) -> str | None:
        """Give back the task id string of the currently highlighted row or None."""
        prIndex = self.ui.tableView.selectedIndexes()
        if len(prIndex) == 0:
            return None
        # Note: a single selection should have length 11 (see ExamModel): could assert
        pr = prIndex[0].row()
        task_id_str = self.prxM.getPrefix(pr)
        return task_id_str

    def manage_tags(self):
        """Manage the tags of the current task."""
        task = self.get_current_task_id_or_none()
        if not task:
            return
        self.manage_task_tags(task)

    def manage_task_tags(self, task, parent=None):
        """Manage the tags of a task.

        Args:
            task (str): A string like "q0003g2" for paper 3 question 2.

        Keyword Args:
            parent (Window/None): Which window should be dialog's parent?
                If None, then use `self` (which is Marker) but if other
                windows (such as Annotator or PageRearranger) are calling
                this and if so they should pass themselves: that way they
                would be the visual parents of this dialog.

        Returns:
            None
        """
        if not parent:
            parent = self

        all_tags = [tag for key, tag in self.msgr.get_all_tags()]
        try:
            current_tags = self.msgr.get_tags(task)
        except PlomNoPaper as e:
            WarnMsg(parent, f"Could not get tags from {task}", info=str(e)).exec()
            return

        tag_choices = [X for X in all_tags if X not in current_tags]

        artd = AddRemoveTagDialog(parent, current_tags, tag_choices, label=task)
        if artd.exec() == QDialog.DialogCode.Accepted:
            cmd, new_tag = artd.return_values
            if cmd == "add":
                if new_tag:
                    try:
                        self.msgr.add_single_tag(task, new_tag)
                        log.debug('tagging paper "%s" with "%s"', task, new_tag)
                    except PlomBadTagError as e:
                        errmsg = html.escape(str(e))
                        WarnMsg(parent, "Tag not acceptable", info=errmsg).exec()
            elif cmd == "remove":
                try:
                    self.msgr.remove_single_tag(task, new_tag)
                except PlomConflict as e:
                    InfoMsg(
                        parent,
                        "Tag was not present, perhaps someone else removed it?",
                        info=html.escape(str(e)),
                    ).exec()
            else:
                # do nothing - but shouldn't arrive here.
                pass

            # refresh the tags
            try:
                current_tags = self.msgr.get_tags(task)
            except PlomNoPaper as e:
                WarnMsg(parent, f"Could not get tags from {task}", info=str(e)).exec()
                return

            try:
                self.examModel.setTagsByTask(task, current_tags)
                self.ui.tableView.resizeColumnsToContents()
                self.ui.tableView.resizeRowsToContents()
            except ValueError:
                # we might not own the task for which we've have been managing tags
                pass

    def setFilter(self):
        """Sets a filter tag."""
        search_terms = self.ui.filterLE.text().strip()
        if self.ui.filterInvCB.isChecked():
            self.prxM.set_filter_tags(search_terms, invert=True)
        else:
            self.prxM.set_filter_tags(search_terms)

    def _show_only_my_tasks(self) -> None:
        self.prxM.set_show_only_this_user(self.msgr.username)

    def _show_all_tasks(self) -> None:
        self.prxM.set_show_only_this_user("")

    def choose_and_view_other(self) -> None:
        """Ask user to choose a paper number and question, then show images."""
        max_question_idx = self.exam_spec["numberOfQuestions"]
        qlabels = [
            get_question_label(self.exam_spec, i + 1)
            for i in range(0, max_question_idx)
        ]
        tgs = SelectPaperQuestion(
            self,
            qlabels,
            max_papernum=self.max_papernum,
            initial_idx=self.question_idx,
        )
        if tgs.exec() != QDialog.DialogCode.Accepted:
            return
        paper_number, question_idx, get_annotated = tgs.get_results()
        self.view_other(
            paper_number, question_idx, _parent=self, get_annotated=get_annotated
        )

    def view_other(
        self,
        paper_number: int,
        question_idx: int,
        *,
        _parent: QWidget | None = None,
        get_annotated: bool = True,
    ) -> None:
        """Shows a particular paper number and question.

        Args:
            paper_number: the paper number to be viewed.
            question_idx: which question to be viewed.

        Keyword Args:
            get_annotated: whether to try to get the latest annotated
                image before falling back on the original scanned images.
                True by default.

        Returns:
            None
        """
        tn = paper_number
        q = question_idx

        stuff = None

        if _parent is None:
            _parent = self

        if get_annotated:
            try:
                annot_img_info, annot_img_bytes = self.msgr.get_annotations_image(tn, q)
            except PlomNoPaper:
                pass
            except PlomBenignException as e:
                s = f"Could not get annotation image: {e}"
                s += "\nWill try to get the original images next..."
                WarnMsg(self, s).exec()
            else:
                # TODO: nonunique if we ask again: no caching here
                im_type = annot_img_info["extension"]
                aname = self.workingDirectory / f"annot_{tn}_{q}.{im_type}"
                with open(aname, "wb") as fh:
                    fh.write(annot_img_bytes)
                stuff = [aname]
                s = f"Annotations for paper {tn:04} question index {q}"

        if stuff is None:
            try:
                # TODO: later we might be able to cache here
                # ("q" might not be our question number)
                pagedata = self.get_src_img_data(
                    paper_question_index_to_task_id_str(tn, q)
                )
            except PlomBenignException as e:
                WarnMsg(self, f"Could not get page data: {e}").exec()
                return
            if not pagedata:
                WarnMsg(
                    self,
                    f"No page images for paper {tn:04} question index {q}:"
                    " perhaps it was not written, not yet scanned,"
                    " or possibly that question is not yet scanned"
                    " or has been discarded.",
                ).exec()
                return
            # (even if pagedata not cached, the images will be here)
            pagedata = self.downloader.sync_downloads(pagedata)
            stuff = pagedata
            s = f"Original ungraded images for paper {tn:04} question index {q}"

        # TODO: Restore appending version to the title by fixing Issue #2695
        # qvmap = self.msgr.getQuestionVersionMap(tn)
        # ver = qvmap[q]
        # s += f" (ver {ver})"

        d = QuestionViewDialog(_parent, stuff, tn, q, marker=self, title=s)
        # TODO: future-proofing this a bit for live download updates
        # PC.download_finished.connect(d.shake_things_up)
        d.exec()
        d.deleteLater()  # disconnects slots and signals

    def get_file_for_previous_viewer(self, task):
        """Get the annotation file for the given task.

        Check to see if the
        local system already has the files for that task and if not grab them
        from the server. Then pass the annotation-image-file back to the
        caller.
        """
        # this checks to see if (all) the files for that task have
        # been downloaded locally already. If already present it
        # returns true, and if not then it grabs them from the server
        # and returns true. A 'false' is returned only when the
        # get-from-server fails.
        if not self.get_files_for_previously_annotated(task):
            return None
        # now grab the actual annotated-image filename
        return self.examModel.getAnnotatedFileByTask(task)<|MERGE_RESOLUTION|>--- conflicted
+++ resolved
@@ -115,232 +115,6 @@
     return f"q{papernum:04}g{question_idx}"
 
 
-<<<<<<< HEAD
-class BackgroundUploader(QThread):
-    """Uploads exams in Background."""
-
-    uploadSuccess = pyqtSignal(str, int, int)
-    uploadKnownFail = pyqtSignal(str, str)
-    uploadUnknownFail = pyqtSignal(str, str)
-    queue_status_changed = pyqtSignal(int, int, int, int)
-
-    def __init__(self, msgr: Messenger) -> None:
-        """Initialize a new uploader.
-
-        Args:
-            msgr: a Messenger for communicating with a Plom server.
-                Note Messenger is not multithreaded and blocks using
-                mutexes.  Here we make our own private clone so caller
-                can keep using their's.
-        """
-        super().__init__()
-        self.q: queue.Queue = queue.Queue()
-        self.is_upload_in_progress = False
-        self._msgr = Messenger.clone(msgr)
-        self.num_uploaded = 0
-        self.num_failed = 0
-        self.simulate_failures = False
-        # percentage of download attempts that will fail and an overall
-        # delay in seconds in a range (both are i.i.d. per retry).
-        # These are ignored unless simulate_failures is True.
-        self._simulate_failure_rate = 20.0
-        self._simulate_slow_net = (3, 8)
-
-    def enable_fail_mode(self) -> None:
-        log.info("fail mode ENABLED")
-        self.simulate_failures = True
-
-    def disable_fail_mode(self) -> None:
-        log.info("fail mode disabled")
-        self.simulate_failures = False
-
-    def enqueueNewUpload(self, *args) -> None:
-        """Places something in the upload queue.
-
-        Note:
-            If you call this from the main thread, this code runs in the
-            main thread. That is ok because Queue is threadsafe, but it's
-            important to be aware, not all code in this object runs in the new
-            thread: it depends on where that code is called!
-
-        Args:
-            *args: all input arguments are cached and will eventually be
-                passed untouched to the `upload` function.  There is one
-                exception: `args[0]` is assumed to contain the task str
-                of the form `"q1234g9"` for printing debugging messages.
-
-        Returns:
-            None
-        """
-        log.debug("upQ enqueuing item from main thread " + str(threading.get_ident()))
-        self.q.put(args)
-        n = 1 if self.is_upload_in_progress else 0
-        self.queue_status_changed.emit(
-            self.q.qsize(), n, self.num_uploaded, self.num_failed
-        )
-
-    def queue_size(self) -> int:
-        """Return the number of papers waiting or currently uploading."""
-        if self.is_upload_in_progress:
-            return self.q.qsize() + 1
-        return self.q.qsize()
-
-    def isEmpty(self) -> bool:
-        """Checks if the upload queue is empty.
-
-        Returns:
-            True if the upload queue is empty, false otherwise.
-        """
-        # return self.q.empty()
-        return self.queue_size() == 0
-
-    def run(self) -> None:
-        """Runs the uploader in background.
-
-        Notes:
-            Overrides run method of Qthread.
-
-        Returns:
-            None
-        """
-
-        def tryToUpload():
-            # define this inside run so it will run in the new thread
-            # https://stackoverflow.com/questions/52036021/qtimer-on-a-qthread
-            from queue import Empty as EmptyQueueException
-
-            try:
-                data = self.q.get_nowait()
-            except EmptyQueueException:
-                return
-            self.is_upload_in_progress = True
-            # TODO: remove so that queue needs no knowledge of args
-            code = data[0]
-            log.info("upQ thread: popped code %s from queue, uploading", code)
-            self.queue_status_changed.emit(
-                self.q.qsize(), 1, self.num_uploaded, self.num_failed
-            )
-            simfail = False  # pylint worries it could be undefined
-            if self.simulate_failures:
-                simfail = random.random() <= self._simulate_failure_rate / 100
-                a, b = self._simulate_slow_net
-                # generate wait1 + wait2 \in (a, b)
-                wait = random.random() * (b - a) + a
-                time.sleep(wait)
-            if self.simulate_failures and simfail:
-                self.uploadUnknownFail.emit(code, "Simulated upload failure!")
-                self.num_failed += 1
-            else:
-                if upload(
-                    self._msgr,
-                    *data,
-                    knownFailCallback=self.uploadKnownFail.emit,
-                    unknownFailCallback=self.uploadUnknownFail.emit,
-                    successCallback=self.uploadSuccess.emit,
-                ):
-                    self.num_uploaded += 1
-                else:
-                    self.num_failed += 1
-            self.is_upload_in_progress = False
-            self.queue_status_changed.emit(
-                self.q.qsize(), 0, self.num_uploaded, self.num_failed
-            )
-
-        log.info("upQ thread: starting with new empty queue and starting timer")
-        # TODO: Probably don't need the timer: after each enqueue, signal the
-        # QThread (in the new thread's event loop) to call tryToUpload.
-        timer = QTimer()
-        timer.timeout.connect(tryToUpload)
-        timer.start(250)
-        self.exec()
-
-
-def upload(
-    _msgr,
-    task,
-    grade,
-    filenames,
-    marking_time,
-    question_idx,
-    ver,
-    rubrics,
-    integrity_check,
-    knownFailCallback=None,
-    unknownFailCallback=None,
-    successCallback=None,
-):
-    """Uploads a paper.
-
-    Args:
-        task (str): the Task ID for the page being uploaded. Takes the form
-            "q1234g9" = test 1234 question 9.
-        grade (int): grade given to question.
-        filenames (list[str]): a list containing the annotated file's name,
-            the .plom file's name and the comment file's name, in that order.
-        marking_time (float/int): the marking time (s) for this specific question.
-        question_idx (int or str): the question index number.
-        ver (int or str): the version number.
-        rubrics: list of rubrics used.
-        integrity_check (str): the integrity_check string of the task.
-        knownFailCallback: if we fail in a way that is reasonably expected,
-            call this function.
-        unknownFailCallback: if we fail but don't really know why or what
-            do to, call this function.
-        successCallback: a function to call when we succeed.
-
-    Returns:
-        bool: True for success, False for failure (either of the two).
-
-    Raises:
-        PlomSeriousException: elements in filenames do not correspond to
-            the same exam.
-    """
-    # do name sanity checks here
-    aname, pname = filenames
-
-    if not (
-        task.startswith("q")
-        and aname.stem == f"G{task[1:]}"
-        and pname.name == f"G{task[1:]}.plom"
-    ):
-        raise PlomSeriousException(
-            "Upload file names mismatch [{}, {}] - this should not happen".format(
-                aname, pname
-            )
-        )
-    try:
-        msg = _msgr.MreturnMarkedTask(
-            task,
-            question_idx,
-            ver,
-            grade,
-            marking_time,
-            aname,
-            pname,
-            rubrics,
-            integrity_check,
-        )
-    except (
-        PlomTaskChangedError,
-        PlomTaskDeletedError,
-        PlomConflict,
-        PlomProbationLimitExceededException,
-    ) as ex:
-        knownFailCallback(task, str(ex))
-        # probably previous call does not return: it forces a crash
-        return False
-    except PlomException as ex:
-        unknownFailCallback(task, str(ex))
-        return False
-
-    numDone = msg[0]
-    numTotal = msg[1]
-    successCallback(task, numDone, numTotal)
-    return True
-
-
-=======
->>>>>>> 1ee3a0c3
 class MarkerClient(QWidget):
     """Setup for marking client and annotator.
 

# SPDX-License-Identifier: AGPL-3.0-or-later
# Copyright (C) 2018-2021 Andrew Rechnitzer
# Copyright (C) 2018 Elvis Cai
# Copyright (C) 2019-2024 Colin B. Macdonald
# Copyright (C) 2020 Victoria Schuster
# Copyright (C) 2022 Edith Coates
# Copyright (C) 2022 Lior Silberman
# Copyright (C) 2024 Bryan Tanady

"""The Plom Marker client."""

from __future__ import annotations

__copyright__ = "Copyright (C) 2018-2024 Andrew Rechnitzer, Colin B. Macdonald, et al"
__credits__ = "The Plom Project Developers"
__license__ = "AGPL-3.0-or-later"

from collections import defaultdict
import html
import json
import logging
from math import ceil
from pathlib import Path
import platform
import queue
import random
import sys
import tempfile
from textwrap import shorten
import time
import threading
from typing import Any

if sys.version_info >= (3, 9):
    from importlib import resources
else:
    import importlib_resources as resources

from packaging.version import Version


from PyQt6 import uic, QtGui
from PyQt6.QtGui import QAction
from PyQt6.QtCore import (
    Qt,
    QTimer,
    QThread,
    pyqtSlot,
    pyqtSignal,
)
from PyQt6.QtWidgets import (
    QDialog,
    QInputDialog,
    QMenu,
    QMessageBox,
    QProgressDialog,
    QWidget,
)

from plom import __version__
import plom.client.ui_files
from plom.plom_exceptions import (
    PlomAuthenticationException,
    PlomBadTagError,
    PlomBenignException,
    PlomForceLogoutException,
    PlomRangeException,
    PlomVersionMismatchException,
    PlomSeriousException,
    PlomTakenException,
    PlomTaskChangedError,
    PlomTaskDeletedError,
    PlomConflict,
    PlomException,
    PlomNoPaper,
    PlomNoServerSupportException,
    PlomNoSolutionException,
)
from plom.messenger import Messenger
from plom.feedback_rules import feedback_rules as static_feedback_rules_data
from plom.question_labels import (
    get_question_label,
    verbose_question_label,
    check_for_shared_pages,
)
from .annotator import Annotator
from .image_view_widget import ImageViewWidget
from .viewers import QuestionViewDialog, SelectPaperQuestion
from .tagging import AddRemoveTagDialog
from .useful_classes import ErrorMsg, WarnMsg, InfoMsg, SimpleQuestion
from .tagging_range_dialog import TaggingAndRangeOptions
from .task_model import MarkerExamModel, ProxyModel


if platform.system() == "Darwin":
    # apparently needed for shortcuts under macOS
    from PyQt6.QtGui import qt_set_sequence_auto_mnemonic

    qt_set_sequence_auto_mnemonic(True)


log = logging.getLogger("marker")


def task_id_str_to_paper_question_index(task: str) -> tuple[int, int]:
    # TODO: I dislike this packed-string: overdue for refactor
    assert task[0] == "q", f"invalid task code {task}: no leading 'q'"
    assert task[5] == "g", f"invalid task code {task}: no middle 'g'"
    papernum = int(task[1:5])
    question_idx = int(task[6:])
    return papernum, question_idx


def paper_question_index_to_task_id_str(papernum: int, question_idx: int) -> str:
    return f"q{papernum:04}g{question_idx}"


class BackgroundUploader(QThread):
    """Uploads exams in Background."""

    uploadSuccess = pyqtSignal(str, int, int)
    uploadKnownFail = pyqtSignal(str, str)
    uploadUnknownFail = pyqtSignal(str, str)
    queue_status_changed = pyqtSignal(int, int, int, int)

    def __init__(self, msgr: Messenger) -> None:
        """Initialize a new uploader.

        Args:
            msgr: a Messenger for communicating with a Plom server.
                Note Messenger is not multithreaded and blocks using
                mutexes.  Here we make our own private clone so caller
                can keep using their's.
        """
        super().__init__()
        self.q: queue.Queue = queue.Queue()
        self.is_upload_in_progress = False
        self._msgr = Messenger.clone(msgr)
        self.num_uploaded = 0
        self.num_failed = 0
        self.simulate_failures = False
        # percentage of download attempts that will fail and an overall
        # delay in seconds in a range (both are i.i.d. per retry).
        # These are ignored unless simulate_failures is True.
        self._simulate_failure_rate = 20.0
        self._simulate_slow_net = (3, 8)

    def enable_fail_mode(self) -> None:
        log.info("fail mode ENABLED")
        self.simulate_failures = True

    def disable_fail_mode(self) -> None:
        log.info("fail mode disabled")
        self.simulate_failures = False

    def enqueueNewUpload(self, *args) -> None:
        """Places something in the upload queue.

        Note:
            If you call this from the main thread, this code runs in the
            main thread. That is ok because Queue is threadsafe, but it's
            important to be aware, not all code in this object runs in the new
            thread: it depends on where that code is called!

        Args:
            *args: all input arguments are cached and will eventually be
                passed untouched to the `upload` function.  There is one
                exception: `args[0]` is assumed to contain the task str
                of the form `"q1234g9"` for printing debugging messages.

        Returns:
            None
        """
        log.debug("upQ enqueuing item from main thread " + str(threading.get_ident()))
        self.q.put(args)
        n = 1 if self.is_upload_in_progress else 0
        self.queue_status_changed.emit(
            self.q.qsize(), n, self.num_uploaded, self.num_failed
        )

    def queue_size(self) -> int:
        """Return the number of papers waiting or currently uploading."""
        if self.is_upload_in_progress:
            return self.q.qsize() + 1
        return self.q.qsize()

    def isEmpty(self) -> bool:
        """Checks if the upload queue is empty.

        Returns:
            True if the upload queue is empty, false otherwise.
        """
        # return self.q.empty()
        return self.queue_size() == 0

    def run(self) -> None:
        """Runs the uploader in background.

        Notes:
            Overrides run method of Qthread.

        Returns:
            None
        """

        def tryToUpload():
            # define this inside run so it will run in the new thread
            # https://stackoverflow.com/questions/52036021/qtimer-on-a-qthread
            from queue import Empty as EmptyQueueException

            try:
                data = self.q.get_nowait()
            except EmptyQueueException:
                return
            self.is_upload_in_progress = True
            # TODO: remove so that queue needs no knowledge of args
            code = data[0]
            log.info("upQ thread: popped code %s from queue, uploading", code)
            self.queue_status_changed.emit(
                self.q.qsize(), 1, self.num_uploaded, self.num_failed
            )
            simfail = False  # pylint worries it could be undefined
            if self.simulate_failures:
                simfail = random.random() <= self._simulate_failure_rate / 100
                a, b = self._simulate_slow_net
                # generate wait1 + wait2 \in (a, b)
                wait = random.random() * (b - a) + a
                time.sleep(wait)
            if self.simulate_failures and simfail:
                self.uploadUnknownFail.emit(code, "Simulated upload failure!")
                self.num_failed += 1
            else:
                if upload(
                    self._msgr,
                    *data,
                    knownFailCallback=self.uploadKnownFail.emit,
                    unknownFailCallback=self.uploadUnknownFail.emit,
                    successCallback=self.uploadSuccess.emit,
                ):
                    self.num_uploaded += 1
                else:
                    self.num_failed += 1
            self.is_upload_in_progress = False
            self.queue_status_changed.emit(
                self.q.qsize(), 0, self.num_uploaded, self.num_failed
            )

        log.info("upQ thread: starting with new empty queue and starting timer")
        # TODO: Probably don't need the timer: after each enqueue, signal the
        # QThread (in the new thread's event loop) to call tryToUpload.
        timer = QTimer()
        timer.timeout.connect(tryToUpload)
        timer.start(250)
        self.exec()


def upload(
    _msgr,
    task,
    grade,
    filenames,
    marking_time,
    question_idx,
    ver,
    rubrics,
    integrity_check,
    knownFailCallback=None,
    unknownFailCallback=None,
    successCallback=None,
):
    """Uploads a paper.

    Args:
        task (str): the Task ID for the page being uploaded. Takes the form
            "q1234g9" = test 1234 question 9.
        grade (int): grade given to question.
        filenames (list[str]): a list containing the annotated file's name,
            the .plom file's name and the comment file's name, in that order.
        marking_time (float/int): the marking time (s) for this specific question.
        question_idx (int or str): the question index number.
        ver (int or str): the version number.
        rubrics: list of rubrics used.
        integrity_check (str): the integrity_check string of the task.
        knownFailCallback: if we fail in a way that is reasonably expected,
            call this function.
        unknownFailCallback: if we fail but don't really know why or what
            do to, call this function.
        successCallback: a function to call when we succeed.

    Returns:
        bool: True for success, False for failure (either of the two).

    Raises:
        PlomSeriousException: elements in filenames do not correspond to
            the same exam.
    """
    # do name sanity checks here
    aname, pname = filenames

    if not (
        task.startswith("q")
        and aname.stem == f"G{task[1:]}"
        and pname.name == f"G{task[1:]}.plom"
    ):
        raise PlomSeriousException(
            "Upload file names mismatch [{}, {}] - this should not happen".format(
                aname, pname
            )
        )
    try:
        msg = _msgr.MreturnMarkedTask(
            task,
            question_idx,
            ver,
            grade,
            marking_time,
            aname,
            pname,
            rubrics,
            integrity_check,
        )
    except (PlomTaskChangedError, PlomTaskDeletedError, PlomConflict) as ex:
        knownFailCallback(task, str(ex))
        # probably previous call does not return: it forces a crash
        return False
    except PlomException as ex:
        unknownFailCallback(task, str(ex))
        return False

    numDone = msg[0]
    numTotal = msg[1]
    successCallback(task, numDone, numTotal)
    return True


class MarkerClient(QWidget):
    """Setup for marking client and annotator.

    Notes:
        TODO: should be a QMainWindow but at any rate not a Dialog
        TODO: should this be parented by the QApplication?
    """

    my_shutdown_signal = pyqtSignal(int, list)

    def __init__(self, Qapp, tmpdir=None):
        """Initialize a new MarkerClient.

        Args:
            Qapp(QApplication): Main client application
            tmpdir (pathlib.Path/str/None): a temporary directory for
                storing image files and other data.  In principle can
                be shared with Identifier although this may not be
                implemented.  If `None`, we will make our own.
        """
        super().__init__()
        self.Qapp = Qapp

        uic.loadUi(resources.files(plom.client.ui_files) / "marker.ui", self)
        # TODO: temporary workaround
        self.ui = self

        # Save the local temp directory for image files and the class list.
        if not tmpdir:
            tmpdir = tempfile.mkdtemp(prefix="plom_")
        self.workingDirectory = Path(tmpdir)
        log.debug("Working directory set to %s", self.workingDirectory)

        self.maxMark = -1  # temp value
        self.downloader = self.Qapp.downloader
        if self.downloader:
            # for unit tests, we might mockup Qapp.downloader as None
            # (Marker will not be functional without a downloader)
            self.downloader.download_finished.connect(self.background_download_finished)
            self.downloader.download_failed.connect(self.background_download_failed)
            self.downloader.download_queue_changed.connect(self.update_technical_stats)

        self.examModel = (
            MarkerExamModel()
        )  # Exam model for the table of groupimages - connect to table
        self.prxM = ProxyModel()  # set proxy for filtering and sorting
        # A view window for the papers so user can zoom in as needed.
        self.testImg = ImageViewWidget(self, has_rotate_controls=False)
        # A view window for the papers so user can zoom in as needed.
        self.ui.paperBoxLayout.addWidget(self.testImg, 10)

        # settings variable for annotator settings (initially None)
        self.annotatorSettings = defaultdict(lambda: None)
        self.commentCache = {}  # cache for Latex Comments
        self.backgroundUploader = None

        self.allowBackgroundOps = True

        # instance vars that get initialized later
        self.question_idx = None
        self.version = None
        self.exam_spec = None
        self.max_papernum = None

        self.msgr = None
        # history contains all the tgv in order of being marked except the current one.
        self.marking_history = []
        self._cachedProgressFormatStr = None

    def setup(
        self,
        messenger: Messenger,
        question_idx: int,
        version: int,
        lastTime: dict[str, Any],
    ) -> None:
        """Performs setup procedure for markerClient.

        TODO: move all this into init?

        TODO: verify all lastTime Params, there are almost certainly some missing

        Args:
            messenger: handle communication with server.
            question_idx: question index number, one based.
            version: question version number
            lastTime: dict of settings.
                Containing::

                   {
                     "FOREGROUND"
                     "KeyBinding"
                   }

                and potentially others

        Returns:
            None
        """
        self.msgr = messenger
        self.question_idx = question_idx
        self.version = version

        # Get the number of Tests, Pages, Questions and Versions
        # Note: if this fails UI is not yet in a usable state
        self.exam_spec = self.msgr.get_spec()
        info = self.msgr.get_exam_info()
        # TODO: is never changed even if server changes it
        self.max_papernum = info["current_largest_paper_num"]
        # legacy won't provide this; fallback to a static value
        self.annotatorSettings["feedback_rules"] = info.get(
            "feedback_rules", static_feedback_rules_data
        )

        self.UIInitialization()
        self.applyLastTimeOptions(lastTime)
        self.connectGuiButtons()

        try:
            self.maxMark = self.msgr.getMaxMark(self.question_idx)
        except PlomRangeException as err:
            ErrorMsg(self, str(err)).exec()
            return

        # Get list of papers already marked and add to table.
        # also read these into the history variable
        if self.msgr.is_legacy_server():
            self.loadMarkedList()
        else:
            assert self.msgr.username is not None
            self.download_task_list(username=self.msgr.username)

        # Keep the original format around in case we need to change it
        self._cachedProgressFormatStr = self.ui.mProgressBar.format()
        self.updateProgress()  # Update counts

        # Connect the view **after** list updated.
        # Connect the table-model's selection change to Marker functions
        self.ui.tableView.selectionModel().selectionChanged.connect(
            self.updatePreviewImage
        )
        self.ui.tableView.selectionModel().selectionChanged.connect(
            self.ensureAllDownloaded
        )

        self.requestNext()  # Get a question to mark from the server
        # reset the view so whole exam shown.
        self.testImg.resetView()
        # resize the table too.
        QTimer.singleShot(100, self.ui.tableView.resizeRowsToContents)
        log.debug("Marker main thread: " + str(threading.get_ident()))

        if self.allowBackgroundOps:
            self.backgroundUploader = BackgroundUploader(self.msgr)
            self.backgroundUploader.uploadSuccess.connect(self.backgroundUploadFinished)
            self.backgroundUploader.uploadKnownFail.connect(
                self.backgroundUploadFailedServerChanged
            )
            self.backgroundUploader.uploadUnknownFail.connect(
                self.backgroundUploadFailed
            )
            self.backgroundUploader.queue_status_changed.connect(
                self.update_technical_stats_upload
            )
            self.backgroundUploader.start()
        self.cacheLatexComments()  # Now cache latex for comments:
        s = check_for_shared_pages(self.exam_spec, self.question_idx)
        if s:
            InfoMsg(self, s).exec()

    def applyLastTimeOptions(self, lastTime: dict[str, Any]) -> None:
        """Applies all settings from previous client.

        Args:
            lastTime (dict): information about settings, often from a
            config file such as from the last time the client was run.

        Returns:
            None
        """
        # TODO: some error handling here for users who hack their config?
        self.annotatorSettings["keybinding_name"] = lastTime.get("KeyBinding")
        self.annotatorSettings["keybinding_custom_overlay"] = lastTime.get("CustomKeys")

        if lastTime.get("FOREGROUND", False):
            self.allowBackgroundOps = False

    def is_experimental(self):
        return self.annotatorSettings["experimental"]

    def set_experimental(self, x):
        # TODO: maybe signals/slots should be used to watch for changes
        if x:
            log.info("Experimental/advanced mode enabled")
            self.annotatorSettings["experimental"] = True
        else:
            log.info("Experimental/advanced mode disabled")
            self.annotatorSettings["experimental"] = False

    def UIInitialization(self) -> None:
        """Startup procedure for the user interface.

        Returns:
            None: Modifies self.ui
        """
        self.setWindowTitle('Plom Marker: "{}"'.format(self.exam_spec["name"]))
        try:
            question_label = get_question_label(self.exam_spec, self.question_idx)
        except (ValueError, KeyError):
            question_label = "???"
        self.ui.labelTasks.setText(
            "Marking {} (ver. {}) of “{}”".format(
                question_label, self.version, self.exam_spec["name"]
            )
        )

        self.prxM.setSourceModel(self.examModel)
        self.ui.tableView.setModel(self.prxM)
        # hide various columns without end-user useful info
        for i in self.ui.examModel.columns_to_hide:
            # TODO: show all for now
            pass
            # self.ui.tableView.hideColumn(i)

        # Double-click or signal fires up the annotator window
        self.ui.tableView.doubleClicked.connect(self.annotateTest)
        self.ui.tableView.annotateSignal.connect(self.annotateTest)
        self.ui.tableView.tagSignal.connect(self.manage_tags)
        self.ui.tableView.claimSignal.connect(self.claim_task)
        self.ui.tableView.deferSignal.connect(self.defer_task)
        self.ui.tableView.reassignSignal.connect(self.reassign_task)

        if Version(__version__).is_devrelease:
            self.ui.technicalButton.setChecked(True)
            self.ui.failmodeCB.setEnabled(True)
        else:
            self.ui.technicalButton.setChecked(False)
            self.ui.failmodeCB.setEnabled(False)
        # if we want it to look like a label
        # self.ui.technicalButton.setStyleSheet("QToolButton { border: none; }")
        self.show_hide_technical()
        # self.force_update_technical_stats()
        self.update_technical_stats_upload(0, 0, 0, 0)

    def connectGuiButtons(self) -> None:
        """Connect gui buttons to appropriate functions.

        Notes:
            TODO: remove the total-radiobutton

        Returns:
            None but modifies self.ui
        """
        self.ui.closeButton.clicked.connect(self.close)
        m = QMenu(self)
<<<<<<< HEAD
        s = "Get \N{Mathematical Italic Small N}th..."
        m.addAction(s, self.claim_task_interactive)
=======
        m.addAction("Get \N{MATHEMATICAL ITALIC SMALL N}th...", self.requestInteractive)
>>>>>>> 6ad5a201
        m.addAction("Which papers...", self.change_tag_range_options)
        self.ui.getNextButton.setMenu(m)
        self.ui.getNextButton.clicked.connect(self.requestNext)
        self.ui.annButton.clicked.connect(self.annotateTest)
        m = QMenu(self)
        # TODO: once enabled we don't need the explicit QAction
        # m.addAction("Reassign task to...", self.reassign_task)
        a = QAction("Reassign task to...", self)
        a.triggered.connect(self.reassign_task)
        # TODO: future work
        a.setEnabled(False)
        m.addAction(a)
        m.addAction("Claim task for me", self.claim_task)
        self.ui.deferButton.setMenu(m)
        self.ui.deferButton.clicked.connect(self.defer_task)
        self.ui.tasksComboBox.currentIndexChanged.connect(self.change_task_view)
        self.ui.tagButton.clicked.connect(self.manage_tags)
        self.ui.filterLE.returnPressed.connect(self.setFilter)
        self.ui.filterLE.textEdited.connect(self.setFilter)
        self.ui.filterInvCB.stateChanged.connect(self.setFilter)
        self.ui.viewButton.clicked.connect(self.choose_and_view_other)
        self.ui.technicalButton.clicked.connect(self.show_hide_technical)
        self.ui.failmodeCB.stateChanged.connect(self.toggle_fail_mode)

    def change_tag_range_options(self):
        all_tags = [tag for key, tag in self.msgr.get_all_tags()]
        r = (
            self.annotatorSettings["nextTaskMinPaperNum"],
            self.annotatorSettings["nextTaskMaxPaperNum"],
        )
        tag = self.annotatorSettings["nextTaskPreferTagged"]
        mytag = "@" + self.msgr.username
        if tag == mytag:
            prefer_tagged_for_me = True
            tag = ""
        else:
            prefer_tagged_for_me = False
        d = TaggingAndRangeOptions(self, prefer_tagged_for_me, tag, all_tags, *r)
        if not d.exec():
            return
        r = d.get_papernum_range()
        tag = d.get_preferred_tag(self.msgr.username)
        self.annotatorSettings["nextTaskMinPaperNum"] = r[0]
        self.annotatorSettings["nextTaskMaxPaperNum"] = r[1]
        self.annotatorSettings["nextTaskPreferTagged"] = tag
        self.update_get_next_button()

    def update_get_next_button(self):
        tag = self.annotatorSettings["nextTaskPreferTagged"]
        mn = self.annotatorSettings["nextTaskMinPaperNum"]
        mx = self.annotatorSettings["nextTaskMaxPaperNum"]
        exclaim = False
        tips = []
        if mn is not None or mx is not None:
            exclaim = True
            s = "Restricted paper number "
            if mx is None:
                s += f"\N{GREATER-THAN OR EQUAL TO} {mn}"
            elif mn is None:
                s += f"\N{LESS-THAN OR EQUAL TO} {mx}"
            else:
                s += f"in [{mn}, {mx}]"
            tips.append(s)
        if tag:
            tips.append(f'prefer tagged "{tag}"')

        button_text = "&Get next"
        if exclaim:
            button_text += " (!)"
        self.getNextButton.setText(button_text)
        self.getNextButton.setToolTip("\n".join(tips))

    def loadMarkedList(self):
        """Loads the list of previously marked papers into self.examModel.

        Returns:
            None

        Deprecated: only called on legacy servers.
        """
        # Ask server for list of previously marked papers
        markedList = self.msgr.MrequestDoneTasks(self.question_idx, self.version)
        self.marking_history = []
        for x in markedList:
            # TODO: might not the "markedList" have some other statuses?
            self.examModel.add_task(
                x[0],
                src_img_data=[],
                status="marked",
                mark=x[1],
                marking_time=x[2],
                tags=x[3],
                integrity_check=x[4],
                username=self.msgr.username,
            )
            self.marking_history.append(x[0])

    def get_files_for_previously_annotated(self, task: str) -> bool:
        """Loads the annotated image, the plom file, and the original source images.

        TODO: maybe it could not aggressively download the src images: sometimes
        people just want to look at the annotated image.

        Args:
            task (str): the task for the image files to be loaded from.
                Takes the form "q1234g9" = test 1234 question 9

        Returns:
            bool: currently this returns True.  Unless it fails which will
            induce a crash (after some popup dialogs).

        Raises:
            Uses error dialogs; not currently expected to throw exceptions
        """
        if len(self.examModel.get_source_image_data(task)) > 0:
            return True

        num, question_idx = task_id_str_to_paper_question_index(task)
        assert question_idx == self.question_idx, f"wrong qidx={question_idx}"

        # TODO: this integrity is almost certainly not important unless I want
        # to modify.  If just looking...?  Anyway, non-legacy doesn't enforce it
        integrity = self.examModel.getIntegrityCheck(task)
        try:
            plomdata = self.msgr.get_annotations(
                num, question_idx, edition=None, integrity=integrity
            )
            annot_img_info, annot_img_bytes = self.msgr.get_annotations_image(
                num, question_idx, edition=plomdata["annotation_edition"]
            )
        except PlomNoPaper as e:
            ErrorMsg(None, f"no annotations for task {task}: {e}").exec()
            # TODO: need something more significant to happen
            return True
        except (PlomTaskChangedError, PlomTaskDeletedError) as ex:
            # TODO: better action we can take here?
            # TODO: the real problem here is that the full_pagedata is potentially out of date!
            # TODO: we also need (and maybe already have) a mechanism to invalidate existing annotations
            # TODO: Issue #2146, parent=self will cause Marker to popup on top of Annotator
            ErrorMsg(
                None,
                '<p>The task "{}" has changed in some way by the manager; it '
                "may need to be remarked.</p>\n\n"
                '<p>Specifically, the server says: "{}"</p>\n\n'
                "<p>This is a rare situation; just in case, we'll now force a "
                "shutdown of your client.  Sorry.</p>"
                "<p>Please log back in and continue marking.</p>".format(task, str(ex)),
            ).exec()
            # Log out the user and then raise an exception
            try:
                self.msgr.closeUser()
            except PlomAuthenticationException:
                log.warning("We tried to logout user but they were already logged out.")
                pass
            # exit with code that is not 0 or 1
            self.Qapp.exit(57)
            log.critical("Qapp.exit() may not exit immediately; force quitting...")
            raise PlomForceLogoutException("Manager changed task") from ex

        log.info("importing source image data (orientations etc) from .plom file")
        # filenames likely stale: could have restarted client in meantime
        src_img_data = plomdata["base_images"]
        for row in src_img_data:
            # remove legacy "local_filename" if present
            f = row.pop("local_filename", None) or row.get("filename")
            if not row.get("server_path"):
                # E.g., Reannotator used to lose "server_path", keep workaround
                # just in case, by using previous session's filename
                row["server_path"] = f
        self.get_downloads_for_src_img_data(src_img_data)

        self.examModel.set_source_image_data(task, src_img_data)

        paperdir = Path(tempfile.mkdtemp(prefix=task + "_", dir=self.workingDirectory))
        log.debug("create paperdir %s for already-graded download", paperdir)
        self.examModel.setPaperDirByTask(task, paperdir)
        aname = paperdir / f"G{task[1:]}.{annot_img_info['extension']}"
        pname = paperdir / f"G{task[1:]}.plom"
        with open(aname, "wb") as fh:
            fh.write(annot_img_bytes)
        with open(pname, "w") as f:
            json.dump(plomdata, f, indent="  ")
            f.write("\n")
        self.examModel.setAnnotatedFile(task, aname, pname)
        return True

    def _updateImage(self, pr: int) -> None:
        """Updates the preview image for a particular row of the table.

        Try various things to get an appropriate image to display.
        Lots of side effects as we update the table as needed.

        .. note::
           This function is a workaround used to keep the preview
           up-to-date as the table of papers changes.  Ideally
           the two widgets would be linked with some slots/signals
           so that they were automatically in-sync and updates to
           the table would automatically reload the preview.  Perhaps
           some future Qt expert will help us...

        Args:
            pr: which row is highlighted, via row index.

        Returns:
            None
        """
        # simplest first: if we have the annotated image then display that
        ann_img_file = self.prxM.getAnnotatedFile(pr)
        # TODO: special hack as empty "" comes back as Path which is "."
        if str(ann_img_file) == ".":
            ann_img_file = ""
        if ann_img_file:
            self.testImg.updateImage(ann_img_file)
            return

        task = self.prxM.getPrefix(pr)
        status = self.prxM.getStatus(pr)

        # next we try to download annotated image for certain hardcoded states
        if status.casefold() in ("complete", "marked"):
            self.get_files_for_previously_annotated(task)
            self._updateImage(pr)  # recurse
            return

        # try the raw page images instead from the cached src_img_data
        src_img_data = self.examModel.get_source_image_data(task)
        if src_img_data:
            self.get_downloads_for_src_img_data(src_img_data)
            self.testImg.updateImage(src_img_data)
            return

        # but if the src_img_data isn't present, get and trigger background downloads
        src_img_data = self.get_src_img_data(task, cache=True)
        if src_img_data:
            self.get_downloads_for_src_img_data(src_img_data)
            self.testImg.updateImage(src_img_data)

        # All else fails, just wipe the display (e.g., pages removed from server)
        self.testImg.updateImage(None)

    def get_src_img_data(
        self, task: str, *, cache: bool = False
    ) -> list[dict[str, Any]]:
        """Download the pagedate/src_img_data for a particular task.

        Note this does not trigger downloads of the page images.  For
        that, see :method:`get_downloads_for_src_img_data`.

        Args:
            task: which task to download the page data for.

        Keyword Args:
            cache: if this is one of the questions that we're marking,
                also fill-in or update the client-side cache of pagedata.
                Caution: page-arranger might mess with the local copy,
                so for now be careful using this option.  Default: False.

        Returns:
            The source image data.

        Raises:
            PlomConflict: no paper.
        """
        papernum, qidx = task_id_str_to_paper_question_index(task)
        pagedata = self.msgr.get_pagedata_context_question(papernum, qidx)

        # TODO: is this the main difference between pagedata and src_img_data?
        pagedata = [x for x in pagedata if x["included"]]

        if cache and self.question_idx == qidx:
            try:
                self.examModel.set_source_image_data(task, pagedata)
            except KeyError:
                pass
        return pagedata

    def _updateCurrentlySelectedRow(self) -> None:
        """Updates the preview image for the currently selected row of the table.

        Returns:
            None
        """
        prIndex = self.ui.tableView.selectedIndexes()
        if len(prIndex) == 0:
            return
        # Note: a single selection should have length 11: could assert
        pr = prIndex[0].row()
        self._updateImage(pr)

    def updateProgress(self, val=None, maxm=None) -> None:
        """Updates the progress bar.

        Args:
            val (int): value for the progress bar
            maxm (int): maximum for the progress bar.

        Returns:
            None
        """
        if not val and not maxm:
            # ask server for progress update
            try:
                val, maxm = self.msgr.MprogressCount(self.question_idx, self.version)
            except PlomRangeException as e:
                ErrorMsg(self, str(e)).exec()
                return
        if maxm == 0:
            val, maxm = (0, 1)  # avoid (0, 0) indeterminate animation
            self.ui.mProgressBar.setFormat("No papers to mark")
            try:
                qlabel = get_question_label(self.exam_spec, self.question_idx)
                verbose_qlabel = verbose_question_label(
                    self.exam_spec, self.question_idx
                )
            except (ValueError, KeyError):
                qlabel = "???"
                verbose_qlabel = qlabel
            msg = f"<p>Currently there is nothing to mark for version {self.version}"
            msg += f" of {verbose_qlabel}.</p>"
            info = f"""<p>There are several ways this can happen:</p>
                <ul>
                <li>Perhaps the relevant papers have not yet been scanned.</li>
                <li>This assessment may not have instances of version
                    {self.version} of {qlabel}.</li>
                </ul>
            """
            InfoMsg(self, msg, info=info, info_pre=False).exec()
        else:
            # Neither is quite right, instead, we cache on init
            self.ui.mProgressBar.setFormat(self._cachedProgressFormatStr)
        self.ui.mProgressBar.setMaximum(maxm)
        self.ui.mProgressBar.setValue(val)

    def claim_task_interactive(self) -> None:
        """Ask user for paper number and then ask server for that paper.

        If available, download stuff, add to list, update view.
        """
        verbose_qlabel = verbose_question_label(self.exam_spec, self.question_idx)
        s = "<p>Which paper number would you like to get?</p>"
        s += f"<p>Note: you are marking version {self.version}"
        s += f" of {verbose_qlabel}.</p>"
        n, ok = QInputDialog.getInt(
            self, "Which paper to get", s, 1, 1, self.max_papernum
        )
        if not ok:
            return
        task = f"q{n:04}g{self.question_idx}"
        self._claim_task(task)

    def requestNext(self, *, update_select=True):
        """Ask server for an unmarked paper, get file, add to list, update view.

        Retry a few times in case two clients are asking for same.

        Keyword Args:
            update_select (bool): default True, send False if you don't
                want to adjust the visual selection.

        Returns:
            None
        """
        attempts = 0
        tag = self.annotatorSettings["nextTaskPreferTagged"]
        paper_range = (
            self.annotatorSettings["nextTaskMinPaperNum"],
            self.annotatorSettings["nextTaskMaxPaperNum"],
        )
        if tag and (paper_range[0] or paper_range[1]):
            log.info('Next available?  Range %s, prefer tagged "%s"', paper_range, tag)
        elif tag:
            log.info('Next available?  Prefer tagged "%s"', tag)
        elif paper_range[0] or paper_range[1]:
            log.info("Next available?  Range %s", paper_range)
        if tag:
            tags = [tag]
        else:
            tags = []
        while True:
            attempts += 1
            # little sanity check - shouldn't be needed.
            # TODO remove.
            if attempts > 5:
                return
            try:
                task = self.msgr.MaskNextTask(
                    self.question_idx,
                    self.version,
                    tags=tags,
                    min_paper_num=paper_range[0],
                    max_paper_num=paper_range[1],
                )
                if not task:
                    return
            except PlomSeriousException as err:
                log.exception("Unexpected error getting next task: %s", err)
                # TODO: Issue #2146, parent=self will cause Marker to popup on top of Annotator
                ErrorMsg(
                    None,
                    "Unexpected error getting next task. Client will now crash!",
                    info=err,
                ).exec()
                raise

            try:
                self.claim_task_and_trigger_downloads(task)
                break
            except PlomTakenException as err:
                log.info("will keep trying as task already taken: {}".format(err))
                continue
        if update_select:
            self.moveSelectionToTask(task)

    def get_downloads_for_src_img_data(self, src_img_data, trigger=True):
        """Make sure the images for some source image data are downloaded.

        If an image is not yet downloaded, trigger the download again.

        Args:
            src_img_data (list): list of dicts.  Note we may modify this
                so pass a copy if you don't want this!  Specifically,
                the ``"filename"`` key is inserted or replaced with the
                path to the downloaded image or the placeholder image.

        Keyword Args:
            trigger (bool): if True we trigger background jobs for any
                that have not been downloaded.

        Returns:
            bool: True if all images have already been downloaded, False
            if at least one was not.  In the False case, downloads have
            been triggered; wait; process events; then call back if you
            want.
        """
        all_present = True
        PC = self.downloader.pagecache
        for row in src_img_data:
            if PC.has_page_image(row["id"]):
                row["filename"] = PC.page_image_path(row["id"])
                continue
            all_present = False
            log.info("triggering download for image id %d", row["id"])
            self.downloader.download_in_background_thread(row)
            row["filename"] = self.downloader.get_placeholder_path()
        return all_present

    def claim_task_and_trigger_downloads(self, task: str) -> None:
        """Claim a particular task for the current user and start image downloads.

        Notes:
            Side effects: on success, updates the table of tasks by adding
            a new row (or modifying an existing one).  But the new row is
            *not* automatically selected.

        Returns:
            None

        Raises:
            PlomTakenException
            PlomVersionMismatchException
        """
        _, qidx = task_id_str_to_paper_question_index(task)
        assert qidx == self.question_idx, f"wrong question: question_idx={qidx}"
        src_img_data, tags, integrity_check = self.msgr.MclaimThisTask(
            task, version=self.version
        )

        self.get_downloads_for_src_img_data(src_img_data)

        # TODO: do we really want to just hardcode "untouched" here?
        self.examModel.modify_task(
            task,
            src_img_data=src_img_data,
            status="untouched",
            mark=-1,
            marking_time=0.0,
            tags=tags,
            integrity_check=integrity_check,
            username=self.msgr.username,
        )

    def moveSelectionToTask(self, task):
        """Update the selection in the list of papers."""
        pr = self.prxM.rowFromTask(task)
        if pr is None:
            return
        self.ui.tableView.selectRow(pr)
        # this might redraw it twice: oh well this is not common operation
        self._updateCurrentlySelectedRow()
        # Clean up the table
        self.ui.tableView.resizeColumnsToContents()
        self.ui.tableView.resizeRowsToContents()

    def background_download_finished(self, img_id, md5, filename):
        log.debug(f"PageCache has finished downloading {img_id} to {filename}")
        self.ui.labelTech2.setText(f"last msg: downloaded img id={img_id}")
        self.ui.labelTech2.setToolTip(f"{filename}")
        # TODO: not all downloads require redrawing the current row...
        # if any("placeholder" in x for x in testImg.imagenames):
        # force a redraw
        self._updateCurrentlySelectedRow()

    def background_download_failed(self, img_id):
        self.ui.labelTech2.setText(f"<p>last msg: failed download img id={img_id}</p>")
        log.info(f"failed download img id={img_id}")
        self.ui.labelTech2.setToolTip("")

    def force_update_technical_stats(self):
        stats = self.downloader.get_stats()
        self.update_technical_stats(stats)

    def update_technical_stats(self, d):
        self.ui.labelTech1.setText(
            "<p>"
            f"downloads: {d['queued']} queued, {d['cache_size']} cached,"
            f" {d['retries']} retried, {d['fails']} failed"
            "</p>"
        )

    def update_technical_stats_upload(self, n, m, numup, failed):
        if n == 0 and m == 0:
            txt = "upload: idle"
        else:
            txt = f"upload: {n} queued, {m} inprogress"
        txt += f", {numup} done, {failed} failed"
        self.ui.labelTech3.setText(txt)

    def show_hide_technical(self):
        if self.ui.technicalButton.isChecked():
            self.ui.technicalButton.setText("Hide technical info")
            self.ui.technicalButton.setArrowType(Qt.ArrowType.DownArrow)
            self.ui.frameTechnical.setVisible(True)
            ptsz = self.ui.technicalButton.fontInfo().pointSizeF()
            self.ui.frameTechnical.setStyleSheet(
                f"QWidget {{ font-size: {0.7 * ptsz}pt; }}"
            )
            # future use
            self.ui.labelTech4.setVisible(False)
        else:
            self.ui.technicalButton.setText("Show technical info")
            self.ui.technicalButton.setArrowType(Qt.ArrowType.RightArrow)
            self.ui.frameTechnical.setVisible(False)

    def toggle_fail_mode(self):
        if self.ui.failmodeCB.isChecked():
            self.Qapp.downloader.enable_fail_mode()
            r = self.Qapp.downloader._simulate_failure_rate
            a, b = self.Qapp.downloader._simulate_slow_net
            tip = f"download: delay ∈ [{a}s, {b}s], {r:0g}% retry"
            if self.allowBackgroundOps:
                self.backgroundUploader.enable_fail_mode()
                r = self.backgroundUploader._simulate_failure_rate
                a, b = self.backgroundUploader._simulate_slow_net
                tip += f"\nupload delay ∈ [{a}s, {b}s], {r:0g}% fail"
            self.ui.failmodeCB.setToolTip(tip)
        else:
            self.ui.failmodeCB.setToolTip("")
            self.Qapp.downloader.disable_fail_mode()
            if self.allowBackgroundOps:
                self.backgroundUploader.disable_fail_mode()

    def requestNextInBackgroundStart(self) -> None:
        """Requests the next TGV in the background.

        Returns:
            None
        """
        self.requestNext(update_select=False)

    def moveToNextUnmarkedTest(self, task: str | None = None) -> bool:
        """Move the list to the next unmarked test, if possible.

        Args:
            task: the task number of the next unmarked test.

        Returns:
            True if move was successful, False if not, for any reason.
        """
        # Move to the next unmarked test in the table.
        # Be careful not to get stuck in a loop if all marked
        prt = self.prxM.rowCount()
        if prt == 0:  # no tasks
            return False

        prstart = None
        if task:
            prstart = self.prxM.rowFromTask(task)
        if not prstart:
            # it might be hidden by filters
            prstart = 0  # put 'start' at row=0
        pr = prstart
        while self.prxM.getStatus(pr).casefold() != "untouched":
            pr = (pr + 1) % prt
            if pr == prstart:  # don't get stuck in a loop
                break
        if pr == prstart:
            return False  # have looped over all rows and not found anything.
        self.ui.tableView.selectRow(pr)

        # Might need to wait for a background downloader.  Important to
        # processEvents() so we can receive the downloader-finished signal.
        task = self.prxM.getPrefix(pr)
        count = 0
        # placeholder = self.downloader.get_placeholder_path()
        while True:
            src_img_data = self.examModel.get_source_image_data(task)
            if self.get_downloads_for_src_img_data(src_img_data):
                break
            time.sleep(0.05)
            self.Qapp.processEvents()
            count += 1
            if (count % 10) == 0:
                log.info("waiting for downloader to fill table...")
            if count >= 100:
                msg = SimpleQuestion(
                    self,
                    "Still waiting for downloader to get the next image.  "
                    "Do you want to wait a few more seconds?\n\n"
                    "(It is safe to choose 'no': the Annotator will simply close)",
                )
                if msg.exec() == QMessageBox.StandardButton.No:
                    return False
                count = 0
                self.Qapp.processEvents()

        return True

    def change_task_view(self, cbidx: int) -> None:
        if cbidx == 0:
            self._show_only_my_tasks()
        elif cbidx == 1:
            self._show_all_tasks()
            if not self.download_task_list():
                # could not update (maybe legacy server) so go back to only mine
                self.ui.tasksComboBox.setCurrentIndex(0)
        else:
            raise NotImplementedError(f"Unexpected cbidx={cbidx}")

    def download_task_list(self, *, username: str = "") -> bool:
        """Download and fill/update the task list.

        Danger: there is quite a bit of subtly here about how to update
        tasks when we already have local cached data or when the local
        state might be mid-upload.

        Keyword Args:
            username: find tasks assigned to this user, or all tasks if
                omitted.

        Returns:
            True if the donload was successful, False if the server
            does not support this.
        """
        try:
            tasks = self.msgr.get_tasks(
                self.question_idx, self.version, username=username
            )
        except PlomNoServerSupportException as e:
            WarnMsg(self, str(e)).exec()
            return False
        our_username = self.msgr.username
        for t in tasks:
            task_id_str = paper_question_index_to_task_id_str(
                t["paper_number"], t["question"]
            )
            username = t.get("username", "")
            integrity = t.get("integrity", "")
            # TODO: maybe task_model can support None for mark too...?
            mark = t.get("score", -1)  # not keen on this -1 sentinel
            status = t["status"]
            # mismatch b/w server status and how we represent claimed tasks locally
            if status.casefold() == "out" and username == our_username:
                status = "unmarked"
            try:
                self.examModel.add_task(
                    task_id_str,
                    src_img_data=[],
                    mark=mark,
                    marking_time=t.get("marking_time", 0.0),
                    status=status,
                    tags=t["tags"],
                    username=username,
                    integrity_check=integrity,
                )
            except KeyError:
                if username != our_username:
                    # If server says its not our task, then overwrite local state
                    # b/c the task may have been reassigned.
                    # TODO: but this stomps on local cached annotation data, so that's wasteful
                    # TODO: use the integrity_check?
                    self.examModel.modify_task(
                        task_id_str,
                        src_img_data=[],
                        mark=mark,
                        marking_time=t.get("marking_time", 0.0),
                        status=status,
                        tags=t["tags"],
                        username=username,
                    )
                    continue
                # If it is our task, be careful b/c we don't want to stomp local state
                # such as downloaded images, in-progress uploads etc.
                # Currently we just keep the local state but this may not be correct
                # if server has changed something.  TODO: use the integrity_check
                # print(f"keeping local copy for {task_id_str}:\n\t{t}")
        return True

    def reassign_task(self):
        """TODO: just a stub for now, no one is calling this."""
        task = self.get_current_task_id_or_none()
        if not task:
            return
        # TODO: combobox
        assign_to, ok = QInputDialog.getText(
            self, "Reassign to", f"Who would you like to reassign {task} to?"
        )
        if not ok:
            return
        # try:
        #     self.msgr.TODO_New_Function(task, self.user, assign_to, reason="help")
        # except PlomNoServerSupportException as e:
        #     InfoMsg(self, e).exec()
        #     return
        # except PlomNoPermission as e:
        #     InfoMsg(self, "You don't have permission to reassign that task: {e}").exec()
        #     return
        if random.random() < 0.5:
            WarnMsg(
                self, f'TODO: faked error reassigning {task} to "{assign_to}"'
            ).exec()
            return
        InfoMsg(self, f'TODO: faked success reassigning {task} to "{assign_to}"').exec()
        # TODO, now what?
        # TODO: adding a new possibility here will have some fallout
        self.examModel.setStatusByTask(task, "reassigned")

    def claim_task(self) -> None:
        task = self.get_current_task_id_or_none()
        if not task:
            return
        # TODO: if its "To Do" we can just claim it
        # TODO: in fact, I'd expect double-click to do that.
        user = self.examModel.get_username_by_task(task)
        if user == self.msgr.username:
            InfoMsg(
                self,
                f"Note: task {task} appears to already belong to you,"
                " trying to claim anyway...",
            ).exec()
        elif self.examModel.getStatusByTask(task).casefold() != "to do":
            WarnMsg(
                self, f'Not implemented yet: cannot claim {task} from user "{user}"'
            ).exec()
            return
        self._claim_task(task)

    def _claim_task(self, task: str) -> None:
        log.info("claiming task %s", task)
        try:
            self.claim_task_and_trigger_downloads(task)
        except (
            PlomTakenException,
            PlomRangeException,
            PlomVersionMismatchException,
        ) as err:
            WarnMsg(self, f"Cannot get task {task}.", info=err).exec()
            return
        # maybe it was there already: should be harmless
        self.moveSelectionToTask(task)

    def defer_task(self):
        """Mark task as "defer" - to be skipped until later."""
        task = self.get_current_task_id_or_none()
        if not task:
            return
        if self.examModel.getStatusByTask(task) == "deferred":
            return
        if not self.examModel.is_our_task(task, self.msgr.username):
            s = f"Cannot defer task {task} b/c it isn't yours"
            user = self.examModel.get_username_by_task(task)
            if user:
                s += f': {task} belongs to "{user}"'
            InfoMsg(self, s).exec()
            return
        if self.examModel.getStatusByTask(task).casefold() in (
            "complete",
            "marked",
            "uploading...",
            "???",
        ):
            InfoMsg(self, "Cannot defer a marked test.").exec()
            return
        self.examModel.deferPaper(task)

    def startTheAnnotator(self, initialData) -> None:
        """This fires up the annotation window for user annotation + marking.

        Args:
            initialData (list): containing things documented elsewhere
                in :method:`getDataForAnnotator`
                and :func:`plom.client.annotator.Annotator.__init__`.

        Returns:
            None
        """
        annotator = Annotator(
            self.msgr.username,
            parentMarkerUI=self,
            initialData=initialData,
        )
        # run the annotator
        annotator.annotator_upload.connect(self.callbackAnnWantsUsToUpload)
        annotator.annotator_done_closing.connect(self.callbackAnnDoneClosing)
        annotator.annotator_done_reject.connect(self.callbackAnnDoneCancel)
        self.setEnabled(False)
        annotator.show()

        # TODO: the old one might still be closing when we get here, but dropping
        # the ref now won't hurt (I think).
        self._annotator = annotator

    def annotateTest(self):
        """Grab current test from table, do checks, start annotator."""
        task = self.get_current_task_id_or_none()
        if not task:
            return
        if not self.examModel.is_our_task(task, self.msgr.username):
            InfoMsg(self, f"Cannot annotate {task}: it is not assigned to you").exec()
            return
        inidata = self.getDataForAnnotator(task)
        if inidata is None:
            InfoMsg(
                self,
                f"Cannot annotate {task},"
                " perhaps it is not assigned to you, or a download failed"
                " perhaps due to poor or missing internet connection.",
            ).exec()
            return

        if self.allowBackgroundOps:
            if self.examModel.countReadyToMark() == 0:
                self.requestNextInBackgroundStart()

        self.startTheAnnotator(inidata)
        # we started the annotator, we'll get a signal back when its done

    def getDataForAnnotator(self, task: str) -> tuple | None:
        """Start annotator on a particular task.

        Args:
            task: the task id.  If original qXXXXgYY, then annotated
                version is GXXXXgYY (G=graded).

        Returns:
            A tuple of data or None.
        """
        status = self.examModel.getStatusByTask(task)

        if status.casefold() not in (
            "complete",
            "marked",
            "uploading...",
            "???",
            "untouched",
        ):
            # TODO: should this make a dialog somewhere?
            log.warn(f"task {task} status '{status}' is not your's to annotate")
            return None

        # Create annotated filename.
        assert task.startswith("q")
        paperdir = Path(
            tempfile.mkdtemp(prefix=task[1:] + "_", dir=self.workingDirectory)
        )
        log.debug("create paperdir %s for annotating", paperdir)
        Gtask = "G" + task[1:]
        # note no extension yet
        aname = paperdir / Gtask
        pdict = None

        if status.casefold() in ("complete", "marked", "uploading...", "???"):
            msg = SimpleQuestion(self, "Continue marking paper?")
            if not msg.exec() == QMessageBox.StandardButton.Yes:
                return None
            oldpname = self.examModel.getPlomFileByTask(task)
            with open(oldpname, "r") as fh:
                pdict = json.load(fh)

        # Yes do this even for a regrade!  We will recreate the annotations
        # (using the plom file) on top of the original file.
        count = 0
        while True:
            if pdict:
                log.info("Taking src_img_data from previous plom data")
                src_img_data = pdict["base_images"]
            else:
                src_img_data = self.examModel.get_source_image_data(task)
            if self.get_downloads_for_src_img_data(src_img_data):
                break
            time.sleep(0.1)
            self.Qapp.processEvents()
            count += 1
            if (count % 10) == 0:
                log.info("waiting for downloader: {}".format(src_img_data))
            if count >= 40:
                msg = SimpleQuestion(
                    self,
                    "Still waiting for download.  Do you want to wait a bit longer?",
                )
                if msg.exec() == QMessageBox.StandardButton.No:
                    return None
                count = 0
                self.Qapp.processEvents()

        # maybe the downloader failed for some (rare) reason
        for data in src_img_data:
            if not Path(data["filename"]).exists():
                log.warning(
                    "some kind of downloader fail? (unexpected, but probably harmless"
                )
                return None

        # stash the previous state, not ideal because makes column wider
        prevState = self.examModel.getStatusByTask(task)
        self.examModel.setStatusByTask(task, "ann:" + prevState)

        exam_name = self.exam_spec["name"]

        papernum, question_idx = task_id_str_to_paper_question_index(task)
        taskid = task[1:]
        question_label = get_question_label(self.exam_spec, question_idx)
        integrity_check = self.examModel.getIntegrityCheck(task)
        return (
            taskid,
            question_label,
            self.version,
            self.exam_spec["numberOfVersions"],
            exam_name,
            paperdir,
            aname,
            self.maxMark,
            pdict,
            integrity_check,
            src_img_data,
        )

    def getRubricsFromServer(self, question: int | None = None) -> list[dict[str, Any]]:
        """Get list of rubrics from server.

        Args:
            question: pertaining to which question or ``None`` for all
                rubrics.

        Returns:
            A list of the dictionary objects.
        """
        return self.msgr.MgetRubrics(question)

    def getOneRubricFromServer(self, key: str) -> dict[str, Any]:
        """Get one rubric from server.

        Args:
            key: which rubric.

        Returns:
            Dictionary representation of the rubric..

        Raises:
            PlomNoRubric
        """
        return self.msgr.get_one_rubric(key)

    def getOtherRubricUsagesFromServer(self, key: str) -> list[int]:
        """Get list of paper numbers using the given rubric.

        Args:
            key: the identifier of the rubric.

        Returns:
            List of paper numbers using the rubric.
        """
        return self.msgr.MgetOtherRubricUsages(key)

    def sendNewRubricToServer(self, new_rubric) -> dict[str, Any]:
        return self.msgr.McreateRubric(new_rubric)

    def modifyRubricOnServer(self, key, updated_rubric) -> dict[str, Any]:
        return self.msgr.MmodifyRubric(key, updated_rubric)

    def getSolutionImage(self) -> Path | None:
        """Get the file from disc if it exists, else grab from server."""
        f = self.workingDirectory / f"solution.{self.question_idx}.{self.version}.png"
        if f.is_file():
            return f
        return self.refreshSolutionImage()

    def refreshSolutionImage(self) -> Path | None:
        """Get solution image and save it to working dir."""
        f = self.workingDirectory / f"solution.{self.question_idx}.{self.version}.png"
        try:
            im_bytes = self.msgr.getSolutionImage(self.question_idx, self.version)
            with open(f, "wb") as fh:
                fh.write(im_bytes)
            return f
        except PlomNoSolutionException as e:
            log.warning(f"no solution image: {e}")
            # if a residual file is there, try to delete it
            try:
                f.unlink()
            except FileNotFoundError:
                pass
            return None

    def saveTabStateToServer(self, tab_state):
        """Upload a tab state to the server."""
        log.info("Saving user's rubric tab configuration to server")
        self.msgr.MsaveUserRubricTabs(self.question_idx, tab_state)

    def getTabStateFromServer(self):
        """Download the state from the server."""
        log.info("Pulling user's rubric tab configuration from server")
        return self.msgr.MgetUserRubricTabs(self.question_idx)

    # when Annotator done, we come back to one of these callbackAnnDone* fcns
    @pyqtSlot(str)
    def callbackAnnDoneCancel(self, task: str) -> None:
        """Called when annotator is done grading.

        Args:
            task: task name without the leading "q".

        Returns:
            None
        """
        self.setEnabled(True)
        if task:
            # strip the "ann:"
            prevState = self.examModel.getStatusByTask("q" + task).split(":")[-1]
            # TODO: could also erase the paperdir
            self.examModel.setStatusByTask("q" + task, prevState)
        # update image view b/c its image might have changed
        self._updateCurrentlySelectedRow()

    @pyqtSlot(str)
    def callbackAnnDoneClosing(self, task: str) -> None:
        """Called when annotator is done grading and is closing.

        Args:
            task: the task ID of the current test with no leading "q".

        Returns:
            None
        """
        self.setEnabled(True)
        # update image view b/c its image might have changed
        self._updateCurrentlySelectedRow()

    @pyqtSlot(str, list)
    def callbackAnnWantsUsToUpload(self, task, stuff) -> None:
        """Called when annotator wants to upload.

        Args:
            task (str): the task ID of the current test.
            stuff (list): a list containing
                grade(int): grade given by marker.
                markingTime(int): total time spent marking.
                paperDir(dir): Working directory for the current task
                aname(str): annotated file name
                plomFileName(str): the name of the .plom file
                rubric(list[str]): the keys of the rubrics used
                integrity_check(str): the integrity_check string of the task.

        Returns:
            None
        """
        (
            grade,
            markingTime,
            paperDir,
            aname,
            plomFileName,
            rubrics,
            integrity_check,
        ) = stuff
        if not isinstance(grade, (int, float)):
            raise RuntimeError(f"Mark {grade} type {type(grade)} is not a number")
        if not (0 <= grade and grade <= self.maxMark):
            raise RuntimeError(
                f"Mark {grade} outside allowed range [0, {self.maxMark}]. Please file a bug!"
            )
        # TODO: sort this out whether task is "q00..." or "00..."?!
        task = "q" + task

        # TODO: this was unused?  comment out for now...
        # stat = self.examModel.getStatusByTask(task)

        # Copy the mark, annotated filename and the markingtime into the table
        # TODO: this is probably the right time to insert the modified src_img_data
        # TODO: but it may not matter as now the plomFileName has it internally
        self.examModel.markPaperByTask(
            task, grade, aname, plomFileName, markingTime, paperDir
        )
        # update the markingTime to be the total marking time
        totmtime = self.examModel.get_marking_time_by_task(task)

        _data = (
            task,
            grade,
            (
                aname,
                plomFileName,
            ),
            totmtime,  # total marking time (seconds)
            self.question_idx,
            self.version,
            rubrics,
            integrity_check,
        )
        if self.allowBackgroundOps:
            # the actual upload will happen in another thread
            self.backgroundUploader.enqueueNewUpload(*_data)
        else:
            upload(
                self.msgr,
                *_data,
                knownFailCallback=self.backgroundUploadFailedServerChanged,
                unknownFailCallback=self.backgroundUploadFailed,
                successCallback=self.backgroundUploadFinished,
            )
        # successfully marked and put on the upload list.
        # now update the marking history with the task.
        self.marking_history.append(task)

    def getMorePapers(self, oldtgvID) -> tuple | None:
        """Loads more tests.

        Args:
            oldtgvID(str): the Test-Group-Version ID for the previous test.

        Returns:
            The data for the annotator or None as described in
            :method:`getDataForAnnotator`.
        """
        log.debug("Annotator wants more (w/o closing)")
        if not self.allowBackgroundOps:
            self.requestNext(update_select=False)
        if not self.moveToNextUnmarkedTest("q" + oldtgvID if oldtgvID else None):
            return None
        task_id_str = self.get_current_task_id_or_none()
        if not task_id_str:
            return None
        data = self.getDataForAnnotator(task_id_str)
        if data is None:
            return None

        assert task_id_str[1:] == data[0]
        pdict = data[-3]  # the plomdict is third-last object in data
        assert pdict is None, "Annotator should not pull a regrade"

        if self.allowBackgroundOps:
            # while annotator is firing up request next paper in background
            # after giving system a moment to do `annotator.exec()`
            if self.examModel.countReadyToMark() == 0:
                self.requestNextInBackgroundStart()

        return data

    def backgroundUploadFinished(self, task, numDone, numtotal) -> None:
        """An upload has finished, do appropriate UI updates.

        Args:
            task (str): the task ID of the current test.
            numDone (int): number of exams marked
            numtotal (int): total number of exams to mark.

        Returns:
            None
        """
        stat = self.examModel.getStatusByTask(task)
        # maybe it changed while we waited for the upload
        if stat == "uploading...":
            if self.msgr.is_legacy_server():
                self.examModel.setStatusByTask(task, "marked")
            else:
                self.examModel.setStatusByTask(task, "Complete")
        self.updateProgress(numDone, numtotal)

    def backgroundUploadFailedServerChanged(self, task, error_message):
        """An upload has failed because server changed something, safest to quit.

        Args:
            task (str): the task ID of the current test.
            error_message (str): a brief description of the error.

        Returns:
            None
        """
        self.examModel.setStatusByTask(task, "???")
        # TODO: Issue #2146, parent=self will cause Marker to popup on top of Annotator
        ErrorMsg(
            None,
            '<p>Background upload of "{}" has failed because the server '
            "changed something underneath us.</p>\n\n"
            '<p>Specifically, the server says: "{}"</p>\n\n'
            "<p>This is a rare situation; no data corruption has occurred but "
            "your annotations have been discarded just in case.  You will be "
            "asked to redo the task later.</p>\n\n"
            "<p>For now you've been logged out and we'll now force a shutdown "
            "of your client.  Sorry.</p>"
            "<p>Please log back in and continue marking.</p>".format(
                task, error_message
            ),
        ).exec()
        # Log out the user and then raise an exception
        try:
            self.msgr.closeUser()
        except PlomAuthenticationException:
            log.warning("We tried to log out user but they were already logged out.")
            pass
        # exit with code that is not 0 or 1
        self.Qapp.exit(57)
        # raise PlomForceLogoutException(
        # "Server changed under us: {}".format(error_message)
        # ) from None

    def backgroundUploadFailed(self, task, errmsg):
        """An upload has failed, we don't know why, do something LOUDLY.

        Args:
            task (str): the task ID of the current test.
            errmsg (str): the error message.

        Returns:
            None

        """
        self.examModel.setStatusByTask(task, "???")
        # TODO: Issue #2146, parent=self will cause Marker to popup on top of Annotator
        ErrorMsg(
            None,
            "Unfortunately, there was an unexpected error; the server did "
            f"not accept our marked paper {task}.\n\n"
            "If the problem persists consider filing an issue. "
            "Please close this window and log in again.",
            info=errmsg,
        ).exec()
        return

    def updatePreviewImage(self, new, old):
        """Updates the displayed image when the selection changes.

        Args:
            new (QItemSelection): the newly selected cells.
            old (QItemSelection): the previously selected cells.

        Returns:
            None
        """
        idx = new.indexes()
        if len(idx) == 0:
            # Remove preview when user unselects row (e.g., ctrl-click)
            log.debug("User managed to unselect current row")
            self.testImg.updateImage(None)
            return
        # Note: a single selection should have length 11 all with same row: could assert
        self._updateImage(idx[0].row())

    def ensureAllDownloaded(self, new, old):
        """Whenever the selection changes, ensure downloaders are either finished or running for each image.

        We might need to restart downloaders if they have repeatedly failed.
        Even if we are still waiting, we can signal to the download the we
        have renewed interest in this particular download.
        TODO: for example. maybe we should send a higher priority?  No: currently
        this also happens "in the background" b/c Marker selects the new row.

        Args:
            new (QItemSelection): the newly selected cells.
            old (QItemSelection): the previously selected cells.

        Returns:
            None
        """
        idx = new.indexes()
        if len(idx) == 0:
            return
        # Note: a single selection should have length 11 all with same row: could assert
        pr = idx[0].row()
        task = self.prxM.getPrefix(pr)
        src_img_data = self.examModel.get_source_image_data(task)
        self.get_downloads_for_src_img_data(src_img_data)

    def get_upload_queue_length(self):
        """How long is the upload queue?

        An overly long queue might be a sign of network troubles.

        Returns:
            int: The number of papers waiting to upload, possibly but
            not certainly including the current upload-in-progress.
            Value might also be approximate.
        """
        if not self.backgroundUploader:
            return 0
        return self.backgroundUploader.queue_size()

    def wait_for_bguploader(self, timeout=0):
        """Wait for the uploader queue to empty.

        Args:
            timeout (int): return early after approximately `timeout`
                seconds.  If 0 then wait forever.

        Returns:
            bool: True if it shutdown.  False if we timed out.
        """
        dt = 0.1  # timestep
        if timeout != 0:
            N = ceil(float(timeout) / dt)
        else:
            N = 0  # zero/infinity: pretty much same
        M = ceil(2.0 / dt)  # warn every M seconds
        if self.backgroundUploader:
            count = 0
            while self.backgroundUploader.isRunning():
                if self.backgroundUploader.isEmpty():
                    # don't try to quit until the queue is empty
                    self.backgroundUploader.quit()
                time.sleep(dt)
                count += 1
                if N > 0 and count >= N:
                    log.warning(
                        "Timed out after {} seconds waiting for uploader to finish".format(
                            timeout
                        )
                    )
                    return False
                if count % M == 0:
                    log.warning("Still waiting for uploader to finish...")
            self.backgroundUploader.wait()
        return True

    def closeEvent(self, event: None | QtGui.QCloseEvent) -> None:
        log.debug("Something has triggered a shutdown event")
        while not self.Qapp.downloader.stop(500):
            if (
                SimpleQuestion(
                    self,
                    "Download threads are still in progress.",
                    question="Do you want to wait a little longer?",
                ).exec()
                == QMessageBox.StandardButton.No
            ):
                # TODO: do we have a force quit?
                break
        N = self.get_upload_queue_length()
        if N > 0:
            msg = QMessageBox()
            s = "<p>There is 1 paper" if N == 1 else f"<p>There are {N} papers"
            s += " uploading or queued for upload.</p>"
            msg.setText(s)
            s = "<p>You may want to cancel and wait a few seconds.</p>\n"
            s += "<p>If you&apos;ve already tried that, then the upload "
            s += "may have failed: you can quit, losing any non-uploaded "
            s += "annotations.</p>"
            msg.setInformativeText(s)
            msg.setStandardButtons(
                QMessageBox.StandardButton.Cancel | QMessageBox.StandardButton.Discard
            )
            msg.setDefaultButton(QMessageBox.StandardButton.Cancel)
            button = msg.button(QMessageBox.StandardButton.Cancel)
            assert button
            button.setText("Wait (cancel close)")
            msg.setIcon(QMessageBox.Icon.Warning)
            if msg.exec() == QMessageBox.StandardButton.Cancel:
                if event:
                    event.ignore()
                return
        if self.backgroundUploader is not None:
            # politely ask one more time
            if self.backgroundUploader.isRunning():
                self.backgroundUploader.quit()
            if not self.backgroundUploader.wait(50):
                log.info("Background downloader did stop cleanly in 50ms, terminating")
            # then nuke it from orbit
            if self.backgroundUploader.isRunning():
                self.backgroundUploader.terminate()

        log.debug("Revoking login token")
        # after revoking, Downloader's msgr will be invalid
        self.Qapp.downloader.detach_messenger()
        try:
            self.msgr.closeUser()
        except PlomAuthenticationException:
            log.warning("User tried to logout but was already logged out.")
            pass
        log.debug("Emitting Marker shutdown signal")
        self.my_shutdown_signal.emit(
            2,
            [
                self.annotatorSettings["keybinding_name"],
                self.annotatorSettings["keybinding_custom_overlay"],
            ],
        )
        if event:
            event.accept()
        log.debug("Marker: goodbye!")

    def cacheLatexComments(self):
        """Caches Latexed comments."""
        if True:
            log.debug("TODO: currently skipping LaTeX pre-rendering, see Issue #1491")
            return

        clist = []
        # sort list in order of longest comment to shortest comment
        clist.sort(key=lambda C: -len(C["text"]))

        # Build a progress dialog to warn user
        pd = QProgressDialog("Caching latex comments", None, 0, 3 * len(clist), self)
        pd.setWindowModality(Qt.WindowModality.WindowModal)
        pd.setMinimumDuration(0)
        # Start caching.
        c = 0
        pd.setValue(c)

        for X in clist:
            if X["text"][:4].upper() == "TEX:":
                txt = X["text"][4:].strip()
                pd.setLabelText("Caching:\n{}".format(txt[:64]))
                # latex the red version
                self.latexAFragment(txt, quiet=True)
                c += 1
                pd.setValue(c)
                # and latex the previews (legal and illegal versions)
                txtp = (
                    "\\color{blue}" + txt
                )  # make color blue for ghost rendering (legal)
                self.latexAFragment(txtp, quiet=True)
                c += 1
                pd.setValue(c)
                txtp = (
                    "\\color{gray}" + txt
                )  # make color gray for ghost rendering (illegal)
                self.latexAFragment(txtp, quiet=True)
                c += 1
                pd.setValue(c)
            else:
                c += 3
                pd.setLabelText("Caching:\nno tex")
                pd.setValue(c)
        pd.close()

    def latexAFragment(
        self, txt, *, quiet=False, cache_invalid=True, cache_invalid_tryagain=False
    ):
        """Run LaTeX on a fragment of text and return the file name of a PNG.

        The files are cached for reuse if the same text is passed again.

        Args:
            txt (str): the text to be Latexed.

        Keyword Args:
            quiet (bool): if True, don't popup dialogs on errors.
                Caution: this can result in a lot of API calls because
                users can keep requesting the same (bad) TeX from the
                server, e.g., by having bad TeX in a rubric.
            cache_invalid (bool): whether to cache invalid TeX.  Useful
                to prevent repeated calls to render bad TeX but might
                prevent users from seeing (again) an error dialog that
            cache_invalid_tryagain (bool): if True then when we get
                a cache hit of `None` (corresponding to bad TeX) then we
                try to to render again.

        Returns:
            pathlib.Path/str/None: a path and filename to a ``.png`` of
            the rendered TeX.  Or None if there was an error: callers
            will need to decide how to handle that, typically by
            displaying the raw code instead.
        """
        txt = txt.strip()
        # If we already latex'd this text, return the cached image
        try:
            r = self.commentCache[txt]
        except KeyError:
            # logic is convoluted: this is cache-miss...
            r = None
        else:
            # ..and this is cache-hit of None
            if r is None and not cache_invalid_tryagain:
                log.debug(
                    "tex: cache hit None, tryagain NOT set: %s",
                    shorten(txt, 60, placeholder="..."),
                )
                return None
        if r:
            return r
        log.debug("tex: request image for: %s", shorten(txt, 80, placeholder="..."))
        r, fragment = self.msgr.MlatexFragment(txt)
        if not r:
            if not quiet:
                # Heuristics to highlight error: latex errors seem to start with "! "
                lines = fragment.split("\n")
                idx = [i for i, line in enumerate(lines) if line.startswith("! ")]
                if any(idx):
                    n = idx[0]  # could be fancier if more than one match
                    info = '<font size="-3"><pre style="white-space: pre-wrap;">\n'
                    info += "\n".join(lines[max(0, n - 5) : n + 5])
                    info += "\n</pre></font>"
                    # TODO: Issue #2146, parent=self will cause Marker to popup on top of Annotator
                    InfoMsg(
                        None,
                        """
                        <p>The server was unable to process your TeX fragment.</p>
                        <p>Partial error message:</p>
                        """,
                        details=fragment,
                        info=info,
                        info_pre=False,
                    ).exec()
                else:
                    InfoMsg(
                        None,
                        "<p>The server was unable to process your TeX fragment.</p>",
                        details=fragment,
                    ).exec()
            if cache_invalid:
                self.commentCache[txt] = None
            return None
        with tempfile.NamedTemporaryFile(
            "wb", dir=self.workingDirectory, suffix=".png", delete=False
        ) as f:
            f.write(fragment)
            fragFile = f.name
        # add it to the cache
        self.commentCache[txt] = fragFile
        return fragFile

    def get_current_task_id_or_none(self) -> str | None:
        """Give back the task id string of the currently highlighted row or None."""
        prIndex = self.ui.tableView.selectedIndexes()
        if len(prIndex) == 0:
            return None
        # Note: a single selection should have length 11 (see ExamModel): could assert
        pr = prIndex[0].row()
        task_id_str = self.prxM.getPrefix(pr)
        return task_id_str

    def manage_tags(self):
        """Manage the tags of the current task."""
        task = self.get_current_task_id_or_none()
        if not task:
            return
        self.manage_task_tags(task)

    def manage_task_tags(self, task, parent=None):
        """Manage the tags of a task.

        Args:
            task (str): A string like "q0003g2" for paper 3 question 2.

        Keyword Args:
            parent (Window/None): Which window should be dialog's parent?
                If None, then use `self` (which is Marker) but if other
                windows (such as Annotator or PageRearranger) are calling
                this and if so they should pass themselves: that way they
                would be the visual parents of this dialog.

        Returns:
            None
        """
        if not parent:
            parent = self

        all_tags = [tag for key, tag in self.msgr.get_all_tags()]
        try:
            current_tags = self.msgr.get_tags(task)
        except PlomNoPaper as e:
            WarnMsg(parent, f"Could not get tags from {task}", info=str(e)).exec()
            return

        tag_choices = [X for X in all_tags if X not in current_tags]

        artd = AddRemoveTagDialog(parent, current_tags, tag_choices, label=task)
        if artd.exec() == QDialog.DialogCode.Accepted:
            cmd, new_tag = artd.return_values
            if cmd == "add":
                if new_tag:
                    try:
                        self.msgr.add_single_tag(task, new_tag)
                        log.debug('tagging paper "%s" with "%s"', task, new_tag)
                    except PlomBadTagError as e:
                        errmsg = html.escape(str(e))
                        WarnMsg(parent, "Tag not acceptable", info=errmsg).exec()
            elif cmd == "remove":
                try:
                    self.msgr.remove_single_tag(task, new_tag)
                except PlomConflict as e:
                    InfoMsg(
                        parent,
                        "Tag was not present, perhaps someone else removed it?",
                        info=html.escape(str(e)),
                    ).exec()
            else:
                # do nothing - but shouldn't arrive here.
                pass

            # refresh the tags
            try:
                current_tags = self.msgr.get_tags(task)
            except PlomNoPaper as e:
                WarnMsg(parent, f"Could not get tags from {task}", info=str(e)).exec()
                return

            try:
                self.examModel.setTagsByTask(task, current_tags)
                self.ui.tableView.resizeColumnsToContents()
                self.ui.tableView.resizeRowsToContents()
            except ValueError:
                # we might not own the task for which we've have been managing tags
                pass

    def setFilter(self):
        """Sets a filter tag."""
        search_terms = self.ui.filterLE.text().strip()
        if self.ui.filterInvCB.isChecked():
            self.prxM.set_filter_tags(search_terms, invert=True)
        else:
            self.prxM.set_filter_tags(search_terms)

    def _show_only_my_tasks(self) -> None:
        self.prxM.set_show_only_this_user(self.msgr.username)

    def _show_all_tasks(self) -> None:
        self.prxM.set_show_only_this_user("")

    def choose_and_view_other(self) -> None:
        """Ask user to choose a paper number and question, then show images."""
        max_question_idx = self.exam_spec["numberOfQuestions"]
        qlabels = [
            get_question_label(self.exam_spec, i + 1)
            for i in range(0, max_question_idx)
        ]
        tgs = SelectPaperQuestion(
            self,
            qlabels,
            max_papernum=self.max_papernum,
            initial_idx=self.question_idx,
        )
        if tgs.exec() != QDialog.DialogCode.Accepted:
            return
        paper_number, question_idx, get_annotated = tgs.get_results()
        self.view_other(
            paper_number, question_idx, _parent=self, get_annotated=get_annotated
        )

    def view_other(
        self,
        paper_number: int,
        question_idx: int,
        *,
        _parent: QWidget | None = None,
        get_annotated: bool = True,
    ) -> None:
        """Shows a particular paper number and question.

        Args:
            paper_number: the paper number to be viewed.
            question_idx: which question to be viewed.

        Keyword Args:
            get_annotated: whether to try to get the latest annotated
                image before falling back on the original scanned images.
                True by default.

        Returns:
            None
        """
        tn = paper_number
        q = question_idx

        stuff = None

        if _parent is None:
            _parent = self

        if get_annotated:
            try:
                annot_img_info, annot_img_bytes = self.msgr.get_annotations_image(tn, q)
            except PlomNoPaper:
                pass
            except PlomBenignException as e:
                s = f"Could not get annotation image: {e}"
                s += "\nWill try to get the original images next..."
                WarnMsg(self, s).exec()
            else:
                # TODO: nonunique if we ask again: no caching here
                im_type = annot_img_info["extension"]
                aname = self.workingDirectory / f"annot_{tn}_{q}.{im_type}"
                with open(aname, "wb") as fh:
                    fh.write(annot_img_bytes)
                stuff = [aname]
                s = f"Annotations for paper {tn:04} question index {q}"

        if stuff is None:
            try:
                # TODO: later we might be able to cache here
                # ("q" might not be our question number)
                pagedata = self.get_src_img_data(
                    paper_question_index_to_task_id_str(tn, q)
                )
            except PlomBenignException as e:
                WarnMsg(self, f"Could not get page data: {e}").exec()
                return
            if not pagedata:
                WarnMsg(
                    self,
                    f"No page images for paper {tn:04} question index {q}:"
                    " perhaps it was not written, not yet scanned,"
                    " or possibly that question is not yet scanned"
                    " or has been discarded.",
                ).exec()
                return
            # (even if pagedata not cached, the images will be here)
            pagedata = self.downloader.sync_downloads(pagedata)
            stuff = pagedata
            s = f"Original ungraded images for paper {tn:04} question index {q}"

        # TODO: Restore appending version to the title by fixing Issue #2695
        # qvmap = self.msgr.getQuestionVersionMap(tn)
        # ver = qvmap[q]
        # s += f" (ver {ver})"

        d = QuestionViewDialog(_parent, stuff, tn, q, marker=self, title=s)
        # TODO: future-proofing this a bit for live download updates
        # PC.download_finished.connect(d.shake_things_up)
        d.exec()
        d.deleteLater()  # disconnects slots and signals

    def get_file_for_previous_viewer(self, task):
        """Get the annotation file for the given task.

        Check to see if the
        local system already has the files for that task and if not grab them
        from the server. Then pass the annotation-image-file back to the
        caller.
        """
        # this checks to see if (all) the files for that task have
        # been downloaded locally already. If already present it
        # returns true, and if not then it grabs them from the server
        # and returns true. A 'false' is returned only when the
        # get-from-server fails.
        if not self.get_files_for_previously_annotated(task):
            return None
        # now grab the actual annotated-image filename
        return self.examModel.getAnnotatedFileByTask(task)<|MERGE_RESOLUTION|>--- conflicted
+++ resolved
@@ -588,12 +588,8 @@
         """
         self.ui.closeButton.clicked.connect(self.close)
         m = QMenu(self)
-<<<<<<< HEAD
-        s = "Get \N{Mathematical Italic Small N}th..."
+        s = "Get \N{MATHEMATICAL ITALIC SMALL N}th..."
         m.addAction(s, self.claim_task_interactive)
-=======
-        m.addAction("Get \N{MATHEMATICAL ITALIC SMALL N}th...", self.requestInteractive)
->>>>>>> 6ad5a201
         m.addAction("Which papers...", self.change_tag_range_options)
         self.ui.getNextButton.setMenu(m)
         self.ui.getNextButton.clicked.connect(self.requestNext)

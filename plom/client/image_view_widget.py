--- conflicted
+++ resolved
@@ -164,14 +164,11 @@
                 # deal with jpeg exif rotations
                 qir.setAutoTransform(True)
                 pix = QPixmap(qir.read())
-<<<<<<< HEAD
+                if pix.isNull():
+                    raise ValueError(f"Could not read an image from {data['filename']}")
                 rot = QTransform()
                 rot.rotate(data["orientation"])
                 pix = pix.transformed(rot)
-=======
-                if pix.isNull():
-                    raise ValueError(f"Could not read an image from {fn}")
->>>>>>> c26ac7af
                 pixmap = QGraphicsPixmapItem(pix)
                 pixmap.setTransformationMode(Qt.SmoothTransformation)
                 pixmap.setPos(x, 0)

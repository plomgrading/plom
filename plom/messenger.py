--- conflicted
+++ resolved
@@ -395,13 +395,6 @@
         """
         with self.SRmutex:
             try:
-<<<<<<< HEAD
-                # Note: non-legacy server ignores version here
-                response = self.patch(
-                    f"/MK/tasks/{code}",
-                    json={"user": self.user, "token": self.token, "version": version},
-                )
-=======
                 if self.is_legacy_server():
                     response = self.patch(
                         f"/MK/tasks/{code}",
@@ -413,7 +406,6 @@
                     )
                 else:
                     response = self.patch_auth(f"/MK/tasks/{code}?version={version}")
->>>>>>> 13a4f3ec
                 response.raise_for_status()
                 return response.json()
             except requests.HTTPError as e:

--- conflicted
+++ resolved
@@ -884,465 +884,4 @@
                 f"Error of type {e} when creating new rubric"
             ) from None
         finally:
-<<<<<<< HEAD
-            self.SRmutex.release()
-
-    def new_server_upload_bundle(self, pdf: Path) -> dict[str, Any]:
-        """Upload a PDF file to the server as a new bundle.
-
-        Returns:
-            A dictionary, including the bundle_id and maybe other
-            information in the future.
-        """
-        if self.is_server_api_less_than(113):
-            raise PlomNoServerSupportException(
-                "Server too old: does not support staging bundle upload"
-            )
-
-        with self.SRmutex:
-            try:
-                with pdf.open("rb") as f:
-                    files = {"pdf_file": f}
-                    response = self.post_auth("/api/beta/scan/bundles", files=files)
-                response.raise_for_status()
-                return response.json()
-            except requests.HTTPError as e:
-                if response.status_code == 400:
-                    raise PlomSeriousException(response.reason) from None
-                if response.status_code == 401:
-                    raise PlomAuthenticationException(response.reason) from None
-                if response.status_code == 403:
-                    raise PlomNoPermission(response.reason) from None
-                if response.status_code == 409:
-                    raise PlomConflict(response.reason) from None
-                raise PlomSeriousException(f"Some other sort of error {e}") from None
-
-    def new_server_list_bundles(self) -> list[list[Any]]:
-        """Get a list of information about bundles on the server.
-
-        TODO: beta: rename to something reasonable in due time.
-
-        Returns:
-            A list of of lists, representing a table where the first row
-            is the column headers.
-            TODO: maybe a list of dicts would be a more general API; could
-            format as a table client-side.
-        """
-        if self.is_server_api_less_than(113):
-            raise PlomNoServerSupportException(
-                "Server too old: does not support staging bundle list"
-            )
-
-        with self.SRmutex:
-            try:
-                response = self.get_auth("/api/beta/scan/bundles")
-                response.raise_for_status()
-                return response.json()
-            except requests.HTTPError as e:
-                if response.status_code == 401:
-                    raise PlomAuthenticationException(response.reason) from None
-                raise PlomSeriousException(f"Some other sort of error {e}") from None
-
-    def new_server_bundle_map_page(
-        self, bundle_id: int, page: int, papernum: int, questions: str | list
-    ) -> Any:
-        """Map a page of a bundle to zero or more questions.
-
-        TODO: beta: rename to something reasonable in due time.
-
-        Returns:
-            TODO: nothing yet, still WIP?
-        """
-        if self.is_server_api_less_than(113):
-            raise PlomNoServerSupportException(
-                "Server too old: does not support page mapping"
-            )
-
-        with self.SRmutex:
-            try:
-                # qall TODO?
-                # qdnm versus empty list?
-                query_args = ["qall", f"papernum={papernum}"]
-                print(questions)
-                query_args.extend([f"qidx={n}" for n in questions])
-                p = (
-                    f"/api/beta/scan/bundle/{bundle_id}/{page}/map"
-                    + "?"
-                    + "&".join(query_args)
-                )
-                print(p)
-                response = self.post_auth(p)
-                response.raise_for_status()
-                return response.json()
-            except requests.HTTPError as e:
-                if response.status_code == 400:
-                    raise PlomSeriousException(response.reason) from None
-                if response.status_code == 401:
-                    raise PlomAuthenticationException(response.reason) from None
-                if response.status_code == 403:
-                    raise PlomNoPermission(response.reason) from None
-                if response.status_code == 404:
-                    raise PlomRangeException(response.reason) from None
-                raise PlomSeriousException(f"Some other sort of error {e}") from None
-
-    def new_server_push_bundle(self, bundle_id: int):
-        """Push a bundle from the staging area.
-
-        TODO: beta: rename to something reasonable in due time.
-
-        Returns:
-            TODO: WIP
-        """
-        if self.is_server_api_less_than(113):
-            raise PlomNoServerSupportException(
-                "Server too old: does not support bundle push"
-            )
-
-        with self.SRmutex:
-            try:
-                response = self.patch_auth(f"/api/beta/scan/bundle/{bundle_id}")
-                response.raise_for_status()
-                return response.json()
-            except requests.HTTPError as e:
-                if response.status_code == 400:
-                    raise PlomSeriousException(response.reason) from None
-                if response.status_code == 401:
-                    raise PlomAuthenticationException(response.reason) from None
-                if response.status_code == 403:
-                    raise PlomNoPermission(response.reason) from None
-                if response.status_code == 404:
-                    raise PlomNoBundle(response.reason) from None
-                if response.status_code == 406:
-                    raise PlomConflict(response.reason) from None
-                if response.status_code == 409:
-                    raise PlomConflict(response.reason) from None
-                raise PlomSeriousException(f"Some other sort of error {e}") from None
-
-    def new_server_delete_bundle(self, bundle_id: int):
-        """Delete a bundle from the staging area.
-
-        TODO: beta: rename to something reasonable in due time.
-
-        Returns:
-            The id of the bundle that was deleted.
-        """
-        if self.is_server_api_less_than(114):
-            raise PlomNoServerSupportException(
-                "Server too old: does not support bundle deletion"
-            )
-
-        with self.SRmutex:
-            try:
-                response = self.delete_auth(f"/api/beta/scan/bundle/{bundle_id}")
-                response.raise_for_status()
-                return response.json()
-            except requests.HTTPError as e:
-                if response.status_code == 400:
-                    raise PlomSeriousException(response.reason) from None
-                if response.status_code == 401:
-                    raise PlomAuthenticationException(response.reason) from None
-                if response.status_code == 403:
-                    raise PlomNoPermission(response.reason) from None
-                if response.status_code == 404:
-                    raise PlomNoBundle(response.reason) from None
-                if response.status_code == 406:
-                    raise PlomConflict(response.reason) from None
-                raise PlomSeriousException(f"Some other sort of error {e}") from None
-
-    def new_server_get_reassembled(self, papernum: int) -> dict[str, Any]:
-        """Download a reassembled PDF file from the server.
-
-        Returns:
-            A dict including key `"filename"` for the file that was written
-            and other information about the download.
-        """
-        if self.is_server_api_less_than(113):
-            raise PlomNoServerSupportException(
-                "Server too old: API does not support getting reassembled papers"
-            )
-
-        with self.SRmutex:
-            try:
-                response = self.get_auth(
-                    f"/api/beta/finish/reassembled/{papernum}", stream=True
-                )
-                response.raise_for_status()
-                # https://stackoverflow.com/questions/31804799/how-to-get-pdf-filename-with-python-requests
-                msg = EmailMessage()
-                msg["Content-Disposition"] = response.headers.get("Content-Disposition")
-                filename = msg.get_filename()
-                assert filename is not None
-                num_bytes = 0
-                # defaults to CWD: TODO: kwarg to change that?
-                with open(filename, "wb") as f:
-                    for chunk in tqdm(response.iter_content(chunk_size=8192)):
-                        print((type(chunk), len(chunk)))
-                        f.write(chunk)
-                        num_bytes += len(chunk)
-                r = {
-                    "filename": filename,
-                    "content-length": num_bytes,
-                }
-                return r
-            except requests.HTTPError as e:
-                if response.status_code == 401:
-                    raise PlomAuthenticationException(response.reason) from None
-                if response.status_code == 403:
-                    raise PlomNoPermission(response.reason) from None
-                if response.status_code == 404:
-                    raise PlomNoPaper(response.reason) from None
-                raise PlomSeriousException(f"Some other sort of error {e}") from None
-
-    def beta_id_paper(
-        self, paper_number: int, student_id: str, student_name: str
-    ) -> None:
-        """Identify a paper directly, not as part of a IDing task.
-
-        Exceptions:
-            PlomConflict: `studentID` already used on a different paper.
-            PlomAuthenticationException: login problems.
-            PlomSeriousException: other errors.
-            PlomNoServerSupportException: old server
-        """
-        if self.is_server_api_less_than(113):
-            raise PlomNoServerSupportException(
-                "Server too old: API does not support direct IDing of papers."
-            )
-        with self.SRmutex:
-            try:
-                url = f"/ID/beta/{paper_number}"
-                url += f"?student_id={student_id}&student_name={student_name}"
-                response = self.put_auth(url)
-                response.raise_for_status()
-            except requests.HTTPError as e:
-                if response.status_code == 401:
-                    raise PlomAuthenticationException(response.reason) from None
-                if response.status_code == 403:
-                    raise PlomNoPermission(response.reason) from None
-                if response.status_code == 404:
-                    raise PlomNoPaper(response.reason) from None
-                if response.status_code == 409:
-                    raise PlomConflict(response.reason) from None
-                raise PlomSeriousException(f"Some other sort of error {e}") from None
-
-    def beta_un_id_paper(self, paper_number: int) -> None:
-        """Remove the identify of a paper directly.
-
-        Exceptions:
-            PlomAuthenticationException: login problems.
-            PlomSeriousException: other errors.
-        """
-        if self.is_server_api_less_than(113):
-            raise PlomNoServerSupportException(
-                "Server too old: API does not support direct IDing of papers."
-            )
-        with self.SRmutex:
-            try:
-                response = self.delete_auth(f"/ID/beta/{paper_number}")
-                response.raise_for_status()
-            except requests.HTTPError as e:
-                if response.status_code == 401:
-                    raise PlomAuthenticationException(response.reason) from None
-                if response.status_code == 403:
-                    raise PlomNoPermission(response.reason) from None
-                if response.status_code == 404:
-                    raise PlomNoPaper(response.reason) from None
-                if response.status_code == 406:
-                    raise PlomSeriousException(response.reason) from None
-                raise PlomSeriousException(f"Some other sort of error {e}") from None
-
-    def new_server_upload_source(
-        self, version: int, source_pdf: Path
-    ) -> dict[str, Any]:
-        """Upload an assessment source to the server.
-
-        Args:
-            version: The source version number. Must be compatible with the spec.
-            source_pdf: The path to a valid source file.
-                (Passing an empty file will vacate the corresponding source slot.)
-
-        Exceptions:
-            PlomAuthenticationException: user not logged in, or not in manager group
-            PlomDependencyConflict: server state is incompatible with changes to a source.
-            PlomVersionMismatchException: source number out of range set by spec
-            PlomSeriousException: other errors.
-
-        Returns:
-            The dict produced by SourceService, as documented elsewhere.
-            ("version": int, "uploaded": bool, "hash": str)
-        """
-        with self.SRmutex:
-            try:
-                with source_pdf.open("rb") as f:
-                    files = {"source_pdf": f}
-                    response = self.post_auth(
-                        f"/api/v0/source/{version:d}", files=files
-                    )
-                response.raise_for_status()
-            except requests.HTTPError as e:
-                if response.status_code == 400:
-                    raise PlomVersionMismatchException(response.reason) from None
-                if response.status_code == 401:
-                    raise PlomAuthenticationException(response.reason) from None
-                if response.status_code == 404:
-                    raise PlomSeriousException(response.reason) from None
-                if response.status_code == 409:
-                    raise PlomDependencyConflict(response.reason) from None
-                raise PlomSeriousException(f"Some other sort of error {e}") from None
-
-        return response.json()
-
-    def new_server_delete_source(self, version: int) -> dict[str, Any]:
-        """Delete the specified assessment source from the server.
-
-        Args:
-            version: The source version number. Must be compatible with the spec.
-
-        Exceptions:
-            PlomAuthenticationException: user not logged in, or not in manager group
-            PlomDependencyConflict: server state is incompatible with changes to a source.
-            PlomVersionMismatchException: source number out of range set by spec
-            PlomSeriousException: other errors.
-
-        Returns:
-            The updated list of dicts, one for each source expected by the spec,
-            describing the status of the sources in the database. Typically,
-            {"version": int, "uploaded": bool, "hash": str}
-        """
-        with self.SRmutex:
-            try:
-                response = self.delete_auth(f"/api/v0/source/{version:d}")
-                response.raise_for_status()
-            except requests.HTTPError as e:
-                if response.status_code == 400:
-                    raise PlomVersionMismatchException(response.reason) from None
-                if response.status_code == 401:
-                    raise PlomAuthenticationException(response.reason) from None
-                if response.status_code == 404:
-                    raise PlomSeriousException(response.reason) from None
-                if response.status_code == 409:
-                    raise PlomDependencyConflict(response.reason) from None
-                raise PlomSeriousException(f"Some other sort of error {e}") from None
-
-        return response.json()
-
-    def new_server_upload_spec(
-        self, spec_toml: Path, *, force_public_code: bool = False
-    ) -> dict[str, Any]:
-        """Upload an assessment spec to the server.
-
-        Args:
-            spec_toml: The standard Python Path of a valid spec.toml file
-
-        Keyword Args:
-            force_public_code: Usually you may not include "publicCode" in
-                the specification.  Pass True to allow overriding that default.
-
-        Returns:
-            The newly-uploaded spec, as a dict.
-
-        Exceptions:
-            PlomConflict: server already has a database, cannot accept spec.
-            PlomNoPermission: user is not in the group required to make
-                these changes.
-            ValueError: invalid spec.
-            PlomSeriousException: other errors unexpected errors.
-        """
-        # Caution: don't use json= with post when files= is used: use data= instead
-        # https://requests.readthedocs.io/en/latest/user/quickstart/#more-complicated-post-requests
-        if force_public_code:
-            data = {"force_public_code": "on"}
-        else:
-            data = {}
-
-        with self.SRmutex:
-            try:
-                with spec_toml.open("rb") as f:
-                    response = self.post_auth(
-                        "/api/v0/spec",
-                        files={"spec_toml": f},
-                        data=data,
-                    )
-                response.raise_for_status()
-            except requests.HTTPError as e:
-                if response.status_code == 400:
-                    raise ValueError(response.reason) from None
-                if response.status_code == 403:
-                    raise PlomNoPermission(response.reason) from None
-                if response.status_code == 409:
-                    raise PlomConflict(response.reason) from None
-                raise PlomSeriousException(f"Some other sort of error {e}") from None
-
-        return response.json()
-
-    def new_server_delete_classlist(self) -> None:
-        """Delete the classlist (if any) held by the server.
-
-        Returns:
-            None
-        """
-        with self.SRmutex:
-            try:
-                response = self.delete_auth("/api/v0/classlist")
-                response.raise_for_status()
-            except requests.HTTPError as e:
-                if response.status_code == 409:
-                    raise PlomConflict(response.reason) from None
-                raise PlomSeriousException(f"Some other sort of error {e}") from None
-
-        return None
-
-    def new_server_download_classlist(self) -> BytesIO:
-        """Download the classlist (if any) held by the server.
-
-        Returns:
-            BytesIO object with the classlist in standard form, i.e.,
-            one header row followed by rows of student data.
-
-        Raises:
-            PlomSeriousException - if the GET request produces an HTTPError
-        """
-        with self.SRmutex:
-            try:
-                response = self.get_auth("/api/v0/classlist", stream=True)
-                response.raise_for_status()
-            except requests.HTTPError as e:
-                raise PlomSeriousException(f"Some other sort of error {e}") from None
-
-        csv_content = BytesIO(response.content)
-
-        return csv_content
-
-    def new_server_upload_classlist(
-        self, csvpath: Path
-    ) -> tuple[bool, list[dict[str, Any]]]:
-        """Use the given CSV file to extend the classlist on the server.
-
-        Typically the server classlist starts empty and this is used just once.
-        Alternatively, it will add new students to a nonempty classlist.
-        But the extension must be strict: if the upload mentions a student ID
-        or a paper number that is already known to the server,
-        the whole upload gets cancelled and the server classlist stays as-is.
-
-        Returns:
-            2-tuple of (success,werr), with success boolean and werr a list
-            of dicts, each entry providing details on an error or warning.
-            It's possible for werr to contain interesting reading even when
-            success==True. Dealing with those messages is the caller's job.
-
-        Raises:
-            PlomSeriousException - if the GET request produces an HTTPError
-        """
-        with self.SRmutex:
-            try:
-                with csvpath.open("rb") as f:
-                    filedict = {"classlist_csv": f}
-                    response = self.patch_auth("/api/v0/classlist", files=filedict)
-                response.raise_for_status()
-            except requests.HTTPError as e:
-                raise PlomSeriousException(f"Some other sort of error {e}") from None
-
-        return tuple(response.json())
-=======
-            self.SRmutex.release()
->>>>>>> 6a123d60
+            self.SRmutex.release()
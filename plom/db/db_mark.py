# SPDX-License-Identifier: AGPL-3.0-or-later
# Copyright (C) 2018-2021 Andrew Rechnitzer
# Copyright (C) 2020-2021 Colin B. Macdonald

from datetime import datetime
import json
import logging

import peewee as pw

from plom.db.tables import plomdb
from plom.db.tables import AImage, Annotation, APage, ARLink, OAPage, OldAnnotation
from plom.db.tables import Image, Group, QGroup, Rubric, Test, TPage, User


log = logging.getLogger("DB")


# ------------------
# Marker stuff


def McountAll(self, q, v):
    """Count all the scanned q/v groups."""
    try:
        return (
            QGroup.select()
            .join(Group)
            .where(
                QGroup.question == q,
                QGroup.version == v,
                Group.scanned == True,
            )
            .count()
        )
    except pw.DoesNotExist:
        return 0


def McountMarked(self, q, v):
    """Count all the q/v groups that have been marked."""
    try:
        return (
            QGroup.select()
            .join(Group)
            .where(
                QGroup.question == q,
                QGroup.version == v,
                QGroup.status == "done",
                Group.scanned == True,
            )
            .count()
        )
    except pw.DoesNotExist:
        return 0


def MgetDoneTasks(self, user_name, q, v):
    """When a marker-client logs on they request a list of papers they have already marked.
    Send back the list of [group-ids, mark, marking_time, tags] for each paper.
    """
    uref = User.get(name=user_name)  # authenticated, so not-None

    query = QGroup.select().where(
        QGroup.user == uref,
        QGroup.question == q,
        QGroup.version == v,
        QGroup.status == "done",
    )
    mark_list = []
    for qref in query:  # grab that questionData object
        aref = qref.annotations[-1]  # grab the last annotation
        mark_list.append(
            [
                qref.group.gid,
                aref.mark,
                aref.marking_time,
                aref.tags,
                aref.integrity_check,
            ]
        )
        # note - used to return qref.status, but is redundant since these all "done"
    log.debug('Sending completed Q{}v{} tasks to user "{}"'.format(q, v, user_name))
    return mark_list


def MgetNextTask(self, q, v):
    """Find unmarked (but scanned) q/v-group and send the group-id back to client."""
    with plomdb.atomic():
        try:
            qref = (
                QGroup.select()
                .join(Group)
                .where(
                    QGroup.status == "todo",
                    QGroup.question == q,
                    QGroup.version == v,
                    Group.scanned == True,
                )
                .get()
            )
        except pw.DoesNotExist:
            log.info("Nothing left on Q{}v{} to-do pile".format(q, v))
            return None

        log.debug("Next Q{}v{} task = {}".format(q, v, qref.group.gid))
        return qref.group.gid


def MgiveTaskToClient(self, user_name, group_id):
    """Assign a marking task to a certain user, and give them back needed data.

    args:
        user_name (str): the user name who is claiming the task.
        group_id (TODO): somehow tells the task (?).

    Return:
        list: `[False]` on error.  TODO: different cases handled?  Issue #1267.
            Otherwise, the list is
                `[True, metadata, tags, integrity_check]`
            where each row of `metadata` consists of
                `[DB_id, md5_sum, server_filename]`
            Note: `server_filename` is implementation-dependent, could change
            without notice, etc.  Clients could use this to get hints for a
            a local file name for example.

    question/version via group_id as a task to the given user, unless has been
    taken by another user.

    Create new annotation by copying the last one for that qdata - pages created when returned.
    """

    uref = User.get(name=user_name)  # authenticated, so not-None

    with plomdb.atomic():
        gref = Group.get_or_none(Group.gid == group_id)
        if gref is None:  # this should not happen.
            log.info("That question {} not known".format(group_id))
            return [False]
        if gref.scanned == False:  # this should not happen either
            log.info("That question {} not scanned".format(group_id))
            return [False]
        # grab the qdata corresponding to that group
        qref = gref.qgroups[0]
        if (qref.user is not None) and (
            qref.user != uref
        ):  # has been claimed by someone else.
            return [False]
        # update status, username
        qref.status = "out"
        qref.user = uref
        qref.time = datetime.now()
        qref.save()
        # we give the marker the pages from the **existing** annotation
        # (when task comes back we create the new pages, new annotation etc)
        if len(qref.annotations) < 1:
            log.error(
                "unexpectedly, len(aref.annotations) = {}".format(len(qref.annotations))
            )
            log.error("qref={}, group_id={}".format(qref, group_id))
            return [False]
        aref = qref.annotations[-1]  # are these in right order (TODO?)
        image_metadata = []
        for p in aref.apages.order_by(APage.order):
            image_metadata.append([p.image.id, p.image.md5sum, p.image.file_name])
        # update user activity
        uref.last_action = "Took M task {}".format(group_id)
        uref.last_activity = datetime.now()
        uref.save()
        log.debug(
            'Giving marking task {} to user "{}" with integrity_check {}'.format(
                group_id, user_name, aref.integrity_check
            )
        )
        return [True, image_metadata, aref.tags, aref.integrity_check]


def MdidNotFinish(self, user_name, group_id):
    """When user logs off, any images they have still out should be put
    back on todo pile. This returns the given gid to the todo pile.
    """
    uref = User.get(name=user_name)  # authenticated, so not-None

    with plomdb.atomic():
        gref = Group.get_or_none(Group.gid == group_id)
        if gref is None:  # this should not happen.
            log.info("That task {} not known".format(group_id))
            return
        if gref.scanned == False:  # sanity check
            return  # should not happen
        qref = gref.qgroups[0]
        # sanity check that user has task
        if qref.user != uref or qref.status != "out":
            return  # has been claimed by someone else. Should not happen

        # update status, etc
        qref.status = "todo"
        qref.user = None
        qref.marked = False
        qref.time = datetime.now()
        # now clean up the qgroup
        qref.test.marked = False
        qref.test.save()
        qref.save()
        # Log user returning given task.
        log.info("User {} did not mark task {}".format(user_name, group_id))


def MgetOneImageFilename(self, image_id, md5):
    """Get the filename of one image.

    Args:
        image_id: internal db ref number to image
        md5: the md5sum of that image (as sanity check)

    Returns:
        list: [True, file_name] or [False, error_msg] where
            error_msg is `"no such image"` or `"wrong md5sum"`.
            file_name is a string.
    """
    with plomdb.atomic():
        iref = Image.get_or_none(id=image_id)
        if iref is None:
            log.warning("Asked for a non-existent image with id={}".format(image_id))
            return [False, "no such image"]
        if iref.md5sum != md5:
            log.warning(
                "Asked for image id={} but supplied wrong md5sum {} instead of {}".format(
                    image_id, md5, iref.md5sum
                )
            )
            return [False, "wrong md5sum"]
        return [True, iref.file_name]


def MtakeTaskFromClient(
    self,
    task,
    user_name,
    mark,
    annot_fname,
    plom_fname,
    rubrics,
    marking_time,
    tags,
    md5,
    integrity_check,
    image_md5_list,
):
    """Get marked image back from client and update the record
    in the database.
    Update the annotation.
    Check to see if all questions for that test are marked and if so update the test's 'marked' flag.
    """
    uref = User.get(name=user_name)  # authenticated, so not-None

    with plomdb.atomic():
        # make sure all returned image-ids are actually images
        # keep the refs for apage creation
        image_ref_list = []
        for img_md5 in image_md5_list:
            iref = Image.get_or_none(md5sum=img_md5)
            if iref:
                image_ref_list.append(iref)
            else:
                return [False, "No_such_image"]

        # grab the group corresponding to that task
        gref = Group.get_or_none(Group.gid == task)
        if gref is None or gref.scanned is False:  # this should not happen
            log.warning(
                "That returning marking task number {} / user {} pair not known".format(
                    task, user_name
                )
            )
            return [False, "no_such_task"]
        # and grab the qdata of that group
        qref = gref.qgroups[0]
        if qref.user != uref:  # this should not happen
            return [False, "not_owner"]  # has been claimed by someone else.
        # check the integrity_check code against the db
        # TODO: suspicious: client should probably tell us what annotation its work was based-on...
        oldaref = qref.annotations[-1]
        if oldaref.integrity_check != integrity_check:
            return [False, "integrity_fail"]
        # check all the images actually come from this test - sanity check against client error
        tref = qref.test
        # make a list of all the image-md5sums of all pages assoc with tref
        test_image_md5s = []
        for pref in tref.tpages:
            # tpages are always present - whether or not anything uploaded
            if pref.scanned:  # so only check scanned ones
                test_image_md5s.append(pref.image.md5sum)
        # other page types only present if used
        for pref in tref.hwpages:
            test_image_md5s.append(pref.image.md5sum)
        for pref in tref.expages:
            test_image_md5s.append(pref.image.md5sum)
        # check image_id_list against this list
        for img_md5 in image_md5_list:
            if img_md5 not in test_image_md5s:
                return [False, "image_not_in_test"]
        # check rubrics keys are valid
        # TODO - should these check question of rubric agrees with question of task?
        for rid in rubrics:
            if Rubric.get_or_none(key=rid) is None:
                return [False, "invalid_rubric"]

        aref = Annotation.create(
            qgroup=qref,
            user=uref,
            edition=oldaref.edition + 1,
            tags=tags,
            time=datetime.now(),
            integrity_check=oldaref.integrity_check,
        )
        # create apages from the image_ref_list.
        ord = 0
        for iref in image_ref_list:
            ord += 1
            APage.create(annotation=aref, order=ord, image=iref)

        # update status, mark, annotate-file-name, time, and
        # time spent marking the image
        qref.status = "done"
        qref.time = datetime.now()
        qref.marked = True
        # the bundle for this image is given by the (fixed) bundle for the parent qgroup.
        aref.aimage = AImage.create(file_name=annot_fname, md5sum=md5)
        aref.mark = mark
        aref.plom_file = plom_fname
        aref.marking_time = marking_time
        qref.save()
        aref.save()
        # update user activity
        uref.last_action = "Returned M task {}".format(task)
        uref.last_activity = datetime.now()
        uref.save()
        # since this has been marked - check if all questions for test have been marked
        log.info(
            "Task {} marked {} by user {} and placed at {} with md5 = {}".format(
                task, mark, user_name, annot_fname, md5
            )
        )
        # for each rubric used - make a link to the assoc rubric
        log.info("Recording rubrics, {}, used marking task {}".format(rubrics, task))
        for rid in rubrics:
            rref = Rubric.get_or_none(key=rid)
            rref.count += 1
            rref.save()
            if rref is None:  # this should not happen
                continue
            # check to see if it is already in
            arlref = ARLink.get_or_none(annotation=aref, rubric=rref)
            if arlref is None:
                ARLink.create(annotation=aref, rubric=rref)

        # check if there are any unmarked questions left in the test
        if QGroup.get_or_none(QGroup.test == tref, QGroup.marked == False) is not None:
            log.info("Still unmarked questions in test {}".format(tref.test_number))
            return [True, "more"]

        tref.marked = True
        tref.save()
        return [True, "test_done"]


def Mget_annotations(self, number, question, edition=None, integrity=None):
    """Retrieve the latest annotations, or a particular set of annotations.

    args:
        number (int): paper number.
        question (int): question number.
        edition (None/int): None means get the latest annotation, otherwise
            this controls which annotation set.  Larger number is newer.
        integrity (None/str): an optional checksum system the details of
            which I have forgotten.

    Returns:
        list: `[True, plom_file_data, annotation_image]` on success or
            on error `[False, error_msg]`.  If the task is not yet
            annotated, the error will be `"no_such_task"`.
    """
    if edition is None:
        edition = -1
    edition = int(edition)
    task = f"q{number:04}g{question}"
    with plomdb.atomic():
        gref = Group.get_or_none(Group.gid == task)
        if gref is None:
            log.info("M_get_annotations - task {} not known".format(task))
            return [False, "no_such_task"]
        if gref.scanned is False:  # perhaps this should not happen?
            return [False, "no_such_task"]
        qref = gref.qgroups[0]
        if edition == -1:
            aref = qref.annotations[-1]
        else:
            aref = Annotation.get_or_none(qgroup=qref, edition=edition)
        if integrity:
            if aref.integrity_check != integrity:
                return [False, "integrity_fail"]
        # metadata for double-checking consistency with plom file
        metadata = []
        for p in aref.apages.order_by(APage.order):
            metadata.append([p.image.id, p.image.md5sum, p.image.file_name])
        if aref.aimage is None:
            return [False, "no_such_task"]
        plom_file = aref.plom_file
        img_file = aref.aimage.file_name
    with open(plom_file, "r") as f:
        plom_data = json.load(f)
    plom_data["user"] = aref.user.name
    plom_data["annotation_edition"] = aref.edition
    plom_data["annotation_reference"] = aref.id
    # Report any duplication in DB and plomfile (and keep DB version!)
    if plom_data["currentMark"] != aref.mark:
        log.warning("Plom file has wrong score, replacing")
        plom_data["currentMark"] = aref.mark
    for i, (id_, md5, _) in enumerate(metadata):
        if id_ != plom_data["base_images"][i]["id"]:
            log.warning("Plom file has wrong base image id, replacing")
            plom_data["base_images"][i]["id"] = id_
        if md5 != plom_data["base_images"][i]["md5"]:
            log.warning("Plom file has wrong base image md5, replacing")
            plom_data["base_images"][i]["md5"] = md5
    return (True, plom_data, img_file)


def MgetOriginalImages(self, task):
    """Return the original (unannotated) page images of the given task to the user."""
    with plomdb.atomic():
        gref = Group.get_or_none(Group.gid == task)
        if gref is None:  # should not happen
            log.info("MgetOriginalImages - task {} not known".format(task))
            return [False, "Task {} not known".format(task)]
        if gref.scanned == False:
            log.warning(
                "MgetOriginalImages - task {} not completely scanned".format(task)
            )
            return [False, "Task {} is not completely scanned".format(task)]
        aref = gref.qgroups[0].annotations[0]  # the original annotation pages
        # return [true, page1,..,page.n]
        rval = [True]
        for p in aref.apages.order_by(APage.order):
            rval.append(p.image.file_name)
        return rval


def MsetTag(self, user_name, task, tag):
    """Set tag on last annotation of given task.

    TODO: scary that its the last annotation: maybe client should be telling us which one?
    """

    uref = User.get(name=user_name)  # authenticated, so not-None
    with plomdb.atomic():
        gref = Group.get_or_none(Group.gid == task)
        if gref is None:  # should not happen
            log.error("MsetTag -  task {} not known".format(task))
            return False
        qref = gref.qgroups[0]
        if qref.user != uref:
            return False  # not your task - should not happen
        # grab the last annotation
        aref = qref.annotations[-1]
        if aref.user != uref and aref.user.name != "HAL":
            return False  # not your annotation - should not happen
        # update tag
        aref.tags = tag
        aref.save()
        log.info('Task {} tagged by user "{}": "{}"'.format(task, user_name, tag))
        return True


def MgetWholePaper(self, test_number, question):
    """Send page images of whole paper back to user, highlighting which belong to the given question. Do not show ID pages."""

    # we can show show not totally scanned test.
    tref = Test.get_or_none(Test.test_number == test_number)
    if tref is None:  # don't know that test - this shouldn't happen
        return [False]
    pageData = []  # for each page append a 4-tuple [
    # page-code = t.pageNumber, h.questionNumber.order, 3.questionNumber.order, or l.order
    # image-md5sum,
    # true/false - if belongs to the given question or not.
    # position in current annotation (or none if not)
    pageFiles = []  # the corresponding filenames.
    question = int(question)
    if question == 0:
        # Issue #1549: Identifier uses special question=0, but we need an aref below
        # TODO: for now we just get question 1 instead...
        qref = QGroup.get_or_none(test=tref, question=1)
    else:
        # get the current annotation and position of images within it.
        qref = QGroup.get_or_none(test=tref, question=question)
    if qref is None:  # this should not happen
        return [False]
    # dict of image-ids and positions in the current annotation
    current_image_orders = {}
    aref = qref.annotations[-1]
    if aref.apages.count() == 0:
        # this should never happen (?) no such thing as a "fresh annotation" any more
        log.critical("Oh my, colin thought it cannot happen aref={}".format(aref))
        raise RuntimeError("Oh my, colin thought it cannot happen")
        # return [False]
    for pref in aref.apages:
        current_image_orders[pref.image.id] = pref.order
    # give TPages (aside from ID pages), then HWPages, then EXPages
    for p in tref.tpages.order_by(TPage.page_number):
        if p.scanned is False:  # skip unscanned testpages
            continue
        # skip IDpages (but we'll include dnm pages)
        if p.group.group_type == "i":
            continue
        val = [
            "t{}".format(p.page_number),
            p.image.md5sum,
            False,
            current_image_orders.get(p.image.id),
            p.image.id,
        ]
        # check if page belongs to our question
        if p.group.group_type == "q" and p.group.qgroups[0].question == question:
            val[2] = True
        pageData.append(val)
        pageFiles.append(p.image.file_name)
    # give HW and EX pages by question
    for qref in tref.qgroups.order_by(QGroup.question):
        for p in qref.group.hwpages:
            val = [
                "h{}.{}".format(qref.question, p.order),
                p.image.md5sum,
                False,
                current_image_orders.get(p.image.id),
                p.image.id,
            ]
            if qref.question == question:  # check if page belongs to our question
                val[2] = True
            pageData.append(val)
            pageFiles.append(p.image.file_name)
        for p in qref.group.expages:
            val = [
                "e{}.{}".format(qref.question, p.order),
                p.image.md5sum,
                False,
                current_image_orders.get(p.image.id),
                p.image.id,
            ]
            if qref.question == question:  # check if page belongs to our question
                val[2] = True
            pageData.append(val)
            pageFiles.append(p.image.file_name)
    return [True, pageData] + pageFiles


def MreviewQuestion(self, test_number, question, version):
    """Give ownership of the given marking task to the reviewer."""
    # shift ownership to "reviewer"
    revref = User.get(name="reviewer")  # should always be there

    tref = Test.get_or_none(Test.test_number == test_number)
    if tref is None:
        return [False]
    qref = QGroup.get_or_none(
        QGroup.test == tref,
        QGroup.question == question,
        QGroup.version == version,
        QGroup.marked == True,
    )
    if qref is None:
        return [False]
    with plomdb.atomic():
        qref.user = revref
        qref.time = datetime.now()
        qref.save()
    log.info("Setting tqv {}.{}.{} for reviewer".format(test_number, question, version))
    return [True]


def MrevertTask(self, task):
    """This needs work. The qgroup is set back to its original state, the annotations (and images) are deleted, and the corresponding to-delete-filenames are returned to the server which does the actual deleting of files. In future we should probably not delete any files and just move the references within the system?"""
    gref = Group.get_or_none(Group.gid == task)
    if gref is None:
        return [False, "NST"]  # no such task
    # from the group get the test and question - all need cleaning.
    qref = gref.qgroups[0]
    tref = gref.test
    # check task is "done"
    if qref.status != "done" or qref.marked is False:
        return [False, "NAC"]  # nothing to do here
    # now update things
    log.info("Manager reverting task {}".format(task))
    with plomdb.atomic():
        # clean up test
        tref.marked = False
        tref.save()
        # clean up the qgroup
        qref.marked = False
        qref.status = "todo"
        qref.time = datetime.now()
        qref.user = None
        qref.save()
        rval = [True]  # keep list of files to delete.
        # now move existing annotations to oldannotations
        # set starting edition for oldannot to either 0 or whatever was last.
        if len(qref.oldannotations) == 0:
            ed = 0
        else:
            ed = qref.oldannotations[-1].edition

        for aref in qref.annotations:
            if aref.edition == 0:  # leave 0th annotation alone.
                continue
            ed += 1
            # make new oldannot using data from aref
            oaref = OldAnnotation.create(
                qgroup=aref.qgroup,
                user=aref.user,
                aimage=aref.aimage,
                edition=ed,
                plom_file=aref.plom_file,
                mark=aref.mark,
                marking_time=aref.marking_time,
                time=aref.time,
                tags=aref.tags,
            )
            # make oapges
            for pref in aref.apages:
                OAPage.create(old_annotation=oaref, order=pref.order, image=pref.image)
<<<<<<< HEAD
            # now delete the apages, arlinks, and then the annotation-image and finally the annotation.
            for pref in aref.apages:
                pref.delete_instance()
            for arlink_ref in aref.arlinks:
                arlink_ref.delete_instance()
=======
            # now delete the apages, ar-links and then the annotation-image and finally the annotation.
            for pref in aref.apages:
                pref.delete_instance()
            # any ar-links - see #1764
            for arref in aref.arlinks:
                arref.delete_instance()
>>>>>>> ce19a291
            # delete the annotated image from table.
            aref.aimage.delete_instance()
            # finally delete the annotation itself.
            aref.delete_instance()
    log.info(f"Reverted tq {task}")
    return [True]<|MERGE_RESOLUTION|>--- conflicted
+++ resolved
@@ -628,20 +628,12 @@
             # make oapges
             for pref in aref.apages:
                 OAPage.create(old_annotation=oaref, order=pref.order, image=pref.image)
-<<<<<<< HEAD
-            # now delete the apages, arlinks, and then the annotation-image and finally the annotation.
-            for pref in aref.apages:
-                pref.delete_instance()
-            for arlink_ref in aref.arlinks:
-                arlink_ref.delete_instance()
-=======
             # now delete the apages, ar-links and then the annotation-image and finally the annotation.
             for pref in aref.apages:
                 pref.delete_instance()
             # any ar-links - see #1764
             for arref in aref.arlinks:
                 arref.delete_instance()
->>>>>>> ce19a291
             # delete the annotated image from table.
             aref.aimage.delete_instance()
             # finally delete the annotation itself.

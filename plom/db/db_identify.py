--- conflicted
+++ resolved
@@ -193,7 +193,6 @@
         log.info("User {} did not ID task {}".format(user_name, test_number))
 
 
-<<<<<<< HEAD
 def id_paper(self, paper_num, username, sid, sname, checks=True):
     """Associate student name and id with a paper in the database.
 
@@ -223,98 +222,46 @@
     # since user authenticated, this will always return legit ref.
 
     logbase = 'User "{}" tried to ID paper {}'.format(username, paper_num)
-    try:
-        with plomdb.atomic():
-            tref = Test.get_or_none(Test.test_number == paper_num)
-            if tref is None:
-                msg = "denied b/c paper not found"
-                log.error("{}: {}".format(logbase, msg))
-                return False, 404, msg
-            iref = tref.idgroups[0]
-            if checks and iref.group.scanned == False:
-                msg = "denied b/c its not scanned yet"
-                log.error("{}: {}".format(logbase, msg))
-                return False, 404, msg
-            if checks and iref.user != uref:
-                msg = 'denied b/c it belongs to user "{}"'.format(iref.user)
-                log.error("{}: {}".format(logbase, msg))
-                return False, 403, msg
-            iref.user = uref
-            # update status, Student-number, name, id-time.
-            iref.status = "done"
-            iref.studentID = sid
-            iref.studentName = sname
-            iref.identified = True
-            iref.time = datetime.now()
-            iref.save()
-            tref.identified = True
-            tref.save()
-            # update user activity
-            uref.lastAction = "Returned ID task {}".format(paper_num)
-            uref.lastActivity = datetime.now()
-            uref.save()
-            log.info(
-                'Paper {} ID\'d by "{}" as "{}" "{}"'.format(
-                    paper_num, username, censorID(sid), censorName(sname)
-                )
-            )
-    except IDGroup.DoesNotExist:
-        msg = "that test number is not known"
-        log.error("{} but {}".format(logbase, msg))
-        return False, 404, msg
-    except pw.IntegrityError:
-        msg = "student id {} already entered elsewhere".format(censorID(sid))
-        log.error("{} but {}".format(logbase, msg))
-        return False, 409, msg
-    return True, None, None
-=======
-def IDtakeTaskFromClient(self, test_number, user_name, sid, sname):
-    """Get ID'dimage back from client - update record in database."""
-    uref = User.get(name=user_name)
-    # since user authenticated, this will always return legit ref.
-
-    with plomdb.atomic():
-        tref = Test.get_or_none(Test.test_number == test_number)
-        if tref is None:  # this should not happen
-            log.error(
-                "ID take task - That test number {} not known".format(test_number)
-            )
-            return [False, False]
+    with plomdb.atomic():
+        tref = Test.get_or_none(Test.test_number == paper_num)
+        if tref is None:
+            msg = "denied b/c paper not found"
+            log.error("{}: {}".format(logbase, msg))
+            return False, 404, msg
         iref = tref.idgroups[0]
-        # verify the id-group has been scanned - it should always be scanned.if we get here.
-        if iref.group.scanned == False:
-            return [False, False]
-
-        if iref.user != uref:
-            # that belongs to someone else - this is a serious error
-            return [False, False]
+        if checks and iref.group.scanned == False:
+            msg = "denied b/c its not scanned yet"
+            log.error("{}: {}".format(logbase, msg))
+            return False, 404, msg
+        if checks and iref.user != uref:
+            msg = 'denied b/c it belongs to user "{}"'.format(iref.user)
+            log.error("{}: {}".format(logbase, msg))
+            return False, 403, msg
+        iref.user = uref
         # update status, Student-number, name, id-time.
         iref.status = "done"
-        iref.student_id = sid
-        iref.student_name = sname
+        iref.studentID = sid
+        iref.studentName = sname
         iref.identified = True
         iref.time = datetime.now()
         try:
             iref.save()
         except pw.IntegrityError:
-            log.error(
-                "ID take task - Student number {} already entered".format(censorID(sid))
-            )
-            return [False, True]
-
+            msg = "student id {} already entered elsewhere".format(censorID(sid))
+            log.error("{} but {}".format(logbase, msg))
+            return False, 409, msg
         tref.identified = True
         tref.save()
         # update user activity
-        uref.last_action = "Returned ID task {}".format(test_number)
-        uref.last_activity = datetime.now()
+        uref.lastAction = "Returned ID task {}".format(paper_num)
+        uref.lastActivity = datetime.now()
         uref.save()
-        return [True]
         log.info(
-            'User "{}" returning ID-task "{}" with "{}" "{}"'.format(
-                user_name, test_number, censorID(sid), censorName(sname)
+            'Paper {} ID\'d by "{}" as "{}" "{}"'.format(
+                paper_num, username, censorID(sid), censorName(sname)
             )
         )
->>>>>>> b8df492f
+        return True, None, None
 
 
 def IDgetImageFromATest(self):

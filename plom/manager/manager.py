#!/usr/bin/env python3
# -*- coding: utf-8 -*-

__author__ = "Andrew Rechnitzer"
__copyright__ = "Copyright (C) 2020 Andrew Rechnitzer"
__credits__ = ["Andrew Rechnitzer", "Colin Macdonald"]
__license__ = "AGPL-3.0-or-later"
# SPDX-License-Identifier: AGPL-3.0-or-later

from collections import defaultdict
import toml
import argparse
import os
import csv
import signal
import sys
import tempfile
import traceback as tblib
from PyQt5.QtCore import Qt, pyqtSlot, QRectF, QSize, QTimer
from PyQt5.QtGui import QBrush, QFont, QIcon, QPixmap, QStandardItem, QStandardItemModel
from PyQt5.QtWidgets import (
    QAbstractItemView,
    QApplication,
    QCheckBox,
    QDialog,
    QGroupBox,
    QGridLayout,
    QGroupBox,
    QHBoxLayout,
    QLabel,
    QMessageBox,
    QProgressBar,
    QPushButton,
    QStyleFactory,
    QTableWidgetItem,
    QTreeWidgetItem,
    QVBoxLayout,
    QWidget,
)

# TODO: client references to be avoided, refactor to common utils?
from plom.client.useful_classes import ErrorMessage, SimpleMessage
from plom.client.origscanviewer import WholeTestView, GroupView

from .uiFiles.ui_manager import Ui_Manager
from .unknownpageview import UnknownViewWindow
from .collideview import CollideViewWindow
from .discardview import DiscardViewWindow
from .reviewview import ReviewViewWindow
from .selectrectangle import SelectRectangleWindow, IDViewWindow
from plom.plom_exceptions import *
from plom.messenger import ManagerMessenger

from plom import __version__, Plom_API_Version, Default_Port


class QVHistogram(QDialog):
    def __init__(self, q, v, hist):
        super(QVHistogram, self).__init__()
        self.question = q
        self.version = v
        self.setWindowTitle("Histograms")
        self.hist = hist
        tot = 0
        mx = 0
        dist = {}
        for u in self.hist:
            for m in self.hist[u]:
                im = int(m)
                s = int(self.hist[u][m])
                mx = max(mx, im)
                tot += s
                if im not in dist:
                    dist[im] = 0
                dist[im] += s

        grid = QVBoxLayout()
        grid.addWidget(QLabel("Histograms for question {} version {}".format(q, v)))

        self.eG = QGroupBox("All markers")
        gg = QVBoxLayout()
        gg.addWidget(QLabel("Number of papers: {}".format(tot)))
        gp = QHBoxLayout()
        for im in range(0, mx + 1):
            pb = QProgressBar()
            pb.setOrientation(Qt.Vertical)
            if im not in dist:
                pb.setValue(0)
            else:
                pb.setValue((100 * dist[im]) // tot)
            pb.setToolTip("{} = {}%".format(im, pb.value()))
            gp.addWidget(pb)
        gg.addLayout(gp)
        self.eG.setLayout(gg)
        grid.addWidget(self.eG)

        self.uG = {}
        for u in self.hist:
            utot = 0
            for m in self.hist[u]:
                utot += self.hist[u][m]
            self.uG[u] = QGroupBox("Marker: {}".format(u))
            gg = QVBoxLayout()
            gg.addWidget(QLabel("Number of papers: {}".format(utot)))
            gp = QHBoxLayout()
            for im in range(0, mx + 1):
                m = str(im)
                pb = QProgressBar()
                pb.setOrientation(Qt.Vertical)
                if m not in self.hist[u]:
                    pb.setValue(0)
                else:
                    pb.setValue((100 * self.hist[u][m]) // utot)
                pb.setToolTip("{} = {}%".format(m, pb.value()))
                gp.addWidget(pb)
            gg.addLayout(gp)
            self.uG[u].setLayout(gg)
            grid.addWidget(self.uG[u])

        self.cB = QPushButton("&Close")
        self.cB.clicked.connect(self.accept)
        grid.addWidget(self.cB)
        self.setLayout(grid)
        self.show()


class TestStatus(QDialog):
    def __init__(self, nq, status):
        super(TestStatus, self).__init__()
        self.status = status
        self.setWindowTitle("Status of test {}".format(self.status["number"]))

        grid = QGridLayout()
        self.idCB = QCheckBox("Identified: ")
        self.idCB.setAttribute(Qt.WA_TransparentForMouseEvents)
        self.idCB.setFocusPolicy(Qt.NoFocus)
        if status["identified"]:
            self.idCB.setCheckState(Qt.Checked)
        self.totCB = QCheckBox("Totalled: ")
        self.totCB.setAttribute(Qt.WA_TransparentForMouseEvents)
        self.totCB.setFocusPolicy(Qt.NoFocus)
        if status["totalled"]:
            self.totCB.setCheckState(Qt.Checked)
        self.mkCB = QCheckBox("Marked: ")
        self.mkCB.setAttribute(Qt.WA_TransparentForMouseEvents)
        self.mkCB.setFocusPolicy(Qt.NoFocus)
        if status["marked"]:
            self.mkCB.setCheckState(Qt.Checked)

        self.clB = QPushButton("&close")
        self.clB.clicked.connect(self.accept)

        grid.addWidget(self.idCB, 1, 1)
        grid.addWidget(self.totCB, 1, 2)
        grid.addWidget(self.mkCB, 1, 3)

        if status["identified"]:
            self.iG = QGroupBox("Identification")
            gg = QVBoxLayout()
            gg.addWidget(QLabel("ID: {}".format(status["sid"])))
            gg.addWidget(QLabel("Name: {}".format(status["sname"])))
            gg.addWidget(QLabel("Username: {}".format(status["iwho"])))
            self.iG.setLayout(gg)
            grid.addWidget(self.iG, 2, 1, 3, 3)

        if status["totalled"]:
            self.tG = QGroupBox("Totalling")
            gg = QVBoxLayout()
            gg.addWidget(QLabel("Total: {}".format(status["total"])))
            gg.addWidget(QLabel("Username: {}".format(status["twho"])))
            self.tG.setLayout(gg)
            grid.addWidget(self.tG, 5, 1, 3, 3)

        self.qG = {}
        for q in range(1, nq + 1):
            sq = str(q)
            self.qG[q] = QGroupBox("Question {}.{}:".format(q, status[sq]["version"]))
            gg = QVBoxLayout()
            if status[sq]["marked"]:
                gg.addWidget(QLabel("Marked"))
                gg.addWidget(QLabel("Mark: {}".format(status[sq]["mark"])))
                gg.addWidget(QLabel("Username: {}".format(status[sq]["who"])))
            else:
                gg.addWidget(QLabel("Unmarked"))

            self.qG[q].setLayout(gg)
            grid.addWidget(self.qG[q], 10 * q + 1, 1, 3, 3)

        grid.addWidget(self.clB, 100, 10)
        self.setLayout(grid)


class ProgressBox(QGroupBox):
    def __init__(self, parent, qu, v, stats):
        super(ProgressBox, self).__init__()
        self.parent = parent
        self.question = qu
        self.version = v
        self.setTitle("Q-{} V-{}".format(qu, v))

        self.stats = stats
        grid = QVBoxLayout()
        self.nscL = QLabel()
        grid.addWidget(self.nscL)
        self.nmkL = QLabel()
        grid.addWidget(self.nmkL)
        self.lhL = QLabel()
        grid.addWidget(self.lhL)
        self.mtL = QLabel()
        grid.addWidget(self.mtL)
        self.avgL = QLabel()
        grid.addWidget(self.avgL)

        self.pb = QProgressBar()
        self.pb.setFormat("%v / %m")
        grid.addWidget(self.pb)
        self.vhB = QPushButton("View histograms")
        self.vhB.clicked.connect(self.viewHist)
        grid.addWidget(self.vhB)

        self.setLayout(grid)
        self.show()
        self.refresh(self.stats)

    def refresh(self, stats):
        self.stats = stats

        self.setEnabled(True)
        self.pb.setMaximum(self.stats["NScanned"])
        self.pb.setValue(self.stats["NMarked"])
        self.nscL.setText("# Scanned = {}".format(self.stats["NScanned"]))
        self.nmkL.setText("# Marked = {}".format(self.stats["NMarked"]))

        if self.stats["NScanned"] == 0:
            self.setEnabled(False)
            return
        if self.stats["NMarked"] > 0:
            self.avgL.setText("Average mark = {:0.2f}".format(self.stats["avgMark"]))
            self.mtL.setText("Marking time = {:0.2f}".format(self.stats["avgMTime"]))
            self.lhL.setText("# Marked in last hour = {}".format(self.stats["NRecent"]))
        else:
            self.avgL.setText("Average mark = N/A")
            self.mtL.setText("Marking time = N/A")
            self.lhL.setText("# Marked in last hour = N/A")

    def viewHist(self):
        self.parent.viewMarkHistogram(self.question, self.version)


class Manager(QWidget):
    def __init__(self, parent):
        self.APIVersion = Plom_API_Version
        super(Manager, self).__init__()
        self.parent = parent
        global managerMessenger
        managerMessenger = None
        print(
            "Plom Manager Client {} (communicates with api {})".format(
                __version__, self.APIVersion
            )
        )
        self.ui = Ui_Manager()
        self.ui.setupUi(self)
        self.ui.passwordLE.setFocus(True)
        self.connectButtons()
        self.ui.scanningAllTab.setEnabled(False)
        self.ui.progressAllTab.setEnabled(False)
        self.ui.reviewAllTab.setEnabled(False)
        self.ui.userAllTab.setEnabled(False)

    def connectButtons(self):
        self.ui.loginButton.clicked.connect(self.login)
        self.ui.closeButton.clicked.connect(self.closeWindow)
        self.ui.fontButton.clicked.connect(self.setFont)
<<<<<<< HEAD
        self.ui.scanRefreshB.clicked.connect(self.refreshScanTab)
        self.ui.progressRefreshB.clicked.connect(self.refreshProgressTab)
        self.ui.refreshIDPredictionsB.clicked.connect(self.getPredictions)

=======
        self.ui.refreshOButton.clicked.connect(self.refreshOTab)
        self.ui.refreshIDButon.clicked.connect(self.refreshIDTab)
        self.ui.refreshIButton.clicked.connect(self.refreshIList)
        self.ui.refreshPButton.clicked.connect(self.refreshMTab)
        self.ui.refreshTOB.clicked.connect(self.refreshOutTab)
        self.ui.refreshSButton.clicked.connect(self.refreshSList)
        self.ui.refreshUButton.clicked.connect(self.refreshUList)
        self.ui.refreshCButton.clicked.connect(self.refreshCList)
        self.ui.refreshDButton.clicked.connect(self.refreshDList)
>>>>>>> 0496a46c
        self.ui.refreshIDRevB.clicked.connect(self.refreshIDRev)
        self.ui.refreshTOTB.clicked.connect(self.refreshTOTRev)
        self.ui.refreshUserB.clicked.connect(self.refreshUserList)
        self.ui.refreshProgressQUB.clicked.connect(self.refreshProgressQU)

        self.ui.removePageB.clicked.connect(self.removePage)
        self.ui.subsPageB.clicked.connect(self.subsPage)
        self.ui.actionUButton.clicked.connect(self.doUActions)
        self.ui.actionCButton.clicked.connect(self.doCActions)
        self.ui.actionDButton.clicked.connect(self.doDActions)
        self.ui.selectRectButton.clicked.connect(self.selectRectangle)
        self.ui.predictButton.clicked.connect(self.runPredictor)
        self.ui.delPredButton.clicked.connect(self.deletePredictions)
        self.ui.forceLogoutB.clicked.connect(self.forceLogout)

    def closeWindow(self):
        global managerMessenger
        if managerMessenger is not None:
            managerMessenger.closeUser()
        self.close()

    def setServer(self, s):
        """Set the server and port UI widgets from a string.

        If port is missing, a default will be used."""
        try:
            s, p = s.split(":")
        except ValueError:
            p = Default_Port
        self.ui.serverLE.setText(s)
        self.ui.mportSB.setValue(int(p))

    def setFont(self):
        v = self.ui.fontSB.value()
        fnt = self.parent.font()
        fnt.setPointSize(v)
        self.parent.setFont(fnt)

    def login(self):
        # Check username is a reasonable string
        user = self.ui.userLE.text()
        if (not user.isalnum()) or (not user):
            return
        # check password at least 4 char long
        pwd = self.ui.passwordLE.text()
        if len(pwd) < 4:
            return
        server = self.ui.serverLE.text()
        mport = self.ui.mportSB.value()

        # Have Messenger login into to server
        global managerMessenger
        managerMessenger = ManagerMessenger(server, mport)
        managerMessenger.start()

        try:
            managerMessenger.requestAndSaveToken(user, pwd)
        except PlomAPIException as e:
            ErrorMessage(
                "Could not authenticate due to API mismatch."
                "Your client version is {}.\n\n"
                "Error was: {}".format(__version__, e)
            ).exec_()
            return
        except PlomExistingLoginException as e:
            if (
                SimpleMessage(
                    "You appear to be already logged in!\n\n"
                    "  * Perhaps a previous session crashed?\n"
                    "  * Do you have another client running,\n"
                    "    e.g., on another computer?\n\n"
                    "Should I force-logout the existing authorisation?"
                    " (and then you can try to log in again)\n\n"
                    "The other client will likely crash."
                ).exec_()
                == QMessageBox.Yes
            ):
                managerMessenger.clearAuthorisation("manager", pwd)
            return
        except PlomAuthenticationException as e:
            ErrorMessage("Could not authenticate: {}".format(e)).exec_()
            return
        except PlomSeriousException as e:
            ErrorMessage(
                "Could not get authentication token.\n\n"
                "Unexpected error: {}".format(e)
            ).exec_()
            return

        self.ui.scanningAllTab.setEnabled(True)
        self.ui.progressAllTab.setEnabled(True)
        self.ui.reviewAllTab.setEnabled(True)
        self.ui.userAllTab.setEnabled(True)

        self.ui.userGBox.setEnabled(False)
        self.ui.serverGBox.setEnabled(False)
        self.ui.loginButton.setEnabled(False)

        self.getTPQV()
        self.initScanTab()
<<<<<<< HEAD
        self.initProgressTab()
        self.initUserTab()
=======
        self.initIDTab()
        self.initMarkTab()
        self.initOutTab()
        self.initUnknownTab()
        self.initCollideTab()
        self.initDiscardTab()
        self.initRevTab()
        self.initRevIDTab()
        self.initRevTOTTab()
        self.initUserListTab()
        self.initQPUTab()
        self.initPUQTab()
>>>>>>> 0496a46c

    # -------------------
    def getTPQV(self):
        info = managerMessenger.getInfoGeneral()
        self.numberOfTests = info["numberOfTests"]
        self.numberOfPages = info["numberOfPages"]
        self.numberOfQuestions = info["numberOfQuestions"]
        self.numberOfVersions = info["numberOfVersions"]

    ################
    # scan tab stuff
    def initScanTab(self):
        self.initScanStatusTab()
        self.initUnknownTab()
        self.initCollideTab()
        self.initDiscardTab()

    def refreshScanTab(self):
        self.refreshIList()
        self.refreshSList()
        self.refreshUList()
        self.refreshCList()
        self.refreshDList()

    def initScanStatusTab(self):
        self.ui.scanTW.setHeaderLabels(["Test number", "Page number", "Version"])
        self.ui.scanTW.activated.connect(self.viewSPage)
        self.ui.incompTW.setHeaderLabels(["Test number", "Page", "Version", "Status"])
        self.ui.incompTW.activated.connect(self.viewISTest)
        self.refreshIList()
        self.refreshSList()

    def refreshIList(self):
        # delete the children of each toplevel items
        root = self.ui.incompTW.invisibleRootItem()
        for l0 in range(self.ui.incompTW.topLevelItemCount()):
            l0i = self.ui.incompTW.topLevelItem(0)
            for l1 in range(self.ui.incompTW.topLevelItem(0).childCount()):
                l0i.removeChild(l0i.child(0))
            root.removeChild(l0i)

        incomplete = managerMessenger.getIncompleteTests()  # triples [p,v,true/false]
        for t in incomplete:
            l0 = QTreeWidgetItem(["{}".format(t), ""])
            for (p, v, s) in incomplete[t]:
                if s:
                    l0.addChild(QTreeWidgetItem(["", str(p), str(v), "scanned"]))
                else:
                    it = QTreeWidgetItem(["", str(p), str(v), "missing"])
                    it.setBackground(3, QBrush(Qt.red))
                    l0.addChild(it)
            self.ui.incompTW.addTopLevelItem(l0)

    def refreshSList(self):
        # delete the children of each toplevel items
        root = self.ui.scanTW.invisibleRootItem()
        for l0 in range(self.ui.scanTW.topLevelItemCount()):
            l0i = self.ui.scanTW.topLevelItem(0)
            for l1 in range(self.ui.scanTW.topLevelItem(0).childCount()):
                l0i.removeChild(l0i.child(0))
            root.removeChild(l0i)

        scanned = managerMessenger.getScannedTests()  # pairs [p,v]
        colDict = managerMessenger.getCollidingPageNames()  # dict [fname]=[t,p,v]
        cdtp = {u: "{}.{}".format(colDict[u][0], colDict[u][1]) for u in colDict}

        for t in scanned:
            l0 = QTreeWidgetItem(["{}".format(t), ""])
            for (p, v) in scanned[t]:
                l1 = QTreeWidgetItem(["", str(p), str(v)])
                if "{}.{}".format(t, p) in cdtp.values():
                    l0.setBackground(0, QBrush(Qt.cyan))
                    l0.setToolTip(0, "Has collisions")
                    l1.setBackground(1, QBrush(Qt.cyan))
                    l0.setToolTip(1, "Has collisions")
                l0.addChild(l1)
            self.ui.scanTW.addTopLevelItem(l0)

    def viewPage(self, t, p, v):
        vp = managerMessenger.getPageImage(t, p, v)
        if vp is None:
            return
        with tempfile.NamedTemporaryFile() as fh:
            fh.write(vp)
            GroupView([fh.name]).exec_()

    def viewSPage(self):
        pvi = self.ui.scanTW.selectedItems()
        if len(pvi) == 0:
            return
        # if selected a top-level item (ie a test) - view the whole test
        if pvi[0].childCount() > 0:
            pt = int(pvi[0].text(0))
            self.viewWholeTest(pt)
            return
        pp = int(pvi[0].text(1))
        pv = int(pvi[0].text(2))
        pt = int(pvi[0].parent().text(0))  # grab test number from parent
        self.viewPage(pt, pp, pv)

    def viewISTest(self):
        pvi = self.ui.incompTW.selectedItems()
        if len(pvi) == 0:
            return
        # if selected a lower-level item (ie a missing page) - check if scanned
        if pvi[0].childCount() == 0:
            if pvi[0].text(3) == "scanned":
                self.viewPage(
                    int(pvi[0].parent().text(0)),
                    int(pvi[0].text(1)),
                    int(pvi[0].text(2)),
                )
            return
        # else fire up the whole test.
        self.viewWholeTest(int(pvi[0].text(0)))

    def removePage(self):
        pvi = self.ui.scanTW.selectedItems()
        # if nothing selected - return
        if len(pvi) == 0:
            return
        # if selected a top-level item (ie a test) - return
        if pvi[0].childCount() > 0:
            return
        pp = int(pvi[0].text(1))
        pv = int(pvi[0].text(2))
        pt = int(pvi[0].parent().text(0))  # grab test number from parent
        msg = SimpleMessage(
            "Are you sure you want to remove (p/v) = ({}/{}) of test {}?".format(
                pp, pv, pt
            )
        )
        if msg.exec_() == QMessageBox.No:
            return
        else:
            code = "t{}p{}v{}".format(str(pt).zfill(4), str(pp).zfill(2), pv)
            rval = managerMessenger.removeScannedPage(code, pt, pp, pv)
            ErrorMessage("{}".format(rval)).exec_()
            self.refreshSList()

    def subsPage(self):
        # THIS SHOULD KEEP VERSION INFORMATION
        pvi = self.ui.incompTW.selectedItems()
        # if nothing selected - return
        if len(pvi) == 0:
            return
        # if selected a top-level item (ie a test) - return
        if pvi[0].childCount() > 0:
            return
        pp = int(pvi[0].text(1))
        pv = int(pvi[0].text(2))
        pt = int(pvi[0].parent().text(0))  # grab test number from parent
        msg = SimpleMessage(
            'Are you sure you want to substitute a "Missing Page" blank for (p/v) = ({}/{}) of test {}?'.format(
                pp, pv, pt
            )
        )
        if msg.exec_() == QMessageBox.No:
            return
        else:
            code = "t{}p{}v{}".format(str(pt).zfill(4), str(pp).zfill(2), pv)
            rval = managerMessenger.replaceMissingPage(code, pt, pp, pv)
            ErrorMessage("{}".format(rval)).exec_()
            self.refreshIList()

<<<<<<< HEAD
=======
    def initIDTab(self):
        self.refreshIDTab()
        self.ui.idPB.setFormat("%v / %m")
        self.ui.totPB.setFormat("%v / %m")
        self.ui.predictionTW.setColumnCount(3)
        self.ui.predictionTW.setHorizontalHeaderLabels(["Test", "Student ID", "Name"])
        self.ui.predictionTW.setSelectionMode(QAbstractItemView.SingleSelection)
        self.ui.predictionTW.setSelectionBehavior(QAbstractItemView.SelectRows)
        self.ui.predictionTW.setAlternatingRowColors(True)
        self.ui.predictionTW.activated.connect(self.viewIDPage)

    def refreshIDTab(self):
        ti = managerMessenger.IDprogressCount()
        tt = managerMessenger.TprogressCount()
        self.ui.papersLE.setText(str(ti[1]))
        self.ui.idPB.setValue(ti[0])
        self.ui.idPB.setMaximum(ti[1])
        self.ui.totPB.setMaximum(tt[1])
        self.ui.totPB.setValue(tt[0])
        self.getPredictions()

    def selectRectangle(self):
        imageList = managerMessenger.IDgetRandomImage()
        # Image names = "i<testnumber>.<imagenumber>.png"
        inames = []
        with tempfile.TemporaryDirectory() as td:
            for i in range(len(imageList)):
                tmp = os.path.join(td, "id.{}.png".format(i))
                inames.append(tmp)
                with open(tmp, "wb+") as fh:
                    fh.write(imageList[i])
            srw = SelectRectangleWindow(self, inames)
            if srw.exec_() == QDialog.Accepted:
                self.IDrectangle = srw.rectangle
                self.IDwhichFile = srw.whichFile
                self.ui.predictButton.setEnabled(True)

    def viewIDPage(self):
        idi = self.ui.predictionTW.selectedIndexes()
        if len(idi) == 0:
            return
        test = int(self.ui.predictionTW.item(idi[0].row(), 0).text())
        sid = int(self.ui.predictionTW.item(idi[0].row(), 1).text())
        imageList = managerMessenger.IDrequestImage(test)
        inames = []
        with tempfile.TemporaryDirectory() as td:
            for i in range(len(imageList)):
                tmp = os.path.join(td, "id.{}.png".format(i))
                inames.append(tmp)
                with open(tmp, "wb+") as fh:
                    fh.write(imageList[i])
            IDViewWindow(self, inames, sid).exec_()

    def runPredictor(self):
        print(
            "Run predictor with rectangle = {} of {}th file".format(
                self.IDrectangle, self.IDwhichFile
            )
        )
        self.todo()

    def getPredictions(self):
        csvfile = managerMessenger.IDrequestPredictions()
        pdict = {}
        reader = csv.DictReader(csvfile, skipinitialspace=True)
        for row in reader:
            pdict[int(row["test"])] = str(row["id"])
        iDict = managerMessenger.getIdentified()
        for t in iDict.keys():
            pdict[int(t)] = str(iDict[t][0])

        self.ui.predictionTW.clearContents()
        self.ui.predictionTW.setRowCount(0)
        r = 0
        for t in pdict.keys():
            self.ui.predictionTW.insertRow(r)
            self.ui.predictionTW.setItem(r, 0, QTableWidgetItem("{}".format(t)))
            it = QTableWidgetItem("{}".format(pdict[t]))
            it2 = QTableWidgetItem("")
            if str(t) in iDict:
                it.setBackground(QBrush(Qt.cyan))
                it.setToolTip("Has been identified")
                it2.setText(iDict[str(t)][1])
                it2.setBackground(QBrush(Qt.cyan))
                it2.setToolTip("Has been identified")
            self.ui.predictionTW.setItem(r, 1, it)
            self.ui.predictionTW.setItem(r, 2, it2)
            r += 1

    def deletePredictions(self):
        msg = SimpleMessage(
            "Are you sure you want the server to delete predicted IDs? (note that this does not delete user-inputted IDs)"
        )
        if msg.exec_() == QMessageBox.No:
            return
        managerMessenger.IDdeletePredictions()
        self.getPredictions()

    def initMarkTab(self):
        grid = QGridLayout()
        self.pd = {}
        for q in range(1, self.numberOfQuestions + 1):
            for v in range(1, self.numberOfVersions + 1):
                stats = managerMessenger.getProgress(q, v)
                self.pd[(q, v)] = ProgressBox(self, q, v, stats)
                grid.addWidget(self.pd[(q, v)], q, v)
        self.ui.markBucket.setLayout(grid)

    def refreshMTab(self):
        for q in range(1, self.numberOfQuestions + 1):
            for v in range(1, self.numberOfVersions + 1):
                stats = managerMessenger.getProgress(q, v)
                self.pd[(q, v)].refresh(stats)

    def viewMarkHistogram(self, question, version):
        mhist = managerMessenger.getMarkHistogram(question, version)
        QVHistogram(question, version, mhist).exec_()
        # print(mhist)

    def initOutTab(self):
        self.ui.tasksOutTW.setColumnCount(3)
        self.ui.tasksOutTW.setHorizontalHeaderLabels(["Task", "User", "Time"])

    def refreshOutTab(self):
        tasksOut = managerMessenger.RgetOutToDo()
        self.ui.tasksOutTW.clearContents()
        self.ui.tasksOutTW.setRowCount(0)

        if len(tasksOut) == 0:
            ErrorMessage("No tasks out currently.").exec_()
            return

        r = 0
        for x in tasksOut:
            self.ui.tasksOutTW.insertRow(r)
            self.ui.tasksOutTW.setItem(r, 0, QTableWidgetItem(str(x[0])))
            self.ui.tasksOutTW.setItem(r, 1, QTableWidgetItem(str(x[1])))
            self.ui.tasksOutTW.setItem(r, 2, QTableWidgetItem(str(x[2])))
            r += 1

    def todo(self, msg=""):
        ErrorMessage("This is on our to-do list" + msg).exec_()

>>>>>>> 0496a46c
    def initUnknownTab(self):
        self.unknownModel = QStandardItemModel(0, 6)
        self.ui.unknownTV.setModel(self.unknownModel)
        self.ui.unknownTV.setSelectionBehavior(QAbstractItemView.SelectRows)
        self.ui.unknownTV.setSelectionMode(QAbstractItemView.SingleSelection)
        self.unknownModel.setHorizontalHeaderLabels(
            [
                "FullFile",
                "File",
                "Action to be taken",
                "Rotation-angle",
                "Test",
                "Page or Question",
            ]
        )
        self.ui.unknownTV.setIconSize(QSize(96, 96))
        self.ui.unknownTV.activated.connect(self.viewUPage)
        self.ui.unknownTV.setColumnHidden(0, True)
        self.refreshUList()

    def refreshUList(self):
        self.unknownModel.removeRows(0, self.unknownModel.rowCount())
        unkList = managerMessenger.getUnknownPageNames()
        r = 0
        for u in unkList:
            it0 = QStandardItem(os.path.split(u)[1])
            it0.setIcon(QIcon(QPixmap("./icons/manager_unknown.svg")))
            it1 = QStandardItem("?")
            it1.setTextAlignment(Qt.AlignCenter)
            it2 = QStandardItem("0")
            it2.setTextAlignment(Qt.AlignCenter)
            it3 = QStandardItem("")
            it3.setTextAlignment(Qt.AlignCenter)
            it4 = QStandardItem("")
            it4.setTextAlignment(Qt.AlignCenter)
            self.unknownModel.insertRow(r, [QStandardItem(u), it0, it1, it2, it3, it4])
            r += 1
        self.ui.unknownTV.resizeRowsToContents()
        self.ui.unknownTV.resizeColumnsToContents()

    def viewUPage(self):
        pvi = self.ui.unknownTV.selectedIndexes()
        if len(pvi) == 0:
            return
        r = pvi[0].row()
        fname = self.unknownModel.item(r, 0).text()
        vp = managerMessenger.getUnknownImage(fname)
        if vp is None:
            return
        with tempfile.NamedTemporaryFile() as fh:
            fh.write(vp)
            uvw = UnknownViewWindow(
                self,
                [fh.name],
                [self.numberOfTests, self.numberOfPages, self.numberOfQuestions],
            )
            if uvw.exec_() == QDialog.Accepted:
                self.unknownModel.item(r, 2).setText(uvw.action)
                self.unknownModel.item(r, 3).setText("{}".format(uvw.theta))
                self.unknownModel.item(r, 4).setText("{}".format(uvw.test))
                self.unknownModel.item(r, 5).setText("{}".format(uvw.pq))
                if uvw.action == "discard":
                    self.unknownModel.item(r, 1).setIcon(
                        QIcon(QPixmap("./icons/manager_discard.svg"))
                    )
                elif uvw.action == "extra":
                    self.unknownModel.item(r, 1).setIcon(
                        QIcon(QPixmap("./icons/manager_extra.svg"))
                    )
                elif uvw.action == "test":
                    self.unknownModel.item(r, 1).setIcon(
                        QIcon(QPixmap("./icons/manager_test.svg"))
                    )

    def doUActions(self):
        for r in range(self.unknownModel.rowCount()):
            if self.unknownModel.item(r, 2).text() == "discard":
                managerMessenger.removeUnknownImage(self.unknownModel.item(r, 0).text())
            elif self.unknownModel.item(r, 2).text() == "extra":
                managerMessenger.unknownToExtraPage(
                    self.unknownModel.item(r, 0).text(),
                    self.unknownModel.item(r, 4).text(),
                    self.unknownModel.item(r, 5).text(),
                    self.unknownModel.item(r, 3).text(),
                )
            elif self.unknownModel.item(r, 2).text() == "test":
                if (
                    managerMessenger.unknownToTestPage(
                        self.unknownModel.item(r, 0).text(),
                        self.unknownModel.item(r, 4).text(),
                        self.unknownModel.item(r, 5).text(),
                        self.unknownModel.item(r, 3).text(),
                    )
                    == "collision"
                ):
                    ErrorMessage(
                        "Collision created in test {}".format(
                            self.unknownModel.item(r, 4).text()
                        )
                    )

            else:
                print(
                    "No action for file {}.".format(self.unknownModel.item(r, 0).text())
                )
        self.refreshUList()

    def viewWholeTest(self, testNumber):
        vt = managerMessenger.getTestImages(testNumber)
        if vt is None:
            return
        with tempfile.TemporaryDirectory() as td:
            inames = []
            for i in range(len(vt)):
                iname = td + "img.{}.png".format(i)
                with open(iname, "wb") as fh:
                    fh.write(vt[i])
                inames.append(iname)
            tv = WholeTestView(inames)
            tv.exec_()

    def viewQuestion(self, testNumber, questionNumber):
        vq = managerMessenger.getQuestionImages(testNumber, questionNumber)
        if vq is None:
            return
        with tempfile.TemporaryDirectory() as td:
            inames = []
            for i in range(len(vq)):
                iname = td + "img.{}.png".format(i)
                with open(iname, "wb") as fh:
                    fh.write(vq[i])
                inames.append(iname)
            qv = GroupView(inames)
            qv.exec_()

    def checkPage(self, testNumber, pageNumber):
        cp = managerMessenger.checkPage(testNumber, pageNumber)
        # returns [v, image] or [v, imageBytes]
        if cp[1] == None:
            ErrorMessage(
                "Page {} of test {} is not scanned - should be version {}".format(
                    pageNumber, testNumber, cp[0]
                )
            ).exec_()
            return
        with tempfile.NamedTemporaryFile() as fh:
            fh.write(cp[1])
            ErrorMessage(
                "WARNING: potential collision! Page {} of test {} has been scanned already.".format(
                    pageNumber, testNumber
                )
            ).exec_()
            GroupView([fh.name]).exec_()

    def initCollideTab(self):
        self.collideModel = QStandardItemModel(0, 6)
        self.ui.collideTV.setModel(self.collideModel)
        self.ui.collideTV.setSelectionBehavior(QAbstractItemView.SelectRows)
        self.ui.collideTV.setSelectionMode(QAbstractItemView.SingleSelection)
        self.collideModel.setHorizontalHeaderLabels(
            ["FullFile", "File", "Action to be taken", "Test", "Page", "Version"]
        )
        self.ui.collideTV.setIconSize(QSize(96, 96))
        self.ui.collideTV.activated.connect(self.viewCPage)
        self.ui.collideTV.setColumnHidden(0, True)
        self.refreshCList()

    def refreshCList(self):
        self.collideModel.removeRows(0, self.collideModel.rowCount())
        colDict = managerMessenger.getCollidingPageNames()  # dict [fname]=[t,p,v]
        r = 0
        for u in colDict.keys():
            it0 = QStandardItem(u)
            it1 = QStandardItem(os.path.split(u)[1])
            it1.setIcon(QIcon(QPixmap("./icons/manager_collide.svg")))
            it2 = QStandardItem("?")
            it2.setTextAlignment(Qt.AlignCenter)
            it3 = QStandardItem("{}".format(colDict[u][0]))
            it3.setTextAlignment(Qt.AlignCenter)
            it4 = QStandardItem("{}".format(colDict[u][1]))
            it4.setTextAlignment(Qt.AlignCenter)
            it5 = QStandardItem("{}".format(colDict[u][2]))
            it5.setTextAlignment(Qt.AlignCenter)
            self.collideModel.insertRow(r, [QStandardItem(u), it1, it2, it3, it4, it5])
            r += 1
        self.ui.collideTV.resizeRowsToContents()
        self.ui.collideTV.resizeColumnsToContents()

    def viewCPage(self):
        pvi = self.ui.collideTV.selectedIndexes()
        if len(pvi) == 0:
            return
        r = pvi[0].row()
        fname = self.collideModel.item(r, 0).text()
        test = int(self.collideModel.item(r, 3).text())
        page = int(self.collideModel.item(r, 4).text())
        version = int(self.collideModel.item(r, 5).text())

        vop = managerMessenger.getPageImage(test, page, version)
        vcp = managerMessenger.getCollidingImage(fname)
        if vop is None or vcp is None:
            return
        with tempfile.NamedTemporaryFile() as oh:
            with tempfile.NamedTemporaryFile() as ch:
                oh.write(vop)
                ch.write(vcp)
                cvw = CollideViewWindow(self, oh.name, ch.name, test, page,)
                if cvw.exec_() == QDialog.Accepted:
                    if cvw.action == "original":
                        self.collideModel.item(r, 1).setIcon(
                            QIcon(QPixmap("./icons/manager_discard.svg"))
                        )
                        self.collideModel.item(r, 2).setText("discard")
                    elif cvw.action == "collide":
                        self.collideModel.item(r, 1).setIcon(
                            QIcon(QPixmap("./icons/manager_test.svg"))
                        )
                        self.collideModel.item(r, 2).setText("replace")

    def doCActions(self):
        for r in range(self.collideModel.rowCount()):
            if self.collideModel.item(r, 2).text() == "discard":
                managerMessenger.removeCollidingImage(
                    self.collideModel.item(r, 0).text()
                )
            elif self.collideModel.item(r, 2).text() == "replace":
                managerMessenger.collidingToTestPage(
                    self.collideModel.item(r, 0).text(),
                    self.collideModel.item(r, 3).text(),
                    self.collideModel.item(r, 4).text(),
                    self.collideModel.item(r, 5).text(),
                )
            else:
                print(
                    "No action for file {}.".format(self.collideModel.item(r, 0).text())
                )
        self.refreshCList()

    def initDiscardTab(self):
        self.discardModel = QStandardItemModel(0, 3)
        self.ui.discardTV.setModel(self.discardModel)
        self.ui.discardTV.setSelectionBehavior(QAbstractItemView.SelectRows)
        self.ui.discardTV.setSelectionMode(QAbstractItemView.SingleSelection)
        self.discardModel.setHorizontalHeaderLabels(
            ["FullFile", "File", "Action to be taken",]
        )
        self.ui.discardTV.setIconSize(QSize(96, 96))
        self.ui.discardTV.activated.connect(self.viewDPage)
        self.ui.discardTV.setColumnHidden(0, True)
        self.refreshDList()

    def refreshDList(self):
        self.discardModel.removeRows(0, self.discardModel.rowCount())
        disList = managerMessenger.getDiscardNames()  # list
        r = 0
        for u in disList:
            it0 = QStandardItem(u)
            it1 = QStandardItem(os.path.split(u)[1])
            it1.setIcon(QIcon(QPixmap("./icons/manager_none.svg")))
            it2 = QStandardItem("none")
            it2.setTextAlignment(Qt.AlignCenter)
            self.discardModel.insertRow(r, [it0, it1, it2])
            r += 1
        self.ui.discardTV.resizeRowsToContents()
        self.ui.discardTV.resizeColumnsToContents()

    def viewDPage(self):
        pvi = self.ui.discardTV.selectedIndexes()
        if len(pvi) == 0:
            return
        r = pvi[0].row()
        fname = self.discardModel.item(r, 0).text()
        vdp = managerMessenger.getDiscardImage(fname)
        if vdp is None:
            return
        with tempfile.NamedTemporaryFile() as dh:
            dh.write(vdp)
            dvw = DiscardViewWindow(self, dh.name)
            if dvw.exec_() == QDialog.Accepted:
                if dvw.action == "unknown":
                    self.discardModel.item(r, 1).setIcon(
                        QIcon(QPixmap("./icons/manager_move.svg"))
                    )
                    self.discardModel.item(r, 2).setText("move")
                elif dvw.action == "none":
                    self.discardModel.item(r, 1).setIcon(
                        QIcon(QPixmap("./icons/manager_none.svg"))
                    )
                    self.discardModel.item(r, 2).setText("none")

    def doDActions(self):
        for r in range(self.discardModel.rowCount()):
            if self.discardModel.item(r, 2).text() == "move":
                managerMessenger.discardToUnknown(self.discardModel.item(r, 0).text())
            else:
                print(
                    "No action for file {}.".format(self.discardModel.item(r, 0).text())
                )
        self.refreshDList()

    ####################
    # Progress tab stuff
    def initProgressTab(self):
        self.initOverallTab()
        self.initMarkTab()
        self.initIDTab()

    def refreshProgressTab(self):
        self.refreshOverallTab()
        self.refreshMarkTab()
        self.refreshIDTab()

    def initOverallTab(self):
        self.ui.overallTW.setHorizontalHeaderLabels(
            ["Test number", "Identified", "Totalled", "Questions Marked"]
        )
        self.ui.overallTW.activated.connect(self.viewTestStatus)
        self.ui.overallTW.setSortingEnabled(True)
        self.refreshOverallTab()

    def viewTestStatus(self):
        pvi = self.ui.overallTW.selectedItems()
        if len(pvi) == 0:
            return
        r = pvi[0].row()
        testNumber = int(self.ui.overallTW.item(r, 0).text())
        stats = managerMessenger.RgetStatus(testNumber)
        TestStatus(self.numberOfQuestions, stats).exec_()

    def refreshOverallTab(self):
        self.ui.overallTW.clearContents()
        self.ui.overallTW.setRowCount(0)

        opDict = managerMessenger.RgetCompletions()
        tk = list(opDict.keys())
        tk.sort(key=int)  # sort in numeric order
        r = 0
        for t in tk:
            self.ui.overallTW.insertRow(r)
            self.ui.overallTW.setItem(r, 0, QTableWidgetItem(str(t).rjust(4)))
            it = QTableWidgetItem("{}".format(opDict[t][0]))
            if opDict[t][0]:
                it.setBackground(QBrush(Qt.green))
                it.setToolTip("Has been identified")
            self.ui.overallTW.setItem(r, 1, it)

            it = QTableWidgetItem("{}".format(opDict[t][1]))
            if opDict[t][1]:
                it.setBackground(QBrush(Qt.green))
                it.setToolTip("Has been totalled")
            self.ui.overallTW.setItem(r, 2, it)

            it = QTableWidgetItem(str(opDict[t][2]).rjust(2))
            if opDict[t][2] == self.numberOfQuestions:
                it.setBackground(QBrush(Qt.green))
                it.setToolTip("Has been marked")
            self.ui.overallTW.setItem(r, 3, it)
            r += 1

    def initIDTab(self):
        self.refreshIDTab()
        self.ui.idPB.setFormat("%v / %m")
        self.ui.totPB.setFormat("%v / %m")
        self.ui.predictionTW.setColumnCount(3)
        self.ui.predictionTW.setHorizontalHeaderLabels(["Test", "Student ID", "Name"])
        self.ui.predictionTW.setSelectionMode(QAbstractItemView.SingleSelection)
        self.ui.predictionTW.setSelectionBehavior(QAbstractItemView.SelectRows)
        self.ui.predictionTW.setAlternatingRowColors(True)
        self.ui.predictionTW.activated.connect(self.viewIDPage)

    def refreshIDTab(self):
        ti = managerMessenger.IDprogressCount()
        tt = managerMessenger.TprogressCount()
        self.ui.papersLE.setText(str(ti[1]))
        self.ui.idPB.setValue(ti[0])
        self.ui.idPB.setMaximum(ti[1])
        self.ui.totPB.setMaximum(tt[1])
        self.ui.totPB.setValue(tt[0])
        self.getPredictions()

    def selectRectangle(self):
        imageList = managerMessenger.IDgetRandomImage()
        # Image names = "i<testnumber>.<imagenumber>.png"
        inames = []
        with tempfile.TemporaryDirectory() as td:
            for i in range(len(imageList)):
                tmp = os.path.join(td, "id.{}.png".format(i))
                inames.append(tmp)
                with open(tmp, "wb+") as fh:
                    fh.write(imageList[i])
            srw = SelectRectangleWindow(self, inames)
            if srw.exec_() == QDialog.Accepted:
                self.IDrectangle = srw.rectangle
                self.IDwhichFile = srw.whichFile
                self.ui.predictButton.setEnabled(True)

    def viewIDPage(self):
        idi = self.ui.predictionTW.selectedIndexes()
        if len(idi) == 0:
            return
        test = int(self.ui.predictionTW.item(idi[0].row(), 0).text())
        sid = int(self.ui.predictionTW.item(idi[0].row(), 1).text())
        imageList = managerMessenger.IDrequestImage(test)
        inames = []
        with tempfile.TemporaryDirectory() as td:
            for i in range(len(imageList)):
                tmp = os.path.join(td, "id.{}.png".format(i))
                inames.append(tmp)
                with open(tmp, "wb+") as fh:
                    fh.write(imageList[i])
            IDViewWindow(self, inames, sid).exec_()

    def runPredictor(self):
        print(
            "Run predictor with rectangle = {} of {}th file".format(
                self.IDrectangle, self.IDwhichFile
            )
        )
        self.todo()

    def getPredictions(self):
        csvfile = managerMessenger.IDrequestPredictions()
        pdict = {}
        reader = csv.DictReader(csvfile, skipinitialspace=True)
        for row in reader:
            pdict[int(row["test"])] = str(row["id"])
        iDict = managerMessenger.getIdentified()
        for t in iDict.keys():
            pdict[int(t)] = str(iDict[t][0])

        self.ui.predictionTW.clearContents()
        self.ui.predictionTW.setRowCount(0)
        r = 0
        for t in pdict.keys():
            self.ui.predictionTW.insertRow(r)
            self.ui.predictionTW.setItem(r, 0, QTableWidgetItem("{}".format(t)))
            it = QTableWidgetItem("{}".format(pdict[t]))
            it2 = QTableWidgetItem("")
            if str(t) in iDict:
                it.setBackground(QBrush(Qt.cyan))
                it.setToolTip("Has been identified")
                it2.setText(iDict[str(t)][1])
                it2.setBackground(QBrush(Qt.cyan))
                it2.setToolTip("Has been identified")
            self.ui.predictionTW.setItem(r, 1, it)
            self.ui.predictionTW.setItem(r, 2, it2)
            r += 1

    def deletePredictions(self):
        msg = SimpleMessage(
            "Are you sure you want the server to delete predicted IDs? (note that this does not delete user-inputted IDs)"
        )
        if msg.exec_() == QMessageBox.No:
            return
        managerMessenger.IDdeletePredictions()
        self.getPredictions()

    def initMarkTab(self):
        grid = QGridLayout()
        self.pd = {}
        for q in range(1, self.numberOfQuestions + 1):
            for v in range(1, self.numberOfVersions + 1):
                stats = managerMessenger.getProgress(q, v)
                self.pd[(q, v)] = ProgressBox(self, q, v, stats)
                grid.addWidget(self.pd[(q, v)], q, v)
        self.ui.markBucket.setLayout(grid)

    def refreshMarkTab(self):
        for q in range(1, self.numberOfQuestions + 1):
            for v in range(1, self.numberOfVersions + 1):
                stats = managerMessenger.getProgress(q, v)
                self.pd[(q, v)].refresh(stats)

    def viewMarkHistogram(self, question, version):
        mhist = managerMessenger.getMarkHistogram(question, version)
        QVHistogram(question, version, mhist).exec_()
        # print(mhist)

    def todo(self, msg=""):
        ErrorMessage("This is on our to-do list" + msg).exec_()

    ##################
    # review tab stuff

    def initRevTab(self):
        self.ui.reviewTW.setColumnCount(7)
        self.ui.reviewTW.setHorizontalHeaderLabels(
            ["Test", "Question", "Version", "Mark", "Username", "Marking Time", "When"]
        )
        self.ui.reviewTW.setSortingEnabled(True)
        self.ui.reviewTW.setSelectionMode(QAbstractItemView.SingleSelection)
        self.ui.reviewTW.setSelectionBehavior(QAbstractItemView.SelectRows)
        self.ui.reviewTW.activated.connect(self.reviewAnnotated)

        self.ui.questionCB.addItem("*")
        for q in range(self.numberOfQuestions):
            self.ui.questionCB.addItem(str(q + 1))
        self.ui.versionCB.addItem("*")
        for v in range(self.numberOfVersions):
            self.ui.versionCB.addItem(str(v + 1))
        ulist = managerMessenger.getUserList()
        self.ui.userCB.addItem("*")
        for u in ulist:
            self.ui.userCB.addItem(u)
        self.ui.filterB.clicked.connect(self.filterReview)

    def filterReview(self):
        if (
            (self.ui.questionCB.currentText() == "*")
            and (self.ui.versionCB.currentText() == "*")
            and (self.ui.userCB.currentText() == "*")
        ):
            ErrorMessage(
                'Please set at least one of "Question", "Version", "User" to specific values.'
            ).exec_()
            return
        mrList = managerMessenger.getMarkReview(
            self.ui.questionCB.currentText(),
            self.ui.versionCB.currentText(),
            self.ui.userCB.currentText(),
        )

        self.ui.reviewTW.clearContents()
        self.ui.reviewTW.setRowCount(0)
        r = 0
        for dat in mrList:
            self.ui.reviewTW.insertRow(r)
            # rjust(4) entries so that they can sort like integers... without actually being integers
            for k in range(7):
                self.ui.reviewTW.setItem(
                    r, k, QTableWidgetItem("{}".format(dat[k]).rjust(4))
                )
            if dat[4] == "reviewer":
                for k in range(7):
                    self.ui.reviewTW.item(r, k).setBackground(QBrush(Qt.green))
            r += 1

    def reviewAnnotated(self):
        rvi = self.ui.reviewTW.selectedIndexes()
        if len(rvi) == 0:
            return
        r = rvi[0].row()
        test = int(self.ui.reviewTW.item(r, 0).text())
        question = int(self.ui.reviewTW.item(r, 1).text())
        version = int(self.ui.reviewTW.item(r, 2).text())
        img = managerMessenger.RgetAnnotatedImage(test, question, version)
        with tempfile.NamedTemporaryFile() as fh:
            fh.write(img)
            rvw = ReviewViewWindow(self, [fh.name])
            if rvw.exec() == QDialog.Accepted:
                if rvw.action == "review":
                    # first remove auth from that user - safer.
                    if self.ui.reviewTW.item(r, 4).text() != "reviwer":
                        managerMessenger.clearAuthorisationUser(
                            self.ui.reviewTW.item(r, 4).text()
                        )
                    # then map that question's owner "reviewer"
                    managerMessenger.MreviewQuestion(test, question, version)
                    self.ui.reviewTW.item(r, 4).setText("reviewer")

    def initRevIDTab(self):
        self.ui.reviewIDTW.setColumnCount(5)
        self.ui.reviewIDTW.setHorizontalHeaderLabels(
            ["Test", "Username", "When", "Student ID", "Student Name"]
        )
        self.ui.reviewIDTW.setSortingEnabled(True)
        self.ui.reviewIDTW.setSelectionMode(QAbstractItemView.SingleSelection)
        self.ui.reviewIDTW.setSelectionBehavior(QAbstractItemView.SelectRows)
        self.ui.reviewIDTW.activated.connect(self.reviewIDd)

    def refreshIDRev(self):
        irList = managerMessenger.getIDReview()
        self.ui.reviewIDTW.clearContents()
        self.ui.reviewIDTW.setRowCount(0)
        r = 0
        for dat in irList:
            self.ui.reviewIDTW.insertRow(r)
            # rjust(4) entries so that they can sort like integers... without actually being integers
            for k in range(5):
                self.ui.reviewIDTW.setItem(
                    r, k, QTableWidgetItem("{}".format(dat[k]).rjust(4))
                )
            if dat[1] == "reviewer":
                for k in range(5):
                    self.ui.reviewIDTW.item(r, k).setBackground(QBrush(Qt.green))
            elif dat[1] == "automatic":
                for k in range(5):
                    self.ui.reviewIDTW.item(r, k).setBackground(QBrush(Qt.cyan))
            r += 1

    def reviewIDd(self):
        rvi = self.ui.reviewIDTW.selectedIndexes()
        if len(rvi) == 0:
            return
        r = rvi[0].row()
        # check if ID was computed automatically
        if self.ui.reviewIDTW.item(r, 1).text() == "automatic":
            if (
                SimpleMessage(
                    "This paper was ID'd automatically, are you sure you wish to review it?"
                ).exec_()
                != QMessageBox.Yes
            ):
                return

        test = int(self.ui.reviewIDTW.item(r, 0).text())
        imageList = managerMessenger.IDrequestImage(test)
        inames = []
        with tempfile.TemporaryDirectory() as td:
            for i in range(len(imageList)):
                tmp = os.path.join(td, "id.{}.png".format(i))
                inames.append(tmp)
                with open(tmp, "wb+") as fh:
                    fh.write(imageList[i])
            rvw = ReviewViewWindow(self, inames, "ID pages")
            if rvw.exec() == QDialog.Accepted:
                if rvw.action == "review":
                    # first remove auth from that user - safer.
                    if self.ui.reviewIDTW.item(r, 1).text() != "reviwer":
                        managerMessenger.clearAuthorisationUser(
                            self.ui.reviewIDTW.item(r, 1).text()
                        )
                    # then map that question's owner "reviewer"
                    self.ui.reviewIDTW.item(r, 1).setText("reviewer")
                    managerMessenger.IDreviewID(test)

    def initRevTOTTab(self):
        self.ui.reviewTOTTW.setColumnCount(4)
        self.ui.reviewTOTTW.setHorizontalHeaderLabels(
            ["Test", "Username", "When", "Total Mark"]
        )
        self.ui.reviewTOTTW.setSortingEnabled(True)
        self.ui.reviewTOTTW.setSelectionMode(QAbstractItemView.SingleSelection)
        self.ui.reviewTOTTW.setSelectionBehavior(QAbstractItemView.SelectRows)
        self.ui.reviewTOTTW.activated.connect(self.reviewTotalled)

    def refreshTOTRev(self):
        irList = managerMessenger.getTOTReview()
        self.ui.reviewTOTTW.clearContents()
        self.ui.reviewTOTTW.setRowCount(0)
        r = 0
        for dat in irList:
            self.ui.reviewTOTTW.insertRow(r)
            # rjust(4) entries so that they can sort like integers... without actually being integers
            for k in range(4):
                self.ui.reviewTOTTW.setItem(
                    r, k, QTableWidgetItem("{}".format(dat[k]).rjust(4))
                )
            if dat[1] == "reviewer":
                for k in range(4):
                    self.ui.reviewTOTTW.item(r, k).setBackground(QBrush(Qt.green))
            elif dat[1] == "automatic":
                for k in range(4):
                    self.ui.reviewTOTTW.item(r, k).setBackground(QBrush(Qt.cyan))
            r += 1

    def reviewTotalled(self):
        rvi = self.ui.reviewTOTTW.selectedIndexes()
        if len(rvi) == 0:
            return
        r = rvi[0].row()
        # check if total was computed automatically
        if self.ui.reviewTOTTW.item(r, 1).text() == "automatic":
            if (
                SimpleMessage(
                    "The total was computed automatically, are you sure you wish to review it?"
                ).exec_()
                != QMessageBox.Yes
            ):
                return

        test = int(self.ui.reviewTOTTW.item(r, 0).text())
        image = managerMessenger.TrequestImage(test)
        with tempfile.NamedTemporaryFile() as fh:
            fh.write(image)
            rvw = ReviewViewWindow(self, [fh.name], "Total page")
            if rvw.exec() == QDialog.Accepted:
                if rvw.action == "review":
                    # first remove auth from that user - safer.
                    if self.ui.reviewTOTTW.item(r, 1).text() != "reviwer":
                        managerMessenger.clearAuthorisationUser(
                            self.ui.reviewTOTTW.item(r, 1).text()
                        )
                    # then map that question's owner "reviewer"
                    self.ui.reviewTOTTW.item(r, 1).setText("reviewer")
                    managerMessenger.TreviewTOT(test)

    ##################
    # User tab stuff

    def initUserTab(self):
        self.initUserListTab()
        self.initProgressQUTabs()

    def initUserListTab(self):
        self.ui.userListTW.setColumnCount(5)
        self.ui.userListTW.setHorizontalHeaderLabels(
            [
                "Username",
                "Logged in",
                "Papers IDd",
                "Papers Totalled",
                "Questions Marked",
            ]
        )
        self.ui.userListTW.setSortingEnabled(True)
        self.ui.userListTW.setSelectionMode(QAbstractItemView.SingleSelection)
        self.ui.userListTW.setSelectionBehavior(QAbstractItemView.SelectRows)

    def initProgressQUTabs(self):
        self.ui.QPUserTW.setColumnCount(5)
        self.ui.QPUserTW.setHeaderLabels(
            ["Question", "Version", "User", "Number Marked", "Percentage of Q/V marked"]
        )
        # self.ui.QPUserTW.setSortingEnabled(True)
        self.ui.QPUserTW.setSelectionMode(QAbstractItemView.SingleSelection)
        self.ui.QPUserTW.setSelectionBehavior(QAbstractItemView.SelectRows)
        # and the other tab
        self.ui.PUQTW.setColumnCount(5)
        self.ui.PUQTW.setHeaderLabels(
            ["User", "Question", "Version", "Number Marked", "Percentage of Q/V marked"]
        )
        # self.ui.PUQTW.setSortingEnabled(True)
        self.ui.PUQTW.setSelectionMode(QAbstractItemView.SingleSelection)
        self.ui.PUQTW.setSelectionBehavior(QAbstractItemView.SelectRows)

    def forceLogout(self):
        ri = self.ui.userListTW.selectedIndexes()
        if len(ri) == 0:
            return
        r = ri[0].row()
        user = self.ui.userListTW.item(r, 0).text()
        if (
            SimpleMessage(
                'Are you sure you want to force-logout user "{}"?'.format(user)
            ).exec_()
            == QMessageBox.Yes
        ):
            managerMessenger.clearAuthorisationUser(user)

    def refreshUserList(self):
        uDict = managerMessenger.getUserDetails()
        self.ui.userListTW.clearContents()
        self.ui.userListTW.setRowCount(0)
        r = 0
        for u in uDict:
            dat = uDict[u]
            self.ui.userListTW.insertRow(r)
            # rjust(4) entries so that they can sort like integers... without actually being integers
            self.ui.userListTW.setItem(r, 0, QTableWidgetItem("{}".format(u)))
            for k in range(4):
                self.ui.userListTW.setItem(
                    r, k + 1, QTableWidgetItem("{}".format(dat[k]))
                )
            if dat[0]:
                self.ui.userListTW.item(r, 1).setBackground(QBrush(Qt.green))
            if u in ["manager", "scanner", "reviewer"]:
                self.ui.userListTW.item(r, 0).setBackground(QBrush(Qt.green))

            r += 1

    def refreshProgressQU(self):
        # delete the children of each toplevel items
        # for TW 1
        root = self.ui.QPUserTW.invisibleRootItem()
        for l0 in range(self.ui.QPUserTW.topLevelItemCount()):
            l0i = self.ui.QPUserTW.topLevelItem(0)
            for l1 in range(self.ui.QPUserTW.topLevelItem(0).childCount()):
                l0i.removeChild(l0i.child(0))
            root.removeChild(l0i)
        # for TW 2
        root = self.ui.PUQTW.invisibleRootItem()
        for l0 in range(self.ui.PUQTW.topLevelItemCount()):
            l0i = self.ui.PUQTW.topLevelItem(0)
            for l1 in range(self.ui.PUQTW.topLevelItem(0).childCount()):
                l0i.removeChild(l0i.child(0))
            root.removeChild(l0i)
        # for TW1 and TW2
        # get list of everything done by users, store by user for TW2
        # use directly for TW1
        uprog = defaultdict(list)
        r = 0
        for q in range(1, self.numberOfQuestions + 1):
            for v in range(1, self.numberOfVersions + 1):
                qpu = managerMessenger.getQuestionUserProgress(q, v)
                l0 = QTreeWidgetItem([str(q).rjust(4), str(v).rjust(2)])
                for (u, n) in qpu[1:]:
                    uprog[u].append(
                        [q, v, n, qpu[0]]
                    )  # question, version, no marked, no total
                    pb = QProgressBar()
                    pb.setMaximum(qpu[0])
                    pb.setValue(n)
                    l1 = QTreeWidgetItem(["", "", str(u), str(n).rjust(4)])
                    l0.addChild(l1)
                    self.ui.QPUserTW.setItemWidget(l1, 4, pb)
                self.ui.QPUserTW.addTopLevelItem(l0)
        # for TW2
        for u in uprog:
            l0 = QTreeWidgetItem([str(u)])
            for qvn in uprog[u]:  # will be in q,v,n,ntot in qv order
                pb = QProgressBar()
                pb.setMaximum(qvn[3])
                pb.setValue(qvn[2])
                l1 = QTreeWidgetItem(
                    ["", str(qvn[0]).rjust(4), str(qvn[1]).rjust(2), str(n).rjust(4)]
                )
                l0.addChild(l1)
                self.ui.PUQTW.setItemWidget(l1, 4, pb)
            self.ui.PUQTW.addTopLevelItem(l0)<|MERGE_RESOLUTION|>--- conflicted
+++ resolved
@@ -272,22 +272,10 @@
         self.ui.loginButton.clicked.connect(self.login)
         self.ui.closeButton.clicked.connect(self.closeWindow)
         self.ui.fontButton.clicked.connect(self.setFont)
-<<<<<<< HEAD
         self.ui.scanRefreshB.clicked.connect(self.refreshScanTab)
         self.ui.progressRefreshB.clicked.connect(self.refreshProgressTab)
         self.ui.refreshIDPredictionsB.clicked.connect(self.getPredictions)
 
-=======
-        self.ui.refreshOButton.clicked.connect(self.refreshOTab)
-        self.ui.refreshIDButon.clicked.connect(self.refreshIDTab)
-        self.ui.refreshIButton.clicked.connect(self.refreshIList)
-        self.ui.refreshPButton.clicked.connect(self.refreshMTab)
-        self.ui.refreshTOB.clicked.connect(self.refreshOutTab)
-        self.ui.refreshSButton.clicked.connect(self.refreshSList)
-        self.ui.refreshUButton.clicked.connect(self.refreshUList)
-        self.ui.refreshCButton.clicked.connect(self.refreshCList)
-        self.ui.refreshDButton.clicked.connect(self.refreshDList)
->>>>>>> 0496a46c
         self.ui.refreshIDRevB.clicked.connect(self.refreshIDRev)
         self.ui.refreshTOTB.clicked.connect(self.refreshTOTRev)
         self.ui.refreshUserB.clicked.connect(self.refreshUserList)
@@ -388,23 +376,8 @@
 
         self.getTPQV()
         self.initScanTab()
-<<<<<<< HEAD
         self.initProgressTab()
         self.initUserTab()
-=======
-        self.initIDTab()
-        self.initMarkTab()
-        self.initOutTab()
-        self.initUnknownTab()
-        self.initCollideTab()
-        self.initDiscardTab()
-        self.initRevTab()
-        self.initRevIDTab()
-        self.initRevTOTTab()
-        self.initUserListTab()
-        self.initQPUTab()
-        self.initPUQTab()
->>>>>>> 0496a46c
 
     # -------------------
     def getTPQV(self):
@@ -570,152 +543,6 @@
             ErrorMessage("{}".format(rval)).exec_()
             self.refreshIList()
 
-<<<<<<< HEAD
-=======
-    def initIDTab(self):
-        self.refreshIDTab()
-        self.ui.idPB.setFormat("%v / %m")
-        self.ui.totPB.setFormat("%v / %m")
-        self.ui.predictionTW.setColumnCount(3)
-        self.ui.predictionTW.setHorizontalHeaderLabels(["Test", "Student ID", "Name"])
-        self.ui.predictionTW.setSelectionMode(QAbstractItemView.SingleSelection)
-        self.ui.predictionTW.setSelectionBehavior(QAbstractItemView.SelectRows)
-        self.ui.predictionTW.setAlternatingRowColors(True)
-        self.ui.predictionTW.activated.connect(self.viewIDPage)
-
-    def refreshIDTab(self):
-        ti = managerMessenger.IDprogressCount()
-        tt = managerMessenger.TprogressCount()
-        self.ui.papersLE.setText(str(ti[1]))
-        self.ui.idPB.setValue(ti[0])
-        self.ui.idPB.setMaximum(ti[1])
-        self.ui.totPB.setMaximum(tt[1])
-        self.ui.totPB.setValue(tt[0])
-        self.getPredictions()
-
-    def selectRectangle(self):
-        imageList = managerMessenger.IDgetRandomImage()
-        # Image names = "i<testnumber>.<imagenumber>.png"
-        inames = []
-        with tempfile.TemporaryDirectory() as td:
-            for i in range(len(imageList)):
-                tmp = os.path.join(td, "id.{}.png".format(i))
-                inames.append(tmp)
-                with open(tmp, "wb+") as fh:
-                    fh.write(imageList[i])
-            srw = SelectRectangleWindow(self, inames)
-            if srw.exec_() == QDialog.Accepted:
-                self.IDrectangle = srw.rectangle
-                self.IDwhichFile = srw.whichFile
-                self.ui.predictButton.setEnabled(True)
-
-    def viewIDPage(self):
-        idi = self.ui.predictionTW.selectedIndexes()
-        if len(idi) == 0:
-            return
-        test = int(self.ui.predictionTW.item(idi[0].row(), 0).text())
-        sid = int(self.ui.predictionTW.item(idi[0].row(), 1).text())
-        imageList = managerMessenger.IDrequestImage(test)
-        inames = []
-        with tempfile.TemporaryDirectory() as td:
-            for i in range(len(imageList)):
-                tmp = os.path.join(td, "id.{}.png".format(i))
-                inames.append(tmp)
-                with open(tmp, "wb+") as fh:
-                    fh.write(imageList[i])
-            IDViewWindow(self, inames, sid).exec_()
-
-    def runPredictor(self):
-        print(
-            "Run predictor with rectangle = {} of {}th file".format(
-                self.IDrectangle, self.IDwhichFile
-            )
-        )
-        self.todo()
-
-    def getPredictions(self):
-        csvfile = managerMessenger.IDrequestPredictions()
-        pdict = {}
-        reader = csv.DictReader(csvfile, skipinitialspace=True)
-        for row in reader:
-            pdict[int(row["test"])] = str(row["id"])
-        iDict = managerMessenger.getIdentified()
-        for t in iDict.keys():
-            pdict[int(t)] = str(iDict[t][0])
-
-        self.ui.predictionTW.clearContents()
-        self.ui.predictionTW.setRowCount(0)
-        r = 0
-        for t in pdict.keys():
-            self.ui.predictionTW.insertRow(r)
-            self.ui.predictionTW.setItem(r, 0, QTableWidgetItem("{}".format(t)))
-            it = QTableWidgetItem("{}".format(pdict[t]))
-            it2 = QTableWidgetItem("")
-            if str(t) in iDict:
-                it.setBackground(QBrush(Qt.cyan))
-                it.setToolTip("Has been identified")
-                it2.setText(iDict[str(t)][1])
-                it2.setBackground(QBrush(Qt.cyan))
-                it2.setToolTip("Has been identified")
-            self.ui.predictionTW.setItem(r, 1, it)
-            self.ui.predictionTW.setItem(r, 2, it2)
-            r += 1
-
-    def deletePredictions(self):
-        msg = SimpleMessage(
-            "Are you sure you want the server to delete predicted IDs? (note that this does not delete user-inputted IDs)"
-        )
-        if msg.exec_() == QMessageBox.No:
-            return
-        managerMessenger.IDdeletePredictions()
-        self.getPredictions()
-
-    def initMarkTab(self):
-        grid = QGridLayout()
-        self.pd = {}
-        for q in range(1, self.numberOfQuestions + 1):
-            for v in range(1, self.numberOfVersions + 1):
-                stats = managerMessenger.getProgress(q, v)
-                self.pd[(q, v)] = ProgressBox(self, q, v, stats)
-                grid.addWidget(self.pd[(q, v)], q, v)
-        self.ui.markBucket.setLayout(grid)
-
-    def refreshMTab(self):
-        for q in range(1, self.numberOfQuestions + 1):
-            for v in range(1, self.numberOfVersions + 1):
-                stats = managerMessenger.getProgress(q, v)
-                self.pd[(q, v)].refresh(stats)
-
-    def viewMarkHistogram(self, question, version):
-        mhist = managerMessenger.getMarkHistogram(question, version)
-        QVHistogram(question, version, mhist).exec_()
-        # print(mhist)
-
-    def initOutTab(self):
-        self.ui.tasksOutTW.setColumnCount(3)
-        self.ui.tasksOutTW.setHorizontalHeaderLabels(["Task", "User", "Time"])
-
-    def refreshOutTab(self):
-        tasksOut = managerMessenger.RgetOutToDo()
-        self.ui.tasksOutTW.clearContents()
-        self.ui.tasksOutTW.setRowCount(0)
-
-        if len(tasksOut) == 0:
-            ErrorMessage("No tasks out currently.").exec_()
-            return
-
-        r = 0
-        for x in tasksOut:
-            self.ui.tasksOutTW.insertRow(r)
-            self.ui.tasksOutTW.setItem(r, 0, QTableWidgetItem(str(x[0])))
-            self.ui.tasksOutTW.setItem(r, 1, QTableWidgetItem(str(x[1])))
-            self.ui.tasksOutTW.setItem(r, 2, QTableWidgetItem(str(x[2])))
-            r += 1
-
-    def todo(self, msg=""):
-        ErrorMessage("This is on our to-do list" + msg).exec_()
-
->>>>>>> 0496a46c
     def initUnknownTab(self):
         self.unknownModel = QStandardItemModel(0, 6)
         self.ui.unknownTV.setModel(self.unknownModel)
@@ -1022,11 +849,13 @@
         self.initOverallTab()
         self.initMarkTab()
         self.initIDTab()
+        self.initOutTab()
 
     def refreshProgressTab(self):
         self.refreshOverallTab()
         self.refreshMarkTab()
         self.refreshIDTab()
+        self.refreshOutTab()
 
     def initOverallTab(self):
         self.ui.overallTW.setHorizontalHeaderLabels(
@@ -1193,6 +1022,27 @@
         mhist = managerMessenger.getMarkHistogram(question, version)
         QVHistogram(question, version, mhist).exec_()
         # print(mhist)
+
+    def initOutTab(self):
+        self.ui.tasksOutTW.setColumnCount(3)
+        self.ui.tasksOutTW.setHorizontalHeaderLabels(["Task", "User", "Time"])
+
+    def refreshOutTab(self):
+        tasksOut = managerMessenger.RgetOutToDo()
+        self.ui.tasksOutTW.clearContents()
+        self.ui.tasksOutTW.setRowCount(0)
+
+        if len(tasksOut) == 0:
+            ErrorMessage("No tasks out currently.").exec_()
+            return
+
+        r = 0
+        for x in tasksOut:
+            self.ui.tasksOutTW.insertRow(r)
+            self.ui.tasksOutTW.setItem(r, 0, QTableWidgetItem(str(x[0])))
+            self.ui.tasksOutTW.setItem(r, 1, QTableWidgetItem(str(x[1])))
+            self.ui.tasksOutTW.setItem(r, 2, QTableWidgetItem(str(x[2])))
+            r += 1
 
     def todo(self, msg=""):
         ErrorMessage("This is on our to-do list" + msg).exec_()

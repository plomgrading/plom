--- conflicted
+++ resolved
@@ -256,11 +256,9 @@
         raise NotImplementedError(f'Don\'t know how to import from "{filename}"')
 
 
-<<<<<<< HEAD
-def version_map_to_csv(qvmap: Dict, filename: Path, *, _legacy: bool = True) -> None:
-=======
-def version_map_to_csv(qvmap: Dict[int, Dict[int, int]], filename: Path) -> None:
->>>>>>> 305f0e02
+def version_map_to_csv(
+    qvmap: Dict[int, Dict[int, int]], filename: Path, *, _legacy: bool = True
+) -> None:
     """Output a csv of the question-version map.
 
     Arguments:

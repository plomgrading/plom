# SPDX-License-Identifier: AGPL-3.0-or-later
# Copyright (C) 2019-2024 Andrew Rechnitzer
# Copyright (C) 2021-2025 Colin B. Macdonald
# Copyright (C) 2025 Aidan Murphy

"""Tools for manipulating version maps."""

import csv
import json
import random
from pathlib import Path

# TODO: go through and fix all the places with str(q+1)
# TODO: there is some documentation of "param" below that should move elsewhere


def check_version_map(
    vm: dict[int, dict[int | str, int]],
    spec=None,
    *,
    legacy: bool = False,
    required_papers: list[int] | None = None,
    num_questions: int | None = None,
    num_versions: int | None = None,
) -> None:
    """Correctness checks of a version maps.

    Args:
        vm: a dict-of-dicts describing versions.  See the output
            of :func:`plom.make_random_version_map`.
        spec (plom.SpecVerifier/dict): a plom spec or the underlying
            dict, see :func:`plom.SpecVerifier`.

    Keyword Args:
        legacy: True if this version map is for a legacy server, which
            is more strict about contiguous range of papers for example.
        required_papers: A list of paper_numbers that the qv map must have.
        num_questions: if specified, we'll ensure each row has versions
            for each.
        num_versions: how versions we expect.  If specified, we'll check
            the data from the file against this value.

    Returns:
        None

    Raises:
        ValueError: with a message about what is wrong.
    """
    if spec:
        # if both spec and the kwargs are passed, ensure they are consistent,
        # although callers will probably user one or the other.
        if num_questions is None:
            num_questions = spec["numberOfQuestions"]
        else:
            if spec["numberOfQuestions"] != num_questions:
                raise ValueError(
                    f"spec and num_questions={num_questions} do not match, spec: {spec}"
                )
        if num_versions is None:
            num_versions = spec["numberOfVersions"]
        else:
            if spec["numberOfVersions"] != num_versions:
                raise ValueError(
                    f"spec and num_versions={num_versions} do not match, spec: {spec}"
                )

    rowlens = set()
    for t, qd in vm.items():
        if not isinstance(t, int):
            raise ValueError(f'paper number key "{t}" ({type(t)}) is not an integer')
        if not isinstance(qd, dict):
            raise ValueError(f'row "{qd}" of version map should be a dict')
        if num_questions is not None:
            if "id" in qd.keys():
                if len(qd) != num_questions + 1:
                    raise ValueError(
                        f"length of row {qd} does not match num questions {num_questions}"
                    )
            else:
                if len(qd) != num_questions:
                    raise ValueError(
                        f"length of row {qd} does not match num questions {num_questions}"
                    )
        # even if no spec we can ensure all rows the same
        rowlens.add(len(qd))
        for q, v in qd.items():
            if q == "id":
                pass
            elif not isinstance(q, int):
                raise ValueError(f'question key "{q}" ({type(q)}) is not an integer')
            if not isinstance(v, int):
                raise ValueError(f'version "{v}" ({type(v)}) should be an integer')
            if not v > 0:
                raise ValueError(f'version "{v}" should be strictly positive')
            if num_versions is not None:
                if not v <= num_versions:
                    raise ValueError(
                        f'paper_number {t}: version "{v}" can be at most '
                        f" number of versions = {num_versions}"
                    )
            if spec:
                if spec["question"][str(q)].get("select") is not None:
                    if v not in spec["question"][str(q)]["select"]:
                        raise ValueError(
                            f'version "{v}" is not in question\'s "select" in spec {spec}'
                        )

    if not len(rowlens) <= 1:
        raise ValueError("Inconsistency in version map: not all rows had same length")

    # check if required papers are all present
    if required_papers:
        missing_papers = [X for X in required_papers if X not in vm]
        if missing_papers:
            raise ValueError(
                f"Map is missing required papers: {missing_papers}. These were likely prenamed papers"
            )

    if not legacy:
        return
    # remaining checks should matter only for legacy servers
    if spec and not len(vm) == spec["numberToProduce"]:
        raise ValueError(
            f"Legacy server requires numberToProduce={spec['numberToProduce']}"
            f" to match the number of rows {len(vm)} of the version map"
        )
    if vm.keys():
        min_papernum = min(vm.keys())
        max_papernum = max(vm.keys())
        if not min_papernum == 1:
            raise ValueError(f"paper number should start at 1: got {list(vm.keys())}")
        if not set(vm.keys()) == set(range(min_papernum, max_papernum + 1)):
            raise ValueError(f"No gaps allowed in paper number: got {list(vm.keys())}")


def make_random_version_map(
    spec, *, seed: str | None = None
) -> dict[int, dict[str | int, int]]:
    """Build a random version map.

    Args:
        spec (plom.SpecVerifier/dict): A plom exam specification or the
            underlying dict.  See :func:`plom.SpecVerifier`.  The most
            important properties are the `numberToProduce`, the
            `numberOfQuestions`, and the `select` of each question.

    Keyword Args:
        seed: to get a reproducible version map, we can seed the
            pseudo-random number generator.  Unknown how portable this
            is between Python versions or OSes.

    Returns:
        A dict-of-dicts keyed by paper number (int) and then
        question number (int, but indexed from 1 not 0).  Values are
        integers.
    """
    if seed is not None:
        random.seed(seed)

<<<<<<< HEAD
    # we want to have nearly equal numbers of each version - issue #1470
    # first make a list which cycles through versions
    vlist = [(x % spec["numberOfVersions"]) + 1 for x in range(spec["numberToProduce"])]
    # now assign a copy of this for each question, so qvlist[question][papernum]=version
    qvlist = [
        random.sample(vlist, len(vlist)) for q in range(spec["numberOfQuestions"])
    ]
    # we use the above when a question is shuffled, else we just use v=1.
=======
    # For each question, generate a list of legal versions with even
    # distribution (#1470)
    # Note: 0th-entry of this temporary list is unused, but needs to be present for 1-indexing
    qv_list: list[list[int]] = [[] for i in range(spec["numberOfQuestions"] + 1)]
    for paper_num in range(1, spec["numberToProduce"] + 1):
        for q_1index_str, question in spec["question"].items():
            q_1index = int(q_1index_str)
            if question.get("select") is None:
                qv_list[q_1index].append((paper_num % spec["numberOfVersions"]) + 1)
            # (assume) preferences provided, draw only from those versions
            else:
                version_list = question["select"]
                num_options = len(question["select"])
                qv_list[q_1index].append(version_list[paper_num % num_options])

    # shuffle each list of question versions:
    for v_list in qv_list:
        random.shuffle(v_list)
>>>>>>> 90bbf7d0

    # assign each question version to a paper
    vmap: dict[int, dict[int | str, int]] = {}
    for paper_num in range(1, spec["numberToProduce"] + 1):
        paper_map: dict[int | str, int] = {}
        for q_1index_str in spec["question"].keys():
            q_1index = int(q_1index_str)
            paper_map.update({q_1index: qv_list[q_1index].pop()})
        vmap[paper_num] = paper_map

    return vmap


def undo_json_packing_of_version_map(
    vermap_in: dict[str, dict[str, int]],
) -> dict[int, dict[int | str, int]]:
    """JSON must have string keys; undo such to int keys for version map.

    Both the paper number and the question number have likely been
    converted to strings by an evil JSON: we build a new dict-of-dicts
    with both converted explicitly to integers.

    Note: sometimes the dict-of-dicts is key'd by page number instead
    of question number.  This same function can be used in that case.
    """
    vmap = {}
    for t, vers in vermap_in.items():
        vmap[int(t)] = {(int(q) if q != "id" else q): v for q, v in vers.items()}
    return vmap


def _version_map_from_json(
    f: Path,
    *,
    required_papers: list[int] | None = None,
    num_questions: int | None = None,
    num_versions: int | None = None,
) -> dict:
    with open(f, "r") as fh:
        qvmap = json.load(fh)
    qvmap = undo_json_packing_of_version_map(qvmap)
    check_version_map(
        qvmap,
        required_papers=required_papers,
        num_questions=num_questions,
        num_versions=num_versions,
    )
    return qvmap


def _version_map_from_csv(
    f: Path,
    *,
    required_papers: list[int] | None = None,
    num_questions: int | None = None,
    num_versions: int | None = None,
) -> dict[int, dict[int | str, int]]:
    """Extract the version map from a csv file.

    Args:
        f: a csv file, must have a `paper_number` column
            and some `q{n}.version` columns.  The number of such columns
            is generally autodetected unless ``num_questions`` kwarg is passed.
            Optionally, there can be an `id.version` column,
            This could be output of :func:`save_question_version_map`.

    Keyword Args:
        required_papers: A list of paper_numbers that the qv map must have.
        num_questions: how many questions we expect.  If specified, we'll
            check the data from the file against this value.
        num_versions: how versions we expect.  If specified, we'll check
            the data from the file against this value.

    Returns:
        dict: keys are the paper numbers (`int`) and each value is a row
        of the version map: another dict with questions as question
        number (`int`) and value version (`int`).  If there was an
        `id.version` column in the input, there will be `"id"` keys
        (i.e., of type `str`).

    Raises:
        ValueError: values could not be converted to integers, or
            other errors in the version map.
        KeyError: wrong column header names.
    """
    qvmap: dict[int, dict[int | str, int]] = {}

    with open(f, "r") as csvfile:
        reader = csv.DictReader(csvfile)
        if not reader.fieldnames:
            raise ValueError("csv must have column names")
        if num_questions is None:
            # in this case we have to autodetect...
            N = len(reader.fieldnames) - 1
            if "id.version" in reader.fieldnames:
                N -= 1
        else:
            N = num_questions
        for line, row in enumerate(reader):
            # It used to be called "test_number" on legacy and now "paper_number"
            # raise a value error if you cannot find either.
            if "paper_number" in row:
                papernum = int(row["paper_number"])
            elif "test_number" in row:
                papernum = int(row["test_number"])
            else:
                raise ValueError("Cannot find paper_number column")

            if papernum in qvmap.keys():
                raise ValueError(
                    f"In line {line} Duplicate paper number detected: {papernum}"
                )

            try:
                qvmap[papernum] = {
                    n: int(row[f"q{n}.version"]) for n in range(1, N + 1)
                }
            except KeyError as err:
                raise KeyError(f"Missing column header {err}") from err
            except ValueError as err:
                raise ValueError(f"In line {line}: {err}") from err

            try:
                qvmap[papernum]["id"] = int(row["id.version"])
            except KeyError:
                pass  # id.version is optional
            except ValueError as err:
                raise ValueError(f"In line {line}: {err}") from err

    check_version_map(
        qvmap,
        required_papers=required_papers,
        num_questions=num_questions,
        num_versions=num_versions,
    )
    return qvmap


def version_map_from_file(
    f: Path | str,
    *,
    required_papers: list[int] | None = None,
    num_questions: int | None = None,
    num_versions: int | None = None,
) -> dict[int, dict[int | str, int]]:
    """Extract the version map from a csv or json file.

    Args:
        f: If ``.csv`` file, must have a `paper_number`
            column and some `q{n}.version` columns.  The number of such
            columns is autodetected.  If ``.json`` file, its a dict of
            dicts.  Either case could, for example, be the output of
            :func:`save_question_version_map`.

    Keyword Args:
        required_papers: A list of paper_numbers that the qv map must have.
        num_questions: how many questions we expect.  If specified, we'll
            check the data from the file against this value.
        num_versions: how versions we expect.  If specified, we'll check
            the data from the file against this value.

    Returns:
        keys are the paper numbers (`int`) and each value is a row
        of the version map: another dict with questions as question
        number (`int`) and value version (`int`).

    Raises:
        ValueError: values could not be converted to integers, or
            other errors in the version map.
        KeyError: wrong column header names.
    """
    f = Path(f)
    if f.suffix.casefold() not in (".json", ".csv"):
        f = f.with_suffix(f.suffix + ".csv")
    suffix = f.suffix

    if suffix.casefold() == ".json":
        return _version_map_from_json(
            f,
            required_papers=required_papers,
            num_questions=num_questions,
            num_versions=num_versions,
        )
    elif suffix.casefold() == ".csv":
        return _version_map_from_csv(
            f,
            required_papers=required_papers,
            num_questions=num_questions,
            num_versions=num_versions,
        )
    else:
        raise NotImplementedError(f'Don\'t know how to import from "{f}"')


def version_map_to_csv(
    qvmap: dict[int, dict[int | str, int]], filename: Path, *, _legacy: bool = True
) -> None:
    """Output a csv of the question-version map.

    Arguments:
        qvmap: the question-version map, documented elsewhere.
        filename: where to save.

    Keyword Args:
        _legacy: if True, we call the column "test_number" else "paper_number".
            Currently the default is True but this is expected to change.

    Raises:
        ValueError: some rows have differing numbers of questions.
    """
    # all rows should have same length: get than length or fail
    (N,) = {len(v) for v in qvmap.values()}

    if _legacy:
        header = ["test_number"]
    else:
        header = ["paper_number"]

    has_id_versions = False
    # do rows generally have "id" is in the keys?
    if any("id" in row for row in qvmap.values()):
        has_id_versions = True
    if has_id_versions:
        N -= 1
        header.append("id.version")

    for q in range(1, N + 1):
        header.append(f"q{q}.version")
    with open(filename, "w") as csvfile:
        csv_writer = csv.writer(csvfile)
        csv_writer.writerow(header)
        # make sure the rows are ordered by paper num (Issue #3597)
        for t, row in sorted(qvmap.items()):
            output_row = [t]
            if has_id_versions:
                output_row.append(row["id"])
            output_row.extend([row[q] for q in range(1, N + 1)])
            csv_writer.writerow(output_row)<|MERGE_RESOLUTION|>--- conflicted
+++ resolved
@@ -157,16 +157,6 @@
     if seed is not None:
         random.seed(seed)
 
-<<<<<<< HEAD
-    # we want to have nearly equal numbers of each version - issue #1470
-    # first make a list which cycles through versions
-    vlist = [(x % spec["numberOfVersions"]) + 1 for x in range(spec["numberToProduce"])]
-    # now assign a copy of this for each question, so qvlist[question][papernum]=version
-    qvlist = [
-        random.sample(vlist, len(vlist)) for q in range(spec["numberOfQuestions"])
-    ]
-    # we use the above when a question is shuffled, else we just use v=1.
-=======
     # For each question, generate a list of legal versions with even
     # distribution (#1470)
     # Note: 0th-entry of this temporary list is unused, but needs to be present for 1-indexing
@@ -185,7 +175,6 @@
     # shuffle each list of question versions:
     for v_list in qv_list:
         random.shuffle(v_list)
->>>>>>> 90bbf7d0
 
     # assign each question version to a paper
     vmap: dict[int, dict[int | str, int]] = {}

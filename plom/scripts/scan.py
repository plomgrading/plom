--- conflicted
+++ resolved
@@ -101,16 +101,35 @@
     if not os.path.isfile(pdf_fname):
         print("Cannot find file {} - skipping".format(pdf_fname))
         return
-<<<<<<< HEAD
+
     print("Checking if bundle PDF {} already exists on server".format(pdf_fname))
-    bundleExists = sendPagesToServer.doesBundleExist(pdf_fname, server, password)
-    # should be [False, name] or [True, name] [True,md5sum]
-    # or [True, both, name, [all the files already uploaded]]
-    if bundleExists[0] is False:
-        bundle_name = pdf_fname
-=======
-
-    # TODO: future checkBundlesWithServer command goes here?
+    bundle_exists = sendPagesToServer.doesBundleExist(pdf_fname, server, password)
+    # return [False, name], [True, name], [True,md5sum] or [True, both]
+    if bundle_exists[0]:
+        if bundle_exists[1] == "name":
+            print(
+                "The bundle name {} has been used previously for a different bundle. Stopping".format(
+                    pdf_fname
+                )
+            )
+            return
+        elif bundle_exists[1] == "md5sum":
+            print(
+                "A bundle with matching md5sum is already in system with a different name. Stopping".format(
+                    pdf_fname
+                )
+            )
+            return
+        elif bundle_exists[1] == "both":
+            print(
+                "Warning - bundle {} has been declared previously - you are likely trying again as a result of a crash. Continuing".format(
+                    pdf_fname
+                )
+            )
+        else:
+            print("Should not be here!")
+            exit(1)
+
     bundle_name = Path(pdf_fname).stem.replace(" ", "_")
     bundledir = Path("bundles") / bundle_name
     make_required_directories(bundledir)
@@ -121,65 +140,38 @@
     readQRCodes.processBitmaps(bundledir, server, password)
 
 
-def uploadImages(pdf_fname, server, password, unknowns=False, collisions=False):
+def uploadImages(server, password, pdf_fname, unknowns=False, collisions=False):
     from plom.scan import sendPagesToServer, scansToImages
 
-    print("Declaring bundle PDF {} to server".format(pdf_fname))
-    rval = sendPagesToServer.declareBundle(pdf_fname, server, password)
-    # should be [True, name] or [False, name] [False,md5sum]
-    # or [False, both, name, [all the files already uploaded]]
-    if rval[0] is True:
-        bundle_name = rval[1]
->>>>>>> 66a5ec49
-        skip_list = []
+    print("Creating bundle PDF {} ton server".format(pdf_fname))
+    rval = sendPagesToServer.createNewBundle(pdf_fname, server, password)
+    # should be [True, skip_list] or [False, reason]
+    if rval[0]:
+        skip_list = rval[1]
+        if len(skip_list) > 0:
+            print("Some images from that bundle were uploaded previously:")
+            print("Pages {}".format(skip_list))
+            print("Skipping those images.")
     else:
-        if bundleExists[1] == "name":
-            print(
-                "The bundle name {} has been used previously for a different bundle. Stopping".format(
-                    pdf_fname
-                )
-            )
-            return
-        elif bundleExists[1] == "md5sum":
-            print(
-                "A bundle with matching md5sum is already in system with a different name. Stopping".format(
-                    pdf_fname
-                )
-            )
-            return
-        elif bundleExists[1] == "both":
-            print(
-                "Warning - bundle {} has been declared previously - you are likely trying again as a result of a crash. Continuing".format(
-                    pdf_fname
-                )
-            )
-            bundle_name = pdf_fname
-            skip_list = bundleExists[3]
+        print("There was a problem with this bundle.")
+        if rval[1] == "name":
+            print("A different bundle with the same name was uploaded previously.")
         else:
-            print("Should not be here!")
-            exit(1)
-
-<<<<<<< HEAD
-    print("Processing PDF {} to images".format(pdf_fname))
-    scansToImages.processScans([pdf_fname])
-
-
-def readImages(server, password):
-    from plom.scan import readQRCodes
-
-    readQRCodes.processBitmaps(server, password)
-
-
-def uploadImages(server, password, unknowns=False, collisions=False):
-    from plom.scan import sendPagesToServer, scansToImages
-
-=======
->>>>>>> 66a5ec49
+            print(
+                "A bundle with matching md5sum but different name was uploaded previously."
+            )
+        print("Stopping.")
+        return
+
     print("Upload images to server")
+    bundle_name = Path(pdf_fname).stem.replace(" ", "_")
     bundledir = Path("bundles") / bundle_name
     [TPN, updates] = sendPagesToServer.uploadTPages(bundledir, server, password)
     print("Tests were uploaded to the following studentIDs: {}".format(TPN.keys()))
     print("Server reports {} papers updated.".format(updates))
+
+    print("Archiving the bundle PDF {}".format(pdf_fname))
+    scansToImages.archiveTBundle(pdf_fname)
 
     if unknowns:
         from plom.scan import sendUnknownsToServer
@@ -200,38 +192,11 @@
 
     make_required_directories()
 
+    print("Processing and uploading the following files: {}".format(scanPDFs))
     # do all steps for one PDF at a time.
     for fname in scanPDFs:
-        if not os.path.isfile(fname):
-            print("Cannot find file {} - skipping".format(fname))
-            continue
-        print("Declaring bundle PDF {} to server".format(fname))
-        rval = sendPagesToServer.declareBundle(fname, server, password)
-        if rval[0] is False:
-            if rval[1] == "name":
-                print(
-                    "The bundle name {} has been used previously. Stopping".format(
-                        fname
-                    )
-                )
-            elif rval[1] == "md5sum":
-                print(
-                    "A bundle with matching md5sum is already in system. Stopping".format(
-                        fname
-                    )
-                )
-            else:
-                print("Should not be here!")
-            exit(1)
-
-        print("Processing PDF {} to images".format(fname))
-        scansToImages.processScans([fname])
-        readQRCodes.processBitmaps(server, password)
-        [TPN, updates] = sendPagesToServer.uploadTPages(server, password)
-        print("Tests were uploaded to the following studentIDs: {}".format(TPN.keys()))
-        print("Server reports {} papers updated.".format(updates))
-        # now archive that pdf.
-        scansToImages.archiveTBundle(fname)
+        self.processScans(server, password, fname)
+        self.uploadImages(server, password, fname)
 
 
 parser = argparse.ArgumentParser(
@@ -297,7 +262,7 @@
     elif args.command == "upload":
         # TODO: bundleName with/without PDF: WIP!
         uploadImages(
-            args.bundleName, args.server, args.password, args.unknowns, args.collisions
+            args.server, args.password, args.bundleName, args.unknowns, args.collisions
         )
     elif args.command == "status":
         scanStatus(args.server, args.password)

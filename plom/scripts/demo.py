--- conflicted
+++ resolved
@@ -121,29 +121,14 @@
     assert background_server.ping_server(), "cannot ping server, something gone wrong?"
     print("Server seems to be running, so we move on to building tests and uploading")
 
-<<<<<<< HEAD
-    subprocess.check_call(split("plom-build class --demo -w 1234"))
-    subprocess.check_call(split("plom-build make -w 1234"))
-    subprocess.check_call(split("plom-fake-scribbles -w 1234"))
-
-    # TODO:
-    # subprocess.check_call(
-    #     split(
-    #         "plom-scan all -w 4567 fake_scribbled_exams1.pdf fake_scribbled_exams2.pdf fake_scribbled_exams3.pdf"
-    #     )
-    # )
-
-    opts = "--no-gamma-shift"
-    # opts = ""
-    for f in (
-        "fake_scribbled_exams1",
-        "fake_scribbled_exams2",
-        "fake_scribbled_exams3",
-    ):
-        subprocess.check_call(
-            split("plom-scan process -w 4567 {} {}.pdf".format(opts, f))
-        )
-        subprocess.check_call(split("plom-scan upload -w 4567 -u {}".format(f)))
+    if args.port:
+        server = f"localhost:{args.port}"
+    else:
+        server = "localhost"
+    subprocess.check_call(split(f"plom-build class --demo -w 1234 -s {server}"))
+    subprocess.check_call(split(f"plom-build rubric --demo -w 1234 -s {server}"))
+    with working_directory(args.server_dir):
+        subprocess.check_call(split(f"plom-build make -w 1234 -s {server}"))
 
     # now upload solutions
     print("Upload solutions to server")
@@ -152,22 +137,6 @@
         subprocess.check_call(
             split("plom-solution upload -w 1234 {} {} {}".format(q, v, fn))
         )
-
-    time.sleep(0.5)
-    try:
-        serverproc.wait(0.5)
-    except subprocess.TimeoutExpired:
-        pass
-=======
-    if args.port:
-        server = f"localhost:{args.port}"
->>>>>>> c5a16672
-    else:
-        server = "localhost"
-    subprocess.check_call(split(f"plom-build class --demo -w 1234 -s {server}"))
-    subprocess.check_call(split(f"plom-build rubric --demo -w 1234 -s {server}"))
-    with working_directory(args.server_dir):
-        subprocess.check_call(split(f"plom-build make -w 1234 -s {server}"))
 
     print("Uploading fake scanned data to the server")
     with working_directory(args.server_dir):

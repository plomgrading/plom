--- conflicted
+++ resolved
@@ -3,11 +3,8 @@
 # Copyright (C) 2022-2023 Andrew Rechnitzer
 # Copyright (C) 2022-2023 Edith Coates
 # Copyright (C) 2023 Colin B. Macdonald
-<<<<<<< HEAD
 # Copyright (C) 2023 Julian Lapenna
-=======
 # Copyright (C) 2023 Natalie Balashov
->>>>>>> b980d577
 
 beautifulsoup4==4.12.2
 debugpy==1.6.7
@@ -19,7 +16,6 @@
 django-reset-migrations
 django-session-timeout
 djangorestframework==3.14.0
-matplotlib==3.5.3
 model_bakery==1.11.0
 psycopg2-binary==2.9.6
 random-username==1.0.2

--- conflicted
+++ resolved
@@ -153,17 +153,10 @@
         idelta = int(delta)
         if abs(idelta) > self.maxScore or self.style == "Total":
             return
-<<<<<<< HEAD
         if dlt <= 0 and self.style == "Down":
             self.markButtons["m{}".format(-dlt)].animateClick()
         elif dlt >= 0 and self.style == "Up":
             self.markButtons["p{}".format(dlt)].animateClick()
-=======
-        if idelta < 0 and self.style == "Down":
-            self.markButtons["m{}".format(-idelta)].animateClick()
-        elif idelta >= 0 and self.style == "Up":
-            self.markButtons["p{}".format(idelta)].animateClick()
->>>>>>> 1bd14eb8
 
     def unpickleTotal(self, score):
         if (score <= self.maxScore) and (score >= 0) and (self.style == "Total"):

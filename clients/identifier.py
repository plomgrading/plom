--- conflicted
+++ resolved
@@ -498,9 +498,6 @@
         self.ui.idEdit.setFocus()
         return True
 
-<<<<<<< HEAD
-    def identifyStudent(self, index, sid, sname, alreadyIDd=False):
-=======
     def acceptPrediction(self):
         # first check currently selected paper is unidentified - else do nothing
         index = self.ui.tableView.selectedIndexes()
@@ -535,8 +532,7 @@
             self.moveToNextUnID()  # doesn't
         return
 
-    def identifyStudent(self, index, alreadyIDd=False):
->>>>>>> a429c69e
+    def identifyStudent(self, index, sid, sname, alreadyIDd=False):
         """User ID's the student of the current paper. Some care around whether
         or not the paper was ID'd previously. Not called directly - instead
         is called by "enterID" or "enterName" when user hits return on either
@@ -545,44 +541,18 @@
         # Pass the info to the exam model to put data into the table.
         self.exM.identifyStudent(index, sid, sname)
         code = self.exM.data(index[0])
-<<<<<<< HEAD
-        # If the paper was ID'd previously send return-already-ID'd (iRAD)
-        # If the paper was not ID'd previously send return-ID'd (iRID)
-        # with the code, ID, name.
-        msg = messenger.SRMsg(
-            [
-                "iRAD" if alreadyIDd else "iRID",
-                self.userName,
-                self.token,
-                code,
-                sid,
-                sname,
-            ]
-        )
+        # Return paper to server with the code, ID, name.
+        msg = messenger.msg("iRID", code, sid, sname)
+
         self.ui.idEdit.clear()
         self.ui.nameEdit.clear()
-=======
-        # Return paper to server with the code, ID, name.
-        msg = messenger.msg("iRID", code, self.ui.idEdit.text(), self.ui.nameEdit.text())
->>>>>>> a429c69e
         if msg[0] == "ERR":
             self.exM.revertStudent(index)
             return False
-<<<<<<< HEAD
-        # Update un-id'd count.
-        if not alreadyIDd:
-            self.unidCount -= 1
-        return True
-=======
         else:
-            # Use timer to avoid conflict between completer and
-            # clearing the line-edit. Very annoying but this fixes it.
-            QTimer.singleShot(0, self.ui.idEdit.clear)
-            QTimer.singleShot(0, self.ui.nameEdit.clear)
             # Update progressbars
             self.updateProgress()
             return True
->>>>>>> a429c69e
 
     def moveToNextUnID(self):
         # Move to the next test in table which is not ID'd.

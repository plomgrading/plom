--- conflicted
+++ resolved
@@ -84,12 +84,9 @@
         self.setSortingEnabled(True)
         self.setEditTriggers(QAbstractItemView.NoEditTriggers)
         self.setSelectionBehavior(QAbstractItemView.SelectRows)
-<<<<<<< HEAD
         # Resize to fit the contents
         self.resizeRowsToContents()
-=======
         self.horizontalHeader().setStretchLastSection(True)
->>>>>>> aacce262
 
     def keyPressEvent(self, event):
         # If user hits enter or return, then fire off
@@ -497,7 +494,6 @@
         else:
             self.selectRow((sel[0].row() - 1) % self.cmodel.rowCount())
 
-<<<<<<< HEAD
     def insertItem(self, dlt, txt):
         # Create a [delta, comment] pair for user to edit
         # and append to end of table.
@@ -525,28 +521,14 @@
 
 class AddCommentBox(QDialog):
     def __init__(self, parent, maxMark, lst, curDelta=None, curText=None):
-=======
-
-class AddTagBox(QDialog):
-    def __init__(self, parent, currentTag, tagList=[]):
->>>>>>> aacce262
         super(QDialog, self).__init__()
         self.parent = parent
         self.CB = QComboBox()
         self.TE = QTextEdit()
-<<<<<<< HEAD
-        self.SB = QSpinBox()
-
-        flay = QFormLayout()
-        flay.addRow("Enter text", self.TE)
-        flay.addRow("Choose text", self.CB)
-        flay.addRow("Set delta", self.SB)
-=======
 
         flay = QFormLayout()
         flay.addRow("Enter tag\n(max 256 char)", self.TE)
         flay.addRow("Choose tag", self.CB)
->>>>>>> aacce262
 
         buttons = QDialogButtonBox(QDialogButtonBox.Ok | QDialogButtonBox.Cancel)
 
@@ -557,7 +539,6 @@
 
         # set up widgets
         buttons.accepted.connect(self.accept)
-<<<<<<< HEAD
         buttons.rejected.connect(self.reject)
         self.SB.setRange(-maxMark, maxMark)
         self.CB.addItem("")
@@ -570,7 +551,32 @@
             self.TE.insertPlainText(curText)
         if curDelta is not None:
             self.SB.setValue(int(curDelta))
-=======
+
+    def changedCB(self):
+        self.TE.clear()
+        self.TE.insertPlainText(self.CB.currentText())
+
+
+class AddTagBox(QDialog):
+    def __init__(self, parent, currentTag, tagList=[]):
+        super(QDialog, self).__init__()
+        self.parent = parent
+        self.CB = QComboBox()
+        self.TE = QTextEdit()
+
+        flay = QFormLayout()
+        flay.addRow("Enter tag\n(max 256 char)", self.TE)
+        flay.addRow("Choose tag", self.CB)
+
+        buttons = QDialogButtonBox(QDialogButtonBox.Ok | QDialogButtonBox.Cancel)
+
+        vlay = QVBoxLayout()
+        vlay.addLayout(flay)
+        vlay.addWidget(buttons)
+        self.setLayout(vlay)
+
+        # set up widgets
+        buttons.accepted.connect(self.accept)
         buttons.accepted.connect(self.accept)
         buttons.rejected.connect(self.reject)
         self.CB.addItem("")
@@ -581,7 +587,6 @@
         if currentTag is not None:
             self.TE.clear()
             self.TE.insertPlainText(currentTag)
->>>>>>> aacce262
 
     def changedCB(self):
         self.TE.clear()

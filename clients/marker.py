--- conflicted
+++ resolved
@@ -381,13 +381,11 @@
         # and https://woboq.com/blog/qthread-you-were-not-doing-so-wrong.html
         self.backgroundDownloader = BackgroundDownloader()
         self.backgroundDownloader.downloaded.connect(self.requestNextInBackgroundFinish)
-<<<<<<< HEAD
+        # and another for uploading
         self.backgroundUploader = BackgroundUploader()
         self.backgroundUploader.uploaded.connect(self.uploadInBackgroundFinish)
-=======
         # Now cache latex for comments:
         self.cacheLatexComments()
->>>>>>> 9558c667
 
     def resizeEvent(self, e):
         if self.testImg is None:

--- conflicted
+++ resolved
@@ -953,12 +953,7 @@
                 self.prxM.setStatus(r, "???")
         ErrorMessage(
             "Unfortunately, there was an unexpected error; server did "
-<<<<<<< HEAD
-            "not accept our marked paper {}.\n\n"
-            'Server said: "{}"\n\n'
-=======
             "not accept our marked paper {}.\n\n{}\n\n"
->>>>>>> 463f791c
             "Please consider filing an issue?  Perhaps you could try "
             "annotating that paper again?".format(code, errmsg)
         ).exec_()

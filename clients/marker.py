# -*- coding: utf-8 -*-

"""
The Plom Marker client
"""

__author__ = "Andrew Rechnitzer"
__copyright__ = "Copyright (C) 2018-2019 Andrew Rechnitzer"
__credits__ = ["Andrew Rechnitzer", "Colin Macdonald", "Elvis Cai", "Matt Coles"]
__license__ = "AGPL-3.0-or-later"
# SPDX-License-Identifier: AGPL-3.0-or-later

from collections import defaultdict
import os
import json
import shutil
import sys
import tempfile
import threading
import time
import toml
import queue

from PyQt5.QtCore import (
    Qt,
    QAbstractTableModel,
    QElapsedTimer,
    QModelIndex,
    QObject,
    QSortFilterProxyModel,
    QTimer,
    QThread,
    pyqtSlot,
    QVariant,
    pyqtSignal,
)
from PyQt5.QtGui import QStandardItem, QStandardItemModel
from PyQt5.QtWidgets import (
    QDialog,
    QInputDialog,
    QMainWindow,
    QMessageBox,
    QProgressDialog,
    QPushButton,
    QWidget,
)


from examviewwindow import ExamViewWindow
import messenger
from annotator import Annotator
from plom_exceptions import *
from useful_classes import AddTagBox, ErrorMessage, SimpleMessage, commentLoadAll
from reorientationwindow import ExamReorientWindow
from uiFiles.ui_marker import Ui_MarkerWindow
from test_view import GroupView

# in order to get shortcuts under OSX this needs to set this.... but only osx.
# To test platform
import platform

if platform.system() == "Darwin":
    from PyQt5.QtGui import qt_set_sequence_auto_mnemonic

    qt_set_sequence_auto_mnemonic(True)

sys.path.append("..")  # this allows us to import from ../resources
from resources.version import Plom_API_Version

# set up variables to store paths for marker and id clients
tempDirectory = tempfile.TemporaryDirectory(prefix="plom_")
directoryPath = tempDirectory.name

# Read https://mayaposch.wordpress.com/2011/11/01/how-to-really-truly-use-qthreads-the-full-explanation/
# and https://stackoverflow.com/questions/6783194/background-thread-with-qthread-in-pyqt
# and finally https://woboq.com/blog/qthread-you-were-not-doing-so-wrong.html
# I'll do it the simpler subclassing way
class BackgroundDownloader(QThread):
    downloadSuccess = pyqtSignal(str, str, str)  # [tgv, file, tags]
    downloadNoneAvailable = pyqtSignal()
    downloadFail = pyqtSignal(str)

    def __init__(self, pg, v):
        QThread.__init__(self)
        self.pageGroup = pg
        self.version = v
        self.workingDirectory = directoryPath

    def run(self):
        attempts = 0
        while True:
            attempts += 1
            # little sanity check - shouldn't be needed.
            # TODO remove.
            if attempts > 5:
                return
            # ask server for tgv of next task
            try:
                test = messenger.MaskNextTask(self.pageGroup, self.version)
                if not test:  # no more tests left
                    self.downloadNoneAvailable.emit()
                    self.quit()
                    return
            except PlomSeriousException as err:
                self.downloadFail.emit(str(err))
                self.quit()

            try:
                image, tags = messenger.MclaimThisTask(test)
                break
            except PlomBenignException as err:
                # task taken by another user, so continue
                continue
            except PlomSeriousException as err:
                self.downloadFail.emit(str(err))
                self.quit()

        # Return message should be [ACK, True, code, temp-filename, tags]
        # Code is tXXXXgYYvZ - so save as tXXXXgYYvZ.png
        fname = os.path.join(self.workingDirectory, test + ".png")
        # save it
        with open(fname, "wb+") as fh:
            fh.write(image)
        self.downloadSuccess.emit(test, fname, tags)
        self.quit()


class BackgroundUploader(QThread):
    uploadSuccess = pyqtSignal(str, int, int)
    uploadFail = pyqtSignal(str, str)

    def enqueueNewUpload(self, *args):
        """Place something in the upload queue

        Note: if you call this from the main thread, this code runs in the
        main thread.  That is ok b/c queue.Queue is threadsafe.  But its
        important to be aware, not all code in this object runs in the new
        thread: it depends where that code is called!
        """
        print("Debug: upQ enqueing new in thread " + str(threading.get_ident()))
        self.q.put(args)

    def empty(self):
        return self.q.empty()

    def run(self):
        def tryToUpload():
            # define this inside run so it will run in the new thread
            # https://stackoverflow.com/questions/52036021/qtimer-on-a-qthread
            from queue import Empty as EmptyQueueException

            try:
                (
                    code,
                    gr,
                    aname,
                    pname,
                    cname,
                    mtime,
                    pg,
                    ver,
                    tags,
                ) = self.q.get_nowait()
            except EmptyQueueException:
                return
            print(
                "Debug: upQ (thread {}): popped code {} from queue, uploading".format(
                    str(threading.get_ident()), code
                )
            )
            # do name sanity check here
            if not (
                code.startswith("t")
                and os.path.basename(aname) == "G{}.png".format(code[1:])
                and os.path.basename(pname) == "G{}.plom".format(code[1:])
                and os.path.basename(cname) == "G{}.json".format(code[1:])
            ):
                raise PlomSeriousException(
                    "Upload file names mismatch [{}, {}, {}] - this should not happen".format(
                        fname, pname, cname
                    )
                )
            try:
                msg = messenger.MreturnMarkedTask(
                    code, pg, ver, gr, mtime, tags, aname, pname, cname
                )
            except Exception as ex:
                # TODO: just OperationFailed?  Just WebDavException?  Others pass thru?
                template = "An exception of type {0} occurred. Arguments:\n{1!r}"
                errmsg = template.format(type(ex).__name__, ex.args)
                self.uploadFail.emit(code, errmsg)
                return

            numdone = msg[0]
            numtotal = msg[1]
            print("Debug: upQ: emitting SUCCESS signal for {}".format(code))
            self.uploadSuccess.emit(code, numdone, numtotal)

        print("upQ.run: thread " + str(threading.get_ident()))
        self.q = queue.Queue()
        print("Debug: upQ: starting with new empty queue and starting timer")
        # TODO: Probably don't need the timer: after each enqueue, signal the
        # QThread (in the new thread's event loop) to call tryToUpload.
        timer = QTimer()
        timer.timeout.connect(tryToUpload)
        timer.start(250)
        self.exec_()


class TestPageGroup:
    """A simple container for storing a groupimage's code (tgv),
    numer, group, version, status, the mark, the original image
    filename, the annotated image filename, the mark, and the
    time spent marking the groupimage.
    """

    def __init__(self, tgv, fname="", stat="untouched", mrk="-1", mtime="0", tags=""):
        # tgv = t0000p00v0
        # ... = 0123456789
        # the test code
        self.prefix = tgv
        # the test number
        self.status = stat
        # By default set mark to be negative (since 0 is a possible mark)
        self.mark = mrk
        # The filename of the untouched image
        self.originalFile = fname
        # The filename for the (future) annotated image
        self.annotatedFile = ""
        # The filename for the (future) plom file
        self.plomFile = ""
        # The time spent marking the image.
        self.markingTime = mtime
        # Any user tags/comments
        self.tags = tags


class ExamModel(QStandardItemModel):
    """A tablemodel for handling the group image marking data."""

    def __init__(self, parent=None):
        QStandardItemModel.__init__(self, parent)
        self.setHorizontalHeaderLabels(
            [
                "TGV",
                "Status",
                "Mark",
                "Time",
                "Tag",
                "OriginalFile",
                "AnnotatedFile",
                "PlomFile",
                "PaperDir",
            ]
        )

    def addPaper(self, paper):
        # Append new groupimage to list and append new row to table.
        r = self.rowCount()
        self.appendRow(
            [
                QStandardItem(paper.prefix),
                QStandardItem(paper.status),
                QStandardItem(str(paper.mark)),
                QStandardItem(str(paper.markingTime)),
                QStandardItem(paper.tags),
                QStandardItem(paper.originalFile),
                QStandardItem(paper.annotatedFile),
                QStandardItem(paper.plomFile),
            ]
        )
        return r

    def _getPrefix(self, r):
        # Return the prefix of the image
        return self.data(self.index(r, 0))

    def _getStatus(self, r):
        # Return the status of the image
        return self.data(self.index(r, 1))

    def _setStatus(self, r, stat):
        self.setData(self.index(r, 1), stat)

    def _getAnnotatedFile(self, r):
        # Return the filename of the annotated image
        return self.data(self.index(r, 6))

    def _setAnnotatedFile(self, r, aname, pname):
        # Set the annotated image filename
        self.setData(self.index(r, 6), aname)
        self.setData(self.index(r, 7), pname)

    def _setPaperDir(self, r, tdir):
        self.setData(self.index(r, 8), tdir)

    def _clearPaperDir(self, r):
        self._setPaperDir(r, None)

    def _getPaperDir(self, r):
        return self.data(self.index(r, 8))

    def _findTGV(self, tgv):
        """Return the row index of this tgv.

        Raises ValueError if not found.
        """
        r0 = []
        for r in range(self.rowCount()):
            if self._getPrefix(r) == tgv:
                r0.append(r)

        if len(r0) == 0:
            raise ValueError("tgv {} not found!".format(tgv))
        elif not len(r0) == 1:
            raise ValueError(
                "Repeated tgv {} in rows {}  This should not happen!".format(tgv, r0)
            )
        return r0[0]

    def _setDataByTGV(self, tgv, n, stuff):
        """Find the row with `tgv` and put `stuff` into `n`th column."""
        r = self._findTGV(tgv)
        self.setData(self.index(r, n), stuff)

    def _getDataByTGV(self, tgv, n):
        """Find the row with `tgv` and get the `n`th column."""
        r = self._findTGV(tgv)
        return self.data(self.index(r, n))

    def getStatusByTGV(self, tgv):
        """Return status for tgv"""
        return self._getDataByTGV(tgv, 1)

    def setStatusByTGV(self, tgv, st):
        """Set status for tgv"""
        self._setDataByTGV(tgv, 1, st)

    def getTagsByTGV(self, tgv):
        """Return tags for tgv"""
        return self._getDataByTGV(tgv, 4)

    def setTagsByTGV(self, tgv, tags):
        """Set tags for tgv"""
        return self._setDataByTGV(tgv, 4, tags)

    def getAllTags(self):
        """Return all tags as a set."""
        tags = set()
        for r in range(self.rowCount()):
            v = self.data(self.index(r, 4))
            if len(v) > 0:
                tags.add(v)
        return tags

    def getMTimeByTGV(self, tgv):
        """Return total marking time for tgv"""
        return int(self._getDataByTGV(tgv, 3))

    def getPaperDirByTGV(self, tgv):
        """Return temporary directory for this grading."""
        return self._getDataByTGV(tgv, 8)

    def setPaperDirByTGV(self, tgv, tdir):
        """Set temporary directory for this grading."""
        self._setDataByTGV(tgv, 8, tdir)

    def getOriginalFile(self, tgv):
        """Return filename for original un-annotated image."""
        return self._getDataByTGV(tgv, 5)

    def setOriginalFile(self, tgv, fname):
        """Set the original un-annotated image filename."""
        self._setDataByTGV(tgv, 5, fname)

    def setAnnotatedFile(self, tgv, aname, pname):
        """Set the annotated image and data filenames."""
        self._setDataByTGV(tgv, 6, aname)
        self._setDataByTGV(tgv, 7, pname)

    def markPaperByTGV(self, tgv, mrk, aname, pname, mtime, tdir):
        # There should be exactly one row with this TGV
        r = self._findTGV(tgv)
        # When marked, set the annotated filename, the plomfile, the mark,
        # and the total marking time (in case it was annotated earlier)
        mt = int(self.data(self.index(r, 3)))
        # total elapsed time.
        self.setData(self.index(r, 3), mtime + mt)
        self._setStatus(r, "uploading...")
        self.setData(self.index(r, 2), mrk)
        self._setAnnotatedFile(r, aname, pname)
        self._setPaperDir(r, tdir)

    def deferPaper(self, tgv):
        # When user defers paper, it must be unmarked or reverted already.
        # TODO: what is point of this comment?
        self.setStatusByTGV(tgv, "deferred")

    def revertPaper(self, tgv):
        # When user reverts to original image, set status to "reverted"
        # mark back to -1, and marking time to zero.
        r = self._findTGV(tgv)
        self._setStatus(r, "reverted")
        self.setData(self.index(r, 2), -1)
        self.setData(self.index(r, 3), 0)
        # Do not erase any files: could still be uploading
        self._clearPaperDir(r)

    def countReadyToMark(self):
        """Count how many are untouched or reverted."""
        count = 0
        for r in range(self.rowCount()):
            if self._getStatus(r) in ("untouched", "reverted"):
                count += 1
        return count


##########################
class ProxyModel(QSortFilterProxyModel):
    """A proxymodel wrapper to put around the table model to handle filtering and sorting."""

    def __init__(self, parent=None):
        QSortFilterProxyModel.__init__(self, parent)
        self.setFilterKeyColumn(4)
        self.filterString = ""

    def lessThan(self, left, right):
        # Check to see if data is integer, and compare that
        try:
            lv = int(left.data())
            rv = int(right.data())
            return lv < rv
        except ValueError:
            # else let qt handle it.
            return left.data() < right.data()

    def setFilterString(self, flt):
        self.filterString = flt

    def filterTags(self):
        self.setFilterFixedString(self.filterString)

    def filterAcceptsRow(self, pos, index):
        if len(self.filterString) == 0:
            return True
        if (
            self.filterString.casefold()
            in self.sourceModel().data(self.sourceModel().index(pos, 4)).casefold()
        ):
            return True
        return False

    def getPrefix(self, r):
        # Return the prefix of the image
        return self.data(self.index(r, 0))

    def getStatus(self, r):
        # Return the status of the image
        return self.data(self.index(r, 1))

    def getOriginalFile(self, r):
        # Return the filename of the original un-annotated image
        return self.data(self.index(r, 5))

    def getAnnotatedFile(self, r):
        # Return the filename of the annotated image
        return self.data(self.index(r, 6))

    def rowFromTGV(self, tgv):
        """Return the row index of this tgv or None if absent."""
        r0 = []
        for r in range(self.rowCount()):
            if self.getPrefix(r) == tgv:
                r0.append(r)

        if len(r0) == 0:
            return None
        elif not len(r0) == 1:
            raise ValueError(
                "Repeated tgv {} in rows {}  This should not happen!".format(tgv, r0)
            )
        return r0[0]


##########################


# TODO: should be a QMainWindow but at any rate not a Dialog
# TODO: should this be parented by the QApplication?
class MarkerClient(QWidget):
    my_shutdown_signal = pyqtSignal(int, list)

    def __init__(self):
        super(MarkerClient, self).__init__()

    def getToWork(self, mess, pageGroup, version, lastTime):
        # TODO or `self.msgr = mess`?  trouble in threads?
        global messenger
        messenger = mess
        # local temp directory for image files and the class list.
        self.workingDirectory = directoryPath
        # Save the group and version.
        self.pageGroup = pageGroup
        self.version = version
        # create max-mark, but not set until we get info from server
        self.maxScore = -1
        # For viewing the whole paper we'll need these two lists.
        self.viewFiles = []
        # Fire up the user interface
        self.ui = Ui_MarkerWindow()
        self.ui.setupUi(self)
        # Paste the username, pagegroup and version into GUI.
        self.ui.userBox.setTitle("User: {}".format(messenger.whoami()))
        self.ui.pgLabel.setText(str(self.pageGroup).zfill(2))
        self.ui.vLabel.setText(str(self.version))
        # Exam model for the table of groupimages - connect to table
        self.exM = ExamModel()
        # set proxy for filtering and sorting
        self.prxM = ProxyModel()
        self.prxM.setSourceModel(self.exM)
        self.ui.tableView.setModel(self.prxM)
        self.ui.tableView.hideColumn(5)  # hide original filename
        self.ui.tableView.hideColumn(6)  # hide annotated filename
        self.ui.tableView.hideColumn(7)  # hide plom filename
        self.ui.tableView.hideColumn(8)  # hide paperdir
        # Double-click or signale fires up the annotator window
        self.ui.tableView.doubleClicked.connect(self.annotateTest)
        self.ui.tableView.annotateSignal.connect(self.annotateTest)
        # A view window for the papers so user can zoom in as needed.
        # Paste into appropriate location in gui.
        self.testImg = ExamViewWindow()
        self.ui.gridLayout_6.addWidget(self.testImg, 0, 0)
        # create a settings variable for saving annotator window settings
        # initially all settings are "none"
        self.annotatorSettings = defaultdict(lambda: None)
        # if lasttime["POWERUSER"] is true, the disable warnings in annotator
        if "POWERUSER" in lastTime:
            if lastTime["POWERUSER"]:
                self.annotatorSettings["markWarnings"] = False
                self.annotatorSettings["commentWarnings"] = False

        # Connect gui buttons to appropriate functions
        self.ui.closeButton.clicked.connect(self.shutDown)
        self.ui.getNextButton.clicked.connect(self.requestNext)
        self.ui.annButton.clicked.connect(self.annotateTest)
        self.ui.revertButton.clicked.connect(self.revertTest)
        self.ui.deferButton.clicked.connect(self.deferTest)
        self.ui.tagButton.clicked.connect(self.tagTest)
        self.ui.filterButton.clicked.connect(self.setFilter)
        self.ui.filterLE.returnPressed.connect(self.setFilter)
        self.ui.viewButton.clicked.connect(self.viewSpecificImage)
        # self.ui.filterLE.focusInEvent.connect(lambda: self.ui.filterButton.setFocus())
        # Give IDs to the radio-buttons which select the marking style
        # 1 = mark total = user clicks the total-mark
        # 2 = mark-up = mark starts at 0 and user increments it
        # 3 = mark-down = mark starts at max and user decrements it
        # TODO: remove the total-radiobutton, but
        # for the timebeing we hide the totalrb from the user.
        self.ui.markStyleGroup.setId(self.ui.markTotalRB, 1)
        self.ui.markTotalRB.hide()
        self.ui.markTotalRB.setEnabled(False)
        # continue with the other buttons
        self.ui.markStyleGroup.setId(self.ui.markUpRB, 2)
        self.ui.markStyleGroup.setId(self.ui.markDownRB, 3)
        if lastTime["upDown"] == "up":
            self.ui.markUpRB.animateClick()
        elif lastTime["upDown"] == "down":
            self.ui.markDownRB.animateClick()

        # Give IDs to the radio buttons which select which mouse-hand is used
        # 0 = Right-handed user will typically have right-hand on mouse and
        # left hand on the keyboard. The annotator layout will follow this.
        # 1 = Left-handed user - reverse layout
        self.ui.mouseHandGroup.setId(self.ui.rightMouseRB, 0)
        self.ui.mouseHandGroup.setId(self.ui.leftMouseRB, 1)
        if lastTime["mouse"] == "right":
            self.ui.rightMouseRB.animateClick()
        elif lastTime["mouse"] == "left":
            self.ui.leftMouseRB.animateClick()

        # Start using connection to serverself.
        # Get the max-mark for the question from the server.
        try:
            self.getMaxMark()
        except PlomSeriousException as err:
            self.throwSeriousError(err)
            return
        # Paste the max-mark into the gui.
        self.ui.scoreLabel.setText(str(self.maxScore))

        # Get list of papers already marked and add to table.
        try:
            self.getMarkedList()
        except PlomSeriousException as err:
            self.throwSeriousError(err)
            return

        # Update counts
        self.updateProgress()
        # Connect the view **after** list updated.
        # Connect the table-model's selection change to appropriate function
        self.ui.tableView.selectionModel().selectionChanged.connect(self.selChanged)
        # A simple cache table for latex'd comments
        self.commentCache = {}
        self.backgroundDownloader = None
        # Get a pagegroup to mark from the server
        self.requestNext()
        # reset the view so whole exam shown.
        self.testImg.resetB.animateClick()
        # resize the table too.
        QTimer.singleShot(100, self.ui.tableView.resizeRowsToContents)
        print("Debug: Marker main thread: " + str(threading.get_ident()))
        self.backgroundUploader = BackgroundUploader()
        self.backgroundUploader.uploadSuccess.connect(self.backgroundUploadFinished)
        self.backgroundUploader.uploadFail.connect(self.backgroundUploadFailed)
        self.backgroundUploader.start()
        # Now cache latex for comments:
        self.cacheLatexComments()

    def resizeEvent(self, e):
        # a resize can be triggered before we "getToWork" is called.
        if hasattr(self, "testImg"):
            # On resize used to resize the image to keep it all in view
            self.testImg.resetB.animateClick()
        # resize the table too.
        if hasattr(self, "ui.tableView"):
            self.ui.tableView.resizeRowsToContents()
        super(MarkerClient, self).resizeEvent(e)

    def throwSeriousError(self, err):
        ErrorMessage(
            'A serious error has been thrown:\n"{}".\nCannot recover from this, so shutting down totaller.'.format(
                err
            )
        ).exec_()
        self.shutDownError()

    def throwBenign(self, err):
        ErrorMessage('A benign exception has been thrown:\n"{}".'.format(err)).exec_()

    def getMaxMark(self):
        """Get max mark from server and set."""
        # Send max-mark request (mGMX) to server
        self.maxScore = messenger.MgetMaxMark(self.pageGroup, self.version)

    def getMarkedList(self):
        # Ask server for list of previously marked papers
        markedList = messenger.MrequestDoneTasks(self.pageGroup, self.version)
        for x in markedList:
            # TODO: might not the "markedList" have some other statuses?
            self.exM.addPaper(
                TestPageGroup(
                    x[0], fname="", stat="marked", mrk=x[2], mtime=x[3], tags=x[4]
                )
            )

    def checkAndGrabFiles(self, tgv):
        # TODO: doesn't seem to do a lot of checking, despite name
        if self.exM.getOriginalFile(tgv) != "":
            return

        try:
            [image, anImage, plImage] = messenger.MrequestImages(tgv)
        except PlomSeriousException as e:
            self.throwSeriousError(e)
            return

        paperdir = tempfile.mkdtemp(prefix=tgv + "_", dir=self.workingDirectory)
        print("Debug: create paperdir {} for already-graded download".format(paperdir))
        fname = os.path.join(self.workingDirectory, "{}.png".format(tgv))
        with open(fname, "wb+") as fh:
            fh.write(image)
        self.exM.setOriginalFile(tgv, fname)

        if anImage is None:
            return

        self.exM.setPaperDirByTGV(tgv, paperdir)
        aname = os.path.join(paperdir, "G{}.png".format(tgv[1:]))
        pname = os.path.join(paperdir, "G{}.plom".format(tgv[1:]))
        with open(aname, "wb+") as fh:
            fh.write(anImage)
        with open(pname, "wb+") as fh:
            fh.write(plImage)
        self.exM.setAnnotatedFile(tgv, aname, pname)

    def updateImage(self, pr=0):
        # Here the system should check if imagefiles exist and grab if needed.
        self.checkAndGrabFiles(self.prxM.getPrefix(pr))

        # Grab the group-image from file and display in the examviewwindow
        # If group has been marked then display the annotated file
        # Else display the original group image
        if self.prxM.getStatus(pr) in ("marked", "uploading...", "???"):
            self.testImg.updateImage(self.prxM.getAnnotatedFile(pr))
        else:
            self.testImg.updateImage(self.prxM.getOriginalFile(pr))
        # wait a moment and click the reset-view button
        QTimer.singleShot(100, self.testImg.view.resetView)
        # Give focus to the table (so enter-key fires up annotator)
        self.ui.tableView.setFocus()

    def updateProgress(self):
        # ask server for progress update
        try:
            v, m = messenger.MprogressCount(self.pageGroup, self.version)
            self.ui.mProgressBar.setMaximum(m)
            self.ui.mProgressBar.setValue(v)
        except PlomSeriousException as err:
            self.throwSeriousError(err)

    def requestNext(self):
        """Ask the server for an unmarked paper.  Get file, add to
        the list of papers and update the image.
        """
        attempts = 0
        while True:
            attempts += 1
            # little sanity check - shouldn't be needed.
            # TODO remove.
            if attempts > 5:
                return
            # ask server for tgv of next task
            try:
                test = messenger.MaskNextTask(self.pageGroup, self.version)
                if not test:
                    return False
            except PlomSeriousException as err:
                self.throwSeriousError(err)

            try:
                [image, tags] = messenger.MclaimThisTask(test)
                break
            except PlomBenignException as err:
                # task already taken.
                continue

        # Code is tXXXXgYYvZ - so save as tXXXXgYYvZ.png
        fname = os.path.join(self.workingDirectory, test + ".png")
        # save it
        with open(fname, "wb+") as fh:
            fh.write(image)
        self.exM.addPaper(TestPageGroup(test, fname, tags=tags))
        pr = self.prxM.rowFromTGV(test)
        if pr is not None:
            # if newly-added row is visible, select it and redraw
            self.ui.tableView.selectRow(pr)
            self.updateImage(pr)
            # Clean up the table
            self.ui.tableView.resizeColumnsToContents()
            self.ui.tableView.resizeRowsToContents()

    def requestNextInBackgroundStart(self):
        if self.backgroundDownloader:
            print("Previous Downloader: " + str(self.backgroundDownloader))
            # if prev downloader still going than wait.  might block the gui
            self.backgroundDownloader.wait()
        self.backgroundDownloader = BackgroundDownloader(self.pageGroup, self.version)
        self.backgroundDownloader.downloadSuccess.connect(
            self.requestNextInBackgroundFinished
        )
        self.backgroundDownloader.downloadNoneAvailable.connect(
            self.requestNextInBackgroundNoneAvailable
        )
        self.backgroundDownloader.downloadFail.connect(
            self.requestNextInBackgroundFailed
        )
        self.backgroundDownloader.start()

    def requestNextInBackgroundFinished(self, test, fname, tags):
        self.exM.addPaper(TestPageGroup(test, fname, tags=tags))
        # Clean up the table
        self.ui.tableView.resizeColumnsToContents()
        self.ui.tableView.resizeRowsToContents()

    def requestNextInBackgroundNoneAvailable(self):
        # Keep this function here just in case we want to do something in the future.
        pass

    def requestNextInBackgroundFailed(self, errmsg):
        # TODO what should we do?  Is there a realistic way forward
        # or should we just die with an exception?
        ErrorMessage(
            "Unfortunately, there was an unexpected error downloading "
            "next paper.\n\n{}\n\n"
            "Please consider filing an issue?  I don't know if its "
            "safe to continue from here...".format(errmsg)
        ).exec_()

    def moveToNextUnmarkedTest(self, tgv):
        # Move to the next unmarked test in the table.
        # Be careful not to get stuck in a loop if all marked
        prt = self.prxM.rowCount()
        if prt == 0:
            return  # TODO True or False?
        # get current position from the tgv
        prstart = self.prxM.rowFromTGV(tgv)
        if not prstart:
            # it might be hidden by filters
            prstart = 0
        pr = prstart
        while self.prxM.getStatus(pr) in ["marked", "uploading...", "deferred", "???"]:
            pr = (pr + 1) % prt
            if pr == prstart:
                break
        if pr == prstart:
            return False
        self.ui.tableView.selectRow(pr)
        return True

    def revertTest(self):
        """Get rid of any annotations or marks and go back to unmarked original"""
        # TODO: shouldn't the server be informed?
        # https://gitlab.math.ubc.ca/andrewr/MLP/issues/406
        # TODO: In particular, reverting the paper must not jump queue!
        if len(self.ui.tableView.selectedIndexes()):
            pr = self.ui.tableView.selectedIndexes()[0].row()
        else:
            return
        tgv = self.prxM.getPrefix(pr)
        # If test is untouched or already reverted, nothing to do
        if self.exM.getStatusByTGV(tgv) in ("untouched", "reverted"):
            return
        # Check user really wants to revert
        msg = SimpleMessage("Do you want to revert to original scan?")
        if msg.exec_() == QMessageBox.No:
            return
        # Revert the test in the table (set status, mark etc)
        self.exM.revertPaper(tgv)
        # Update the image (is now back to original untouched image)
        self.updateImage(pr)

    def deferTest(self):
        """Mark test as "defer" - to be skipped until later."""
        if len(self.ui.tableView.selectedIndexes()):
            pr = self.ui.tableView.selectedIndexes()[0].row()
        else:
            return
        tgv = self.prxM.getPrefix(pr)
        if self.exM.getStatusByTGV(tgv) == "deferred":
            return
        if self.exM.getStatusByTGV(tgv) in ("marked", "uploading...", "???"):
            msg = ErrorMessage("Paper is already marked - revert it before deferring.")
            msg.exec_()
            return
        self.exM.deferPaper(tgv)

    def startTheAnnotator(self, tgv, paperdir, fname, pname=None):
        """This fires up the annotation window for user annotation + marking."""
        # Set marking style total/up/down - will pass to annotator
        markStyle = self.ui.markStyleGroup.checkedId()
        # Set mousehand left/right - will pass to annotator
        mouseHand = self.ui.mouseHandGroup.checkedId()
        # Set plom-dictionary to none
        pdict = None
        # check if given a plom-file and override markstyle + pdict accordingly
        if pname is not None:
            with open(pname, "r") as fh:
                pdict = json.load(fh)
            markStyle = pdict["markStyle"]
            # TODO: there should be a filename sanity check here to
            # make sure plom file matches current image-file

        # while annotator is firing up request next paper in background
        # after giving system a moment to do `annotator.exec_()`
        if self.exM.countReadyToMark() == 0:
            self.requestNextInBackgroundStart()
        # build the annotator - pass it the image filename, the max-mark
        # the markingstyle (up/down/total) and mouse-hand (left/right)
        annotator = Annotator(
<<<<<<< HEAD
            fname, self.maxScore, markStyle, mouseHand, parent=self, plomDict=pdict,
=======
            tgv,
            paperdir,
            fname,
            self.maxScore,
            markStyle,
            mouseHand,
            parent=self,
            plomDict=pdict,
>>>>>>> 3320523f
        )
        # run the annotator
        annotator.ann_finished_accept.connect(self.callbackAnnIsDoneAccept)
        annotator.ann_finished_reject.connect(self.callbackAnnIsDoneCancel)
        self.setEnabled(False)
        annotator.show()

    def annotateTest(self):
        """Grab current test from table, do checks, start annotator."""
        if len(self.ui.tableView.selectedIndexes()):
            row = self.ui.tableView.selectedIndexes()[0].row()
        else:
            return
        tgv = self.prxM.getPrefix(row)
        # split fcn: maybe we want to start the annotator not based on current selection
        self.annotateTest_doit(tgv)

    def annotateTest_doit(self, tgv):
        """Start annotator on a particular tgv."""
        # Create annotated filename. If original tXXXXgYYvZ.png, then
        # annotated version is GXXXXgYYvZ (G=graded).
        assert tgv.startswith("t")
        Gtgv = "G" + tgv[1:]
        paperdir = tempfile.mkdtemp(prefix=tgv[1:] + "_", dir=self.workingDirectory)
        print("Debug: create paperdir {} for annotating".format(paperdir))
        aname = os.path.join(paperdir, Gtgv + ".png")
        cname = os.path.join(paperdir, Gtgv + ".json")
        pname = os.path.join(paperdir, Gtgv + ".plom")

        # If image has been marked confirm with user if they want
        # to annotate further.
        remarkFlag = False

        if self.exM.getStatusByTGV(tgv) in ("marked", "uploading...", "???"):
            msg = SimpleMessage("Continue marking paper?")
            if not msg.exec_() == QMessageBox.Yes:
                return
            remarkFlag = True
            oldpaperdir = self.exM.getPaperDirByTGV(tgv)
            print("Debug: oldpaperdir is " + oldpaperdir)
            assert oldpaperdir is not None
            oldaname = os.path.join(oldpaperdir, Gtgv + ".png")
            oldpname = os.path.join(oldpaperdir, Gtgv + ".plom")
            # oldcname = os.path.join(oldpaperdir, Gtgv + ".json")
            # TODO: json file not downloaded
            # https://gitlab.math.ubc.ca/andrewr/MLP/issues/415
            shutil.copyfile(oldaname, aname)
            shutil.copyfile(oldpname, pname)
            # shutil.copyfile(oldcname, cname)

        # Yes do this even for a regrade!  We will recreate the annotations
        # (using the plom file) on top of the original file.
        fname = "{}".format(self.exM.getOriginalFile(tgv))
        if self.backgroundDownloader:
            count = 0
            # Notes: we could check using `while not os.path.exists(fname):`
            # Or we can wait on the downloader, which works when there is only
            # one download thread.  Better yet might be a dict/database that
            # we update on downloadFinished signal.
            while self.backgroundDownloader.isRunning():
                time.sleep(0.1)
                count += 1
                # if .remainder(count, 10) == 0: # this is only python3.7 and later. - see #509
                if (count % 10) == 0:
                    print("Debug: waiting for downloader: {}".format(fname))
                if count >= 40:
                    msg = SimpleMessage(
                        "Still waiting for download.  Do you want to wait a bit longer?"
                    )
                    if msg.exec_() == QMessageBox.No:
                        return
                    count = 0

        # maybe the downloader failed for some (rare) reason
        if not os.path.exists(fname):
            return
        print("Debug: original image {} copy to paperdir {}".format(fname, paperdir))
        shutil.copyfile(fname, aname)

        # stash the previous state, not ideal because makes column wider
        prevState = self.exM.getStatusByTGV(tgv)
        self.exM.setStatusByTGV(tgv, "ann:" + prevState)

        if remarkFlag:
            self.startTheAnnotator(tgv[1:], paperdir, aname, pname)
        else:
            self.startTheAnnotator(tgv[1:], paperdir, aname, None)
        # we started the annotator, we'll get a signal back when its done

    # when the annotator is done, we end up here...
    @pyqtSlot(str, list)
    def callbackAnnIsDoneCancel(self, tgv, stuff):
        self.setEnabled(True)
        assert not stuff  # currently nothing given back on cancel
        prevState = self.exM.getStatusByTGV("t" + tgv).split(":")[-1]
        # TODO: could also erase the paperdir
        self.exM.setStatusByTGV("t" + tgv, prevState)

    # ... or here
    @pyqtSlot(str, list)
    def callbackAnnIsDoneAccept(self, tgv, stuff):
        self.setEnabled(True)
        gr, launchAgain, mtime, paperdir, aname, pname, cname = stuff

        if not (0 <= gr and gr <= self.maxScore):
            msg = ErrorMessage(
                "Mark of {} is outside allowed range. Rejecting. This should not happen. Please file a bug".format(
                    self.annotator.score
                )
            )
            msg.exec_()
            # TODO: what do do here?  revert?
            return

        # Copy the mark, annotated filename and the markingtime into the table
        # TODO: sort this out whether tgv is "t00..." or "00..."?!
        self.exM.markPaperByTGV("t" + tgv, gr, aname, pname, mtime, paperdir)
        # update the mtime to be the total marking time
        totmtime = self.exM.getMTimeByTGV("t" + tgv)
        tags = self.exM.getTagsByTGV("t" + tgv)

        # the actual upload will happen in another thread
        self.backgroundUploader.enqueueNewUpload(
            "t" + tgv,  # current tgv
            gr,  # grade
            aname,  # annotated file
            pname,  # plom file
            cname,  # comment file
            totmtime,  # total marking time
            self.pageGroup,
            self.version,
            tags,
        )

        if launchAgain is False:
            # update image view, if the row we just finished is selected
            prIndex = self.ui.tableView.selectedIndexes()
            if len(prIndex) == 0:
                return
            pr = prIndex[0].row()
            if self.prxM.getPrefix(pr) == "t" + tgv:
                self.updateImage(pr)
            return
        if self.moveToNextUnmarkedTest("t" + tgv):
            # self.annotateTest()
            self.ui.annButton.animateClick()

    def backgroundUploadFinished(self, code, numdone, numtotal):
        """An upload has finished, do appropriate UI updates"""
        stat = self.exM.getStatusByTGV(code)
        # maybe it changed while we waited for the upload
        if stat == "uploading...":
            self.exM.setStatusByTGV(code, "marked")
        if numdone > 0 and numtotal > 0:
            self.ui.mProgressBar.setValue(numdone)
            self.ui.mProgressBar.setMaximum(numtotal)

    def backgroundUploadFailed(self, code, errmsg):
        """An upload has failed, not sure what to do but do to it LOADLY"""
        self.exM.setStatusByTGV(code, "???")
        ErrorMessage(
            "Unfortunately, there was an unexpected error; server did "
            "not accept our marked paper {}.\n\n{}\n\n"
            "Please consider filing an issue?  Perhaps you could try "
            "annotating that paper again?".format(code, errmsg)
        ).exec_()

    def selChanged(self, selnew, selold):
        # When selection changed, update the displayed image
        idx = selnew.indexes()
        if len(idx) > 0:
            self.updateImage(idx[0].row())

    def shutDownError(self):
        self.my_shutdown_signal.emit(2, [])
        self.close()

    def shutDown(self):
        print("Debug: Marker shutdown from thread " + str(threading.get_ident()))
        if self.backgroundUploader:
            count = 42
            while self.backgroundUploader.isRunning():
                if self.backgroundUploader.empty():
                    # don't try to quit until the queue is empty
                    self.backgroundUploader.quit()
                time.sleep(0.1)
                count += 1
                if count >= 50:
                    count = 0
                    msg = SimpleMessage(
                        "Still waiting for uploader to finish.  Do you want to wait a bit longer?"
                    )
                    if msg.exec_() == QMessageBox.No:
                        # politely ask one more time
                        self.backgroundUploader.quit()
                        time.sleep(0.1)
                        # then nuke it from orbit
                        if self.backgroundUploader.isRunning():
                            self.backgroundUploader.terminate()
                        break
            self.backgroundUploader.wait()

        # When shutting down, first alert server of any images that were
        # not marked - using 'DNF' (did not finish). Sever will put
        # those files back on the todo pile.
        self.DNF()
        # Then send a 'user closing' message - server will revoke
        # authentication token.
<<<<<<< HEAD
        (msg,) = messenger.SRMsg(["UCL", self.userName, self.token])
        assert msg == "ACK"
        # set marking style, mousehand for return to client/parent
        markStyle = self.ui.markStyleGroup.checkedId()  # TODO
        mouseHand = self.ui.mouseHandGroup.checkedId()
=======
        try:
            messenger.closeUser()
        except PlomSeriousException as err:
            self.throwSeriousError(err)
>>>>>>> 3320523f

        markStyle = self.ui.markStyleGroup.checkedId()
        mouseHand = self.ui.mouseHandGroup.checkedId()
        self.my_shutdown_signal.emit(2, [markStyle, mouseHand])
        self.close()

    def DNF(self):
        # Go through table and send a 'did not finish' message for anything
        # that is not marked.
        # Note - do this for everything, not just the proxy-model
        for r in range(self.exM.rowCount()):
            if self.exM.data(self.exM.index(r, 1)) != "marked":
                # Tell server the code fo any paper that is not marked.
                # server will put that back on the todo-pile.
                try:
                    messenger.MdidNotFinishTask(self.exM.data(self.exM.index(r, 0)))
                except PlomSeriousException as err:
                    self.throwSeriousError(err)

    def viewWholePaper(self):
        index = self.ui.tableView.selectedIndexes()
        tgv = self.prxM.getPrefix(index[0].row())
        testnumber = tgv[1:5]  # since tgv = tXXXXgYYvZ
        try:
            imagesAsBytes = messenger.MrequestWholePaper(testnumber)
        except PlomBenignException as err:
            self.throwBenign(err)

        self.viewFiles = []
        for iab in imagesAsBytes:
            tfn = tempfile.NamedTemporaryFile(delete=False).name
            self.viewFiles.append(tfn)
            with open(tfn, "wb") as fh:
                fh.write(iab)

        return self.viewFiles

    def doneWithViewFiles(self):
        for f in self.viewFiles:
            if os.path.isfile(f):
                os.unlink(f)
        self.viewFiles = []

    def cacheLatexComments(self):
        clist = commentLoadAll()
        # sort list in order of longest comment to shortest comment
        clist.sort(key=lambda C: -len(C["text"]))

        # Build a progress dialog to warn user
        pd = QProgressDialog("Caching latex comments", None, 0, 2 * len(clist), self)
        pd.setWindowModality(Qt.WindowModal)
        pd.setMinimumDuration(0)
        pd.setAutoClose(True)
        # Start caching.
        c = 0
        for X in clist:
            if X["text"][:4].upper() == "TEX:":
                txt = X["text"][4:].strip()
                pd.setLabelText("Caching:\n{}".format(txt[:64]))
                # latex the red version
                self.latexAFragment(txt)
                c += 1
                pd.setValue(c)
                # and latex the preview
                txtp = "\\color{blue}\n" + txt  # make color blue for ghost rendering
                self.latexAFragment(txtp)
                c += 1
                pd.setValue(c)
            else:
                c += 2
                pd.setValue(c)

    def latexAFragment(self, txt):
        if txt in self.commentCache:
            # have already latex'd this comment
            shutil.copyfile(self.commentCache[txt], "frag.png")
            return True

        try:
            fragment = messenger.MlatexFragment(txt)
        except PlomLatexException as err:
            # a latex error
            return False
        # a name for the fragment file
        fragFile = tempfile.NamedTemporaryFile(
            delete=False, dir=self.workingDirectory
        ).name
        # save it
        with open(fragFile, "wb+") as fh:
            fh.write(fragment)
        # and put a copy to frag.png
        shutil.copyfile(fragFile, "frag.png")
        # add it to the cache
        self.commentCache[txt] = fragFile
        return True

    def tagTest(self):
        if len(self.ui.tableView.selectedIndexes()):
            pr = self.ui.tableView.selectedIndexes()[0].row()
        else:
            return
        tgv = self.prxM.getPrefix(pr)
        tagSet = self.exM.getAllTags()
        currentTag = self.exM.getTagsByTGV(tgv)

        atb = AddTagBox(self, currentTag, list(tagSet))
        if atb.exec_() == QDialog.Accepted:
            txt = atb.TE.toPlainText().strip()
            # truncate at 256 characters.  TODO: without warning?
            if len(txt) > 256:
                txt = txt[:256]

            self.exM.setTagsByTGV(tgv, txt)
            # resize view too
            self.ui.tableView.resizeRowsToContents()

            # send updated tag back to server.
            try:
                msg = messenger.MsetTag(tgv, txt)
            except PlomSeriousException as err:
                self.throwSeriousError(err)
        return

    def setFilter(self):
        self.prxM.setFilterString(self.ui.filterLE.text().strip())
        self.prxM.filterTags()

    def viewSpecificImage(self):
        testNumber, ok = QInputDialog.getInt(
            self,
            "View another test",
            "From which test do you want to view (pageGroup, version)=({}, {})?".format(
                int(self.pageGroup), int(self.version)
            ),
            1,
            1,
            9999,
            1,
        )
        if ok:
            tgv = "t{}g{}v{}".format(
                str(testNumber).zfill(4), self.pageGroup, self.version
            )
            try:
                image = messenger.MrequestOriginalImage(tgv)
            except PlomNoMoreException as err:
                msg = ErrorMessage("No image corresponding to code {}".format(tgv))
                msg.exec_()
                return
            ifile = tempfile.NamedTemporaryFile(dir=self.workingDirectory)
            with open(ifile.name, "wb") as fh:
                fh.write(image)
            tvw = GroupView(ifile.name)
            tvw.exec_()<|MERGE_RESOLUTION|>--- conflicted
+++ resolved
@@ -868,9 +868,6 @@
         # build the annotator - pass it the image filename, the max-mark
         # the markingstyle (up/down/total) and mouse-hand (left/right)
         annotator = Annotator(
-<<<<<<< HEAD
-            fname, self.maxScore, markStyle, mouseHand, parent=self, plomDict=pdict,
-=======
             tgv,
             paperdir,
             fname,
@@ -879,7 +876,6 @@
             mouseHand,
             parent=self,
             plomDict=pdict,
->>>>>>> 3320523f
         )
         # run the annotator
         annotator.ann_finished_accept.connect(self.callbackAnnIsDoneAccept)
@@ -1088,18 +1084,10 @@
         self.DNF()
         # Then send a 'user closing' message - server will revoke
         # authentication token.
-<<<<<<< HEAD
-        (msg,) = messenger.SRMsg(["UCL", self.userName, self.token])
-        assert msg == "ACK"
-        # set marking style, mousehand for return to client/parent
-        markStyle = self.ui.markStyleGroup.checkedId()  # TODO
-        mouseHand = self.ui.mouseHandGroup.checkedId()
-=======
         try:
             messenger.closeUser()
         except PlomSeriousException as err:
             self.throwSeriousError(err)
->>>>>>> 3320523f
 
         markStyle = self.ui.markStyleGroup.checkedId()
         mouseHand = self.ui.mouseHandGroup.checkedId()

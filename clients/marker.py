# -*- coding: utf-8 -*-

"""
The Plom Marker client
"""

__author__ = "Andrew Rechnitzer"
__copyright__ = "Copyright (C) 2018-2020 Andrew Rechnitzer"
__credits__ = ["Andrew Rechnitzer", "Colin Macdonald", "Elvis Cai", "Matt Coles"]
__license__ = "AGPL-3.0-or-later"
# SPDX-License-Identifier: AGPL-3.0-or-later

from collections import defaultdict
import os
import json
import shutil
import sys
import tempfile
import threading
import time
import toml
import queue

from PyQt5.QtCore import (
    Qt,
    QAbstractTableModel,
    QElapsedTimer,
    QModelIndex,
    QObject,
    QSortFilterProxyModel,
    QTimer,
    QThread,
    pyqtSlot,
    QVariant,
    pyqtSignal,
)
from PyQt5.QtGui import QStandardItem, QStandardItemModel
from PyQt5.QtWidgets import (
    QDialog,
    QInputDialog,
    QMainWindow,
    QMessageBox,
    QProgressDialog,
    QPushButton,
    QWidget,
)


from examviewwindow import ExamViewWindow
import messenger
from annotator import Annotator
from plom_exceptions import *
from useful_classes import AddTagBox, ErrorMessage, SimpleMessage
from useful_classes import commentLoadAll, commentIsVisible
from reorientationwindow import ExamReorientWindow
from uiFiles.ui_marker import Ui_MarkerWindow
from test_view import GroupView

# in order to get shortcuts under OSX this needs to set this.... but only osx.
# To test platform
import platform

if platform.system() == "Darwin":
    from PyQt5.QtGui import qt_set_sequence_auto_mnemonic

    qt_set_sequence_auto_mnemonic(True)

sys.path.append("..")  # this allows us to import from ../resources
from resources.version import Plom_API_Version

# set up variables to store paths for marker and id clients
tempDirectory = tempfile.TemporaryDirectory(prefix="plom_")
directoryPath = tempDirectory.name

# Read https://mayaposch.wordpress.com/2011/11/01/how-to-really-truly-use-qthreads-the-full-explanation/
# and https://stackoverflow.com/questions/6783194/background-thread-with-qthread-in-pyqt
# and finally https://woboq.com/blog/qthread-you-were-not-doing-so-wrong.html
# I'll do it the simpler subclassing way
class BackgroundDownloader(QThread):
    downloadSuccess = pyqtSignal(str, list, str)  # [task, files, tags]
    downloadNoneAvailable = pyqtSignal()
    downloadFail = pyqtSignal(str)

    def __init__(self, qu, v):
        QThread.__init__(self)
        self.question = qu
        self.version = v
        self.workingDirectory = directoryPath

    def run(self):
        attempts = 0
        while True:
            attempts += 1
            # little sanity check - shouldn't be needed.
            # TODO remove.
            if attempts > 5:
                return
            # ask server for task-code of next task
            try:
                task = messenger.MaskNextTask(self.question, self.version)
                if not task:  # no more tests left
                    self.downloadNoneAvailable.emit()
                    self.quit()
                    return
            except PlomSeriousException as err:
                self.downloadFail.emit(str(err))
                self.quit()

            try:
                imageList, tags = messenger.MclaimThisTask(task)
                break
            except PlomBenignException as err:
                # task taken by another user, so continue
                continue
            except PlomSeriousException as err:
                self.downloadFail.emit(str(err))
                self.quit()

        # Image names = "<task>.<imagenumber>.png"
        inames = []
        for i in range(len(imageList)):
            tmp = os.path.join(self.workingDirectory, "{}.{}.png".format(task, i))
            inames.append(tmp)
            with open(tmp, "wb+") as fh:
                fh.write(imageList[i])
        self.downloadSuccess.emit(task, inames, tags)
        self.quit()


class BackgroundUploader(QThread):
    uploadSuccess = pyqtSignal(str, int, int)
    uploadFail = pyqtSignal(str, str)

    def enqueueNewUpload(self, *args):
        """Place something in the upload queue

        Note: if you call this from the main thread, this code runs in the
        main thread.  That is ok b/c queue.Queue is threadsafe.  But its
        important to be aware, not all code in this object runs in the new
        thread: it depends where that code is called!
        """
        print("Debug: upQ enqueing new in thread " + str(threading.get_ident()))
        self.q.put(args)

    def empty(self):
        return self.q.empty()

    def run(self):
        def tryToUpload():
            # define this inside run so it will run in the new thread
            # https://stackoverflow.com/questions/52036021/qtimer-on-a-qthread
            from queue import Empty as EmptyQueueException

            try:
                (
                    code,
                    gr,
                    aname,
                    pname,
                    cname,
                    mtime,
                    qu,
                    ver,
                    tags,
                ) = self.q.get_nowait()
            except EmptyQueueException:
                return
            print(
                "Debug: upQ (thread {}): popped code {} from queue, uploading".format(
                    str(threading.get_ident()), code
                )
            )
            # do name sanity check here
            if not (
                code.startswith("m")
                and os.path.basename(aname) == "G{}.png".format(code[1:])
                and os.path.basename(pname) == "G{}.plom".format(code[1:])
                and os.path.basename(cname) == "G{}.json".format(code[1:])
            ):
                raise PlomSeriousException(
                    "Upload file names mismatch [{}, {}, {}] - this should not happen".format(
                        fname, pname, cname
                    )
                )
            try:
                msg = messenger.MreturnMarkedTask(
                    code, qu, ver, gr, mtime, tags, aname, pname, cname
                )
            except Exception as ex:
                # TODO: just OperationFailed?  Just WebDavException?  Others pass thru?
                template = "An exception of type {0} occurred. Arguments:\n{1!r}"
                errmsg = template.format(type(ex).__name__, ex.args)
                self.uploadFail.emit(code, errmsg)
                return

            numdone = msg[0]
            numtotal = msg[1]
            print("Debug: upQ: emitting SUCCESS signal for {}".format(code))
            self.uploadSuccess.emit(code, numdone, numtotal)

        print("upQ.run: thread " + str(threading.get_ident()))
        self.q = queue.Queue()
        print("Debug: upQ: starting with new empty queue and starting timer")
        # TODO: Probably don't need the timer: after each enqueue, signal the
        # QThread (in the new thread's event loop) to call tryToUpload.
        timer = QTimer()
        timer.timeout.connect(tryToUpload)
        timer.start(250)
        self.exec_()


class Testquestion:
    """A simple container for storing a groupimage's code (task),
    numer, group, version, status, the mark, the original image
    filename, the annotated image filename, the mark, and the
    time spent marking the groupimage.
    """

    def __init__(self, task, fnames=[], stat="untouched", mrk="-1", mtime="0", tags=""):
        # task will be of the form m1234g9 = test 1234 question 9
        # ... = 0123456789
        # the test code
        self.prefix = task
        # the test number
        self.status = stat
        # By default set mark to be negative (since 0 is a possible mark)
        self.mark = mrk
        # The filename of the untouched image
        self.originalFiles = fnames
        # The filename for the (future) annotated image
        self.annotatedFile = ""
        # The filename for the (future) plom file
        self.plomFile = ""
        # The time spent marking the image.
        self.markingTime = mtime
        # Any user tags/comments
        self.tags = tags


class ExamModel(QStandardItemModel):
    """A tablemodel for handling the group image marking data."""

    def __init__(self, parent=None):
        QStandardItemModel.__init__(self, parent)
        self.setHorizontalHeaderLabels(
            [
                "Task",
                "Status",
                "Mark",
                "Time",
                "Tag",
                "OriginalFiles",
                "AnnotatedFile",
                "PlomFile",
                "PaperDir",
            ]
        )

    def addPaper(self, paper):
        # Append new groupimage to list and append new row to table.
        r = self.rowCount()
        self.appendRow(
            [
                QStandardItem(paper.prefix),
                QStandardItem(paper.status),
                QStandardItem(str(paper.mark)),
                QStandardItem(str(paper.markingTime)),
                QStandardItem(paper.tags),
                # TODO - work out how to store list more directly rather than as a string-rep of the list of file names.
                QStandardItem(repr(paper.originalFiles)),
                QStandardItem(paper.annotatedFile),
                QStandardItem(paper.plomFile),
            ]
        )
        return r

    def _getPrefix(self, r):
        # Return the prefix of the image
        return self.data(self.index(r, 0))

    def _getStatus(self, r):
        # Return the status of the image
        return self.data(self.index(r, 1))

    def _setStatus(self, r, stat):
        self.setData(self.index(r, 1), stat)

    def _getAnnotatedFile(self, r):
        # Return the filename of the annotated image
        return self.data(self.index(r, 6))

    def _setAnnotatedFile(self, r, aname, pname):
        # Set the annotated image filename
        self.setData(self.index(r, 6), aname)
        self.setData(self.index(r, 7), pname)

    def _setPaperDir(self, r, tdir):
        self.setData(self.index(r, 8), tdir)

    def _clearPaperDir(self, r):
        self._setPaperDir(r, None)

    def _getPaperDir(self, r):
        return self.data(self.index(r, 8))

    def _findTask(self, task):
        """Return the row index of this task.

        Raises ValueError if not found.
        """
        r0 = []
        for r in range(self.rowCount()):
            if self._getPrefix(r) == task:
                r0.append(r)

        if len(r0) == 0:
            raise ValueError("task {} not found!".format(task))
        elif not len(r0) == 1:
            raise ValueError(
                "Repeated task {} in rows {}  This should not happen!".format(task, r0)
            )
        return r0[0]

    def _setDataByTask(self, task, n, stuff):
        """Find the row with `task` and put `stuff` into `n`th column."""
        r = self._findTask(task)
        self.setData(self.index(r, n), stuff)

    def _getDataByTask(self, task, n):
        """Find the row with `task` and get the `n`th column."""
        r = self._findTask(task)
        return self.data(self.index(r, n))

    def getStatusByTask(self, task):
        """Return status for task"""
        return self._getDataByTask(task, 1)

    def setStatusByTask(self, task, st):
        """Set status for task"""
        self._setDataByTask(task, 1, st)

    def getTagsByTask(self, task):
        """Return tags for task"""
        return self._getDataByTask(task, 4)

    def setTagsByTask(self, task, tags):
        """Set tags for task"""
        return self._setDataByTask(task, 4, tags)

    def getAllTags(self):
        """Return all tags as a set."""
        tags = set()
        for r in range(self.rowCount()):
            v = self.data(self.index(r, 4))
            if len(v) > 0:
                tags.add(v)
        return tags

    def getMTimeByTask(self, task):
        """Return total marking time for task"""
        return int(self._getDataByTask(task, 3))

    def getPaperDirByTask(self, task):
        """Return temporary directory for this grading."""
        return self._getDataByTask(task, 8)

    def setPaperDirByTask(self, task, tdir):
        """Set temporary directory for this grading."""
        self._setDataByTask(task, 8, tdir)

    def getOriginalFiles(self, task):
        """Return filename for original un-annotated image."""
        return eval(self._getDataByTask(task, 5))

    def setOriginalFiles(self, task, fnames):
        """Set the original un-annotated image filenames."""
        self._setDataByTask(task, 5, repr(fnames))

    def setAnnotatedFile(self, task, aname, pname):
        """Set the annotated image and data filenames."""
        self._setDataByTask(task, 6, aname)
        self._setDataByTask(task, 7, pname)

    def markPaperByTask(self, task, mrk, aname, pname, mtime, tdir):
        # There should be exactly one row with this Task
        r = self._findTask(task)
        # When marked, set the annotated filename, the plomfile, the mark,
        # and the total marking time (in case it was annotated earlier)
        mt = int(self.data(self.index(r, 3)))
        # total elapsed time.
        self.setData(self.index(r, 3), mtime + mt)
        self._setStatus(r, "uploading...")
        self.setData(self.index(r, 2), mrk)
        self._setAnnotatedFile(r, aname, pname)
        self._setPaperDir(r, tdir)

    def deferPaper(self, task):
        # When user defers paper, it must be unmarked or reverted already.
        # TODO: what is point of this comment?
        self.setStatusByTask(task, "deferred")

    def revertPaper(self, task):
        # When user reverts to original image, set status to "reverted"
        # mark back to -1, and marking time to zero.
        r = self._findTask(task)
        self._setStatus(r, "reverted")
        self.setData(self.index(r, 2), -1)
        self.setData(self.index(r, 3), 0)
        # Do not erase any files: could still be uploading
        self._clearPaperDir(r)

    def countReadyToMark(self):
        """Count how many are untouched or reverted."""
        count = 0
        for r in range(self.rowCount()):
            if self._getStatus(r) in ("untouched", "reverted"):
                count += 1
        return count


##########################
class ProxyModel(QSortFilterProxyModel):
    """A proxymodel wrapper to put around the table model to handle filtering and sorting."""

    def __init__(self, parent=None):
        QSortFilterProxyModel.__init__(self, parent)
        self.setFilterKeyColumn(4)
        self.filterString = ""

    def lessThan(self, left, right):
        # Check to see if data is integer, and compare that
        try:
            lv = int(left.data())
            rv = int(right.data())
            return lv < rv
        except ValueError:
            # else let qt handle it.
            return left.data() < right.data()

    def setFilterString(self, flt):
        self.filterString = flt

    def filterTags(self):
        self.setFilterFixedString(self.filterString)

    def filterAcceptsRow(self, pos, index):
        if len(self.filterString) == 0:
            return True
        if (
            self.filterString.casefold()
            in self.sourceModel().data(self.sourceModel().index(pos, 4)).casefold()
        ):
            return True
        return False

    def getPrefix(self, r):
        # Return the prefix of the image
        return self.data(self.index(r, 0))

    def getStatus(self, r):
        # Return the status of the image
        return self.data(self.index(r, 1))

    def getOriginalFiles(self, r):
        # Return the filename of the original un-annotated image
        return eval(self.data(self.index(r, 5)))

    def getAnnotatedFile(self, r):
        # Return the filename of the annotated image
        return self.data(self.index(r, 6))

    def rowFromTask(self, task):
        """Return the row index of this task or None if absent."""
        r0 = []
        for r in range(self.rowCount()):
            if self.getPrefix(r) == task:
                r0.append(r)

        if len(r0) == 0:
            return None
        elif not len(r0) == 1:
            raise ValueError(
                "Repeated task {} in rows {}  This should not happen!".format(task, r0)
            )
        return r0[0]


##########################


# TODO: should be a QMainWindow but at any rate not a Dialog
# TODO: should this be parented by the QApplication?
class MarkerClient(QWidget):
    my_shutdown_signal = pyqtSignal(int, list)

    def __init__(self):
        super(MarkerClient, self).__init__()

<<<<<<< HEAD
    def getToWork(self, mess, question, version, lastTime):
=======
    def getToWork(self, mess, testname, pageGroup, version, lastTime):
>>>>>>> f8497611
        # TODO or `self.msgr = mess`?  trouble in threads?
        global messenger
        messenger = mess
        # local temp directory for image files and the class list.
        self.workingDirectory = directoryPath
        # Save the group and version.
<<<<<<< HEAD
        self.question = question
=======
        self.testname = testname
        self.pageGroup = pageGroup
>>>>>>> f8497611
        self.version = version
        # create max-mark, but not set until we get info from server
        self.maxScore = -1
        # For viewing the whole paper we'll need these two lists.
        self.viewFiles = []
        # Fire up the user interface
        self.ui = Ui_MarkerWindow()
        self.ui.setupUi(self)
<<<<<<< HEAD
        # Paste the username, question and version into GUI.
        self.ui.userBox.setTitle("User: {}".format(messenger.whoami()))
        self.ui.pgLabel.setText(str(self.question).zfill(2))
=======
        self.setWindowTitle('Plom Marker: "{}"'.format(self.testname))
        # Paste the username, pagegroup and version into GUI.
        self.ui.userBox.setTitle("User: {}".format(messenger.whoami()))
        self.ui.pgLabel.setText("{} of {}".format(str(self.pageGroup).zfill(2), self.testname))
>>>>>>> f8497611
        self.ui.vLabel.setText(str(self.version))
        # Exam model for the table of groupimages - connect to table
        self.exM = ExamModel()
        # set proxy for filtering and sorting
        self.prxM = ProxyModel()
        self.prxM.setSourceModel(self.exM)
        self.ui.tableView.setModel(self.prxM)
        self.ui.tableView.hideColumn(5)  # hide original filename
        self.ui.tableView.hideColumn(6)  # hide annotated filename
        self.ui.tableView.hideColumn(7)  # hide plom filename
        self.ui.tableView.hideColumn(8)  # hide paperdir
        # Double-click or signale fires up the annotator window
        self.ui.tableView.doubleClicked.connect(self.annotateTest)
        self.ui.tableView.annotateSignal.connect(self.annotateTest)
        # A view window for the papers so user can zoom in as needed.
        # Paste into appropriate location in gui.
        self.testImg = ExamViewWindow()
        self.ui.gridLayout_6.addWidget(self.testImg, 0, 0)
        # create a settings variable for saving annotator window settings
        # initially all settings are "none"
        self.annotatorSettings = defaultdict(lambda: None)
        # if lasttime["POWERUSER"] is true, the disable warnings in annotator
        if "POWERUSER" in lastTime:
            if lastTime["POWERUSER"]:
                self.annotatorSettings["markWarnings"] = False
                self.annotatorSettings["commentWarnings"] = False

        # Connect gui buttons to appropriate functions
        self.ui.closeButton.clicked.connect(self.shutDown)
        self.ui.getNextButton.clicked.connect(self.requestNext)
        self.ui.annButton.clicked.connect(self.annotateTest)
        self.ui.revertButton.clicked.connect(self.revertTest)
        self.ui.deferButton.clicked.connect(self.deferTest)
        self.ui.tagButton.clicked.connect(self.tagTest)
        self.ui.filterButton.clicked.connect(self.setFilter)
        self.ui.filterLE.returnPressed.connect(self.setFilter)
        self.ui.viewButton.clicked.connect(self.viewSpecificImage)
        # self.ui.filterLE.focusInEvent.connect(lambda: self.ui.filterButton.setFocus())
        # Give IDs to the radio-buttons which select the marking style
        # 1 = mark total = user clicks the total-mark
        # 2 = mark-up = mark starts at 0 and user increments it
        # 3 = mark-down = mark starts at max and user decrements it
        # TODO: remove the total-radiobutton, but
        # for the timebeing we hide the totalrb from the user.
        self.ui.markStyleGroup.setId(self.ui.markTotalRB, 1)
        self.ui.markTotalRB.hide()
        self.ui.markTotalRB.setEnabled(False)
        # continue with the other buttons
        self.ui.markStyleGroup.setId(self.ui.markUpRB, 2)
        self.ui.markStyleGroup.setId(self.ui.markDownRB, 3)
        if lastTime["upDown"] == "up":
            self.ui.markUpRB.animateClick()
        elif lastTime["upDown"] == "down":
            self.ui.markDownRB.animateClick()

        # Give IDs to the radio buttons which select which mouse-hand is used
        # 0 = Right-handed user will typically have right-hand on mouse and
        # left hand on the keyboard. The annotator layout will follow this.
        # 1 = Left-handed user - reverse layout
        self.ui.mouseHandGroup.setId(self.ui.rightMouseRB, 0)
        self.ui.mouseHandGroup.setId(self.ui.leftMouseRB, 1)
        if lastTime["mouse"] == "right":
            self.ui.rightMouseRB.animateClick()
        elif lastTime["mouse"] == "left":
            self.ui.leftMouseRB.animateClick()

        # Start using connection to serverself.
        # Get the max-mark for the question from the server.
        try:
            self.getMaxMark()
        except PlomSeriousException as err:
            self.throwSeriousError(err)
            return
        # Paste the max-mark into the gui.
        self.ui.scoreLabel.setText(str(self.maxScore))

        # Get list of papers already marked and add to table.
        try:
            self.getMarkedList()
        except PlomSeriousException as err:
            self.throwSeriousError(err)
            return

        # Update counts
        self.updateProgress()
        # Connect the view **after** list updated.
        # Connect the table-model's selection change to appropriate function
        self.ui.tableView.selectionModel().selectionChanged.connect(self.selChanged)
        # A simple cache table for latex'd comments
        self.commentCache = {}
        self.backgroundDownloader = None
        # Get a question to mark from the server
        self.requestNext()
        # reset the view so whole exam shown.
        self.testImg.resetB.animateClick()
        # resize the table too.
        QTimer.singleShot(100, self.ui.tableView.resizeRowsToContents)
        print("Debug: Marker main thread: " + str(threading.get_ident()))
        self.backgroundUploader = BackgroundUploader()
        self.backgroundUploader.uploadSuccess.connect(self.backgroundUploadFinished)
        self.backgroundUploader.uploadFail.connect(self.backgroundUploadFailed)
        self.backgroundUploader.start()
        # Now cache latex for comments:
        self.cacheLatexComments()

    def resizeEvent(self, e):
        # a resize can be triggered before we "getToWork" is called.
        if hasattr(self, "testImg"):
            # On resize used to resize the image to keep it all in view
            self.testImg.resetB.animateClick()
        # resize the table too.
        if hasattr(self, "ui.tableView"):
            self.ui.tableView.resizeRowsToContents()
        super(MarkerClient, self).resizeEvent(e)

    def throwSeriousError(self, err):
        ErrorMessage(
            'A serious error has been thrown:\n"{}".\nCannot recover from this, so shutting down totaller.'.format(
                err
            )
        ).exec_()
        self.shutDownError()

    def throwBenign(self, err):
        ErrorMessage('A benign exception has been thrown:\n"{}".'.format(err)).exec_()

    def getMaxMark(self):
        """Get max mark from server and set."""
        # Send max-mark request (mGMX) to server
        self.maxScore = messenger.MgetMaxMark(self.question, self.version)

    def getMarkedList(self):
        # Ask server for list of previously marked papers
        markedList = messenger.MrequestDoneTasks(self.question, self.version)
        for x in markedList:
            # TODO: might not the "markedList" have some other statuses?
            self.exM.addPaper(
                Testquestion(
                    x[0], fnames=[], stat="marked", mrk=x[2], mtime=x[3], tags=x[4]
                )
            )

    def checkAndGrabFiles(self, task):
        # TODO: doesn't seem to do a lot of checking, despite name
        if len(self.exM.getOriginalFiles(task)) > 0:
            return

        try:
            [imageList, anImage, plImage] = messenger.MrequestImages(task)
        except PlomSeriousException as e:
            self.throwSeriousError(e)
            return

        paperdir = tempfile.mkdtemp(prefix=task + "_", dir=self.workingDirectory)
        print("Debug: create paperdir {} for already-graded download".format(paperdir))

        # Image names = "<task>.<imagenumber>.png"
        inames = []
        for i in range(len(imageList)):
            tmp = os.path.join(self.workingDirectory, "{}.{}.png".format(task, i))
            inames.append(tmp)
            with open(tmp, "wb+") as fh:
                fh.write(imageList[i])
        self.exM.setOriginalFiles(task, inames)

        if anImage is None:
            return

        self.exM.setPaperDirByTask(task, paperdir)
        aname = os.path.join(paperdir, "G{}.png".format(task[1:]))
        pname = os.path.join(paperdir, "G{}.plom".format(task[1:]))
        with open(aname, "wb+") as fh:
            fh.write(anImage)
        with open(pname, "wb+") as fh:
            fh.write(plImage)
        self.exM.setAnnotatedFile(task, aname, pname)

    def updateImage(self, pr=0):
        # Here the system should check if imagefiles exist and grab if needed.
        self.checkAndGrabFiles(self.prxM.getPrefix(pr))

        # Grab the group-image from file and display in the examviewwindow
        # If group has been marked then display the annotated file
        # Else display the original group image
        if self.prxM.getStatus(pr) in ("marked", "uploading...", "???"):
            self.testImg.updateImage(self.prxM.getAnnotatedFile(pr))
        else:
            self.testImg.updateImage(self.prxM.getOriginalFiles(pr))
        # wait a moment and click the reset-view button
        QTimer.singleShot(100, self.testImg.view.resetView)
        # Give focus to the table (so enter-key fires up annotator)
        self.ui.tableView.setFocus()

    def updateProgress(self):
        # ask server for progress update
        try:
            v, m = messenger.MprogressCount(self.question, self.version)
            self.ui.mProgressBar.setMaximum(m)
            self.ui.mProgressBar.setValue(v)
        except PlomSeriousException as err:
            self.throwSeriousError(err)

    def requestNext(self):
        """Ask the server for an unmarked paper.  Get file, add to
        the list of papers and update the image.
        """
        attempts = 0
        while True:
            attempts += 1
            # little sanity check - shouldn't be needed.
            # TODO remove.
            if attempts > 5:
                return
            # ask server for task of next task
            try:
                task = messenger.MaskNextTask(self.question, self.version)
                if not task:
                    return False
            except PlomSeriousException as err:
                self.throwSeriousError(err)

            try:
                imageList, tags = messenger.MclaimThisTask(task)
                break
            except PlomBenignException as err:
                # task already taken.
                continue

        # Image names = "<task>.<imagenumber>.png"
        inames = []
        for i in range(len(imageList)):
            tmp = os.path.join(self.workingDirectory, "{}.{}.png".format(task, i))
            inames.append(tmp)
            with open(tmp, "wb+") as fh:
                fh.write(imageList[i])

        self.exM.addPaper(Testquestion(task, inames, tags=tags))
        pr = self.prxM.rowFromTask(task)
        if pr is not None:
            # if newly-added row is visible, select it and redraw
            self.ui.tableView.selectRow(pr)
            self.updateImage(pr)
            # Clean up the table
            self.ui.tableView.resizeColumnsToContents()
            self.ui.tableView.resizeRowsToContents()

    def requestNextInBackgroundStart(self):
        if self.backgroundDownloader:
            print("Previous Downloader: " + str(self.backgroundDownloader))
            # if prev downloader still going than wait.  might block the gui
            self.backgroundDownloader.wait()
        self.backgroundDownloader = BackgroundDownloader(self.question, self.version)
        self.backgroundDownloader.downloadSuccess.connect(
            self.requestNextInBackgroundFinished
        )
        self.backgroundDownloader.downloadNoneAvailable.connect(
            self.requestNextInBackgroundNoneAvailable
        )
        self.backgroundDownloader.downloadFail.connect(
            self.requestNextInBackgroundFailed
        )
        self.backgroundDownloader.start()

    def requestNextInBackgroundFinished(self, test, fnames, tags):
        self.exM.addPaper(Testquestion(test, fnames, tags=tags))
        # Clean up the table
        self.ui.tableView.resizeColumnsToContents()
        self.ui.tableView.resizeRowsToContents()

    def requestNextInBackgroundNoneAvailable(self):
        # Keep this function here just in case we want to do something in the future.
        pass

    def requestNextInBackgroundFailed(self, errmsg):
        # TODO what should we do?  Is there a realistic way forward
        # or should we just die with an exception?
        ErrorMessage(
            "Unfortunately, there was an unexpected error downloading "
            "next paper.\n\n{}\n\n"
            "Please consider filing an issue?  I don't know if its "
            "safe to continue from here...".format(errmsg)
        ).exec_()

    def moveToNextUnmarkedTest(self, task):
        # Move to the next unmarked test in the table.
        # Be careful not to get stuck in a loop if all marked
        prt = self.prxM.rowCount()
        if prt == 0:
            return  # TODO True or False?
        # get current position from the task
        prstart = self.prxM.rowFromTask(task)
        if not prstart:
            # it might be hidden by filters
            prstart = 0
        pr = prstart
        while self.prxM.getStatus(pr) in ["marked", "uploading...", "deferred", "???"]:
            pr = (pr + 1) % prt
            if pr == prstart:
                break
        if pr == prstart:
            return False
        self.ui.tableView.selectRow(pr)
        return True

    def revertTest(self):
        """Get rid of any annotations or marks and go back to unmarked original"""
        # TODO: shouldn't the server be informed?
        # https://gitlab.math.ubc.ca/andrewr/MLP/issues/406
        # TODO: In particular, reverting the paper must not jump queue!
        if len(self.ui.tableView.selectedIndexes()):
            pr = self.ui.tableView.selectedIndexes()[0].row()
        else:
            return
        task = self.prxM.getPrefix(pr)
        # If test is untouched or already reverted, nothing to do
        if self.exM.getStatusByTask(task) in ("untouched", "reverted"):
            return
        # Check user really wants to revert
        msg = SimpleMessage("Do you want to revert to original scan?")
        if msg.exec_() == QMessageBox.No:
            return
        # Revert the test in the table (set status, mark etc)
        self.exM.revertPaper(task)
        # Update the image (is now back to original untouched image)
        self.updateImage(pr)

    def deferTest(self):
        """Mark test as "defer" - to be skipped until later."""
        if len(self.ui.tableView.selectedIndexes()):
            pr = self.ui.tableView.selectedIndexes()[0].row()
        else:
            return
        task = self.prxM.getPrefix(pr)
        if self.exM.getStatusByTask(task) == "deferred":
            return
        if self.exM.getStatusByTask(task) in ("marked", "uploading...", "???"):
            msg = ErrorMessage("Paper is already marked - revert it before deferring.")
            msg.exec_()
            return
        self.exM.deferPaper(task)

    def startTheAnnotator(self, task, paperdir, fnames, saveName, pname=None):
        """This fires up the annotation window for user annotation + marking."""
        # Set marking style total/up/down - will pass to annotator
        markStyle = self.ui.markStyleGroup.checkedId()
        # Set mousehand left/right - will pass to annotator
        mouseHand = self.ui.mouseHandGroup.checkedId()
        # Set plom-dictionary to none
        pdict = None
        # check if given a plom-file and override markstyle + pdict accordingly
        if pname is not None:
            with open(pname, "r") as fh:
                pdict = json.load(fh)
            markStyle = pdict["markStyle"]
            # TODO: there should be a filename sanity check here to
            # make sure plom file matches current image-file

        # while annotator is firing up request next paper in background
        # after giving system a moment to do `annotator.exec_()`
        if self.exM.countReadyToMark() == 0:
            self.requestNextInBackgroundStart()
        # build the annotator - pass it the image filename, the max-mark
        # the markingstyle (up/down/total) and mouse-hand (left/right)
        annotator = Annotator(
<<<<<<< HEAD
            task,
=======
            tgv,
            self.testname,
>>>>>>> f8497611
            paperdir,
            fnames,
            saveName,
            self.maxScore,
            markStyle,
            mouseHand,
            parent=self,
            plomDict=pdict,
        )
        # run the annotator
        annotator.ann_finished_accept.connect(self.callbackAnnIsDoneAccept)
        annotator.ann_finished_reject.connect(self.callbackAnnIsDoneCancel)
        self.setEnabled(False)
        annotator.show()

    def annotateTest(self):
        """Grab current test from table, do checks, start annotator."""
        if len(self.ui.tableView.selectedIndexes()):
            row = self.ui.tableView.selectedIndexes()[0].row()
        else:
            return
        task = self.prxM.getPrefix(row)
        # split fcn: maybe we want to start the annotator not based on current selection
        self.annotateTest_doit(task)

    def annotateTest_doit(self, task):
        """Start annotator on a particular task."""
        # Create annotated filename. If original mXXXXgYY, then
        # annotated version is GXXXXgYY (G=graded).
        assert task.startswith("m")
        Gtask = "G" + task[1:]
        paperdir = tempfile.mkdtemp(prefix=task[1:] + "_", dir=self.workingDirectory)
        print("Debug: create paperdir {} for annotating".format(paperdir))
        aname = os.path.join(paperdir, Gtask + ".png")
        cname = os.path.join(paperdir, Gtask + ".json")
        pname = os.path.join(paperdir, Gtask + ".plom")

        # If image has been marked confirm with user if they want
        # to annotate further.
        remarkFlag = False

        if self.exM.getStatusByTask(task) in ("marked", "uploading...", "???"):
            msg = SimpleMessage("Continue marking paper?")
            if not msg.exec_() == QMessageBox.Yes:
                return
            remarkFlag = True
            oldpaperdir = self.exM.getPaperDirByTask(task)
            print("Debug: oldpaperdir is " + oldpaperdir)
            assert oldpaperdir is not None
            oldaname = os.path.join(oldpaperdir, Gtask + ".png")
            oldpname = os.path.join(oldpaperdir, Gtask + ".plom")
            # oldcname = os.path.join(oldpaperdir, Gtask + ".json")
            # TODO: json file not downloaded
            # https://gitlab.math.ubc.ca/andrewr/MLP/issues/415
            shutil.copyfile(oldaname, aname)
            shutil.copyfile(oldpname, pname)
            # shutil.copyfile(oldcname, cname)

        # Yes do this even for a regrade!  We will recreate the annotations
        # (using the plom file) on top of the original file.
        fnames = self.exM.getOriginalFiles(task)
        if self.backgroundDownloader:
            count = 0
            # Notes: we could check using `while not os.path.exists(fname):`
            # Or we can wait on the downloader, which works when there is only
            # one download thread.  Better yet might be a dict/database that
            # we update on downloadFinished signal.
            while self.backgroundDownloader.isRunning():
                time.sleep(0.1)
                count += 1
                # if .remainder(count, 10) == 0: # this is only python3.7 and later. - see #509
                if (count % 10) == 0:
                    print("Debug: waiting for downloader: {}".format(fnames))
                if count >= 40:
                    msg = SimpleMessage(
                        "Still waiting for download.  Do you want to wait a bit longer?"
                    )
                    if msg.exec_() == QMessageBox.No:
                        return
                    count = 0

        # maybe the downloader failed for some (rare) reason
        for fn in fnames:
            if not os.path.exists(fn):
                return
        # print("Debug: original image {} copy to paperdir {}".format(fname, paperdir))
        # TODO - fix this!!!!
        # shutil.copyfile(fname, aname)

        # stash the previous state, not ideal because makes column wider
        prevState = self.exM.getStatusByTask(task)
        self.exM.setStatusByTask(task, "ann:" + prevState)

        if remarkFlag:
            self.startTheAnnotator(task[1:], paperdir, fnames, aname, pname)
        else:
            self.startTheAnnotator(task[1:], paperdir, fnames, aname, None)
        # we started the annotator, we'll get a signal back when its done

    # when the annotator is done, we end up here...
    @pyqtSlot(str, list)
    def callbackAnnIsDoneCancel(self, task, stuff):
        self.setEnabled(True)
        assert not stuff  # currently nothing given back on cancel
        prevState = self.exM.getStatusByTask("m" + task).split(":")[-1]
        # TODO: could also erase the paperdir
        self.exM.setStatusByTask("m" + task, prevState)

    # ... or here
    @pyqtSlot(str, list)
    def callbackAnnIsDoneAccept(self, task, stuff):
        self.setEnabled(True)
        gr, launchAgain, mtime, paperdir, fnames, aname, pname, cname = stuff

        if not (0 <= gr and gr <= self.maxScore):
            msg = ErrorMessage(
                "Mark of {} is outside allowed range. Rejecting. This should not happen. Please file a bug".format(
                    self.annotator.score
                )
            )
            msg.exec_()
            # TODO: what do do here?  revert?
            return

        # Copy the mark, annotated filename and the markingtime into the table
        # TODO: sort this out whether task is "m00..." or "00..."?!
        self.exM.markPaperByTask("m" + task, gr, aname, pname, mtime, paperdir)
        # update the mtime to be the total marking time
        totmtime = self.exM.getMTimeByTask("m" + task)
        tags = self.exM.getTagsByTask("m" + task)

        # the actual upload will happen in another thread
        self.backgroundUploader.enqueueNewUpload(
            "m" + task,  # current task
            gr,  # grade
            aname,  # annotated file
            pname,  # plom file
            cname,  # comment file
            totmtime,  # total marking time
            self.question,
            self.version,
            tags,
        )

        if launchAgain is False:
            # update image view, if the row we just finished is selected
            prIndex = self.ui.tableView.selectedIndexes()
            if len(prIndex) == 0:
                return
            pr = prIndex[0].row()
            if self.prxM.getPrefix(pr) == "m" + task:
                self.updateImage(pr)
            return
        if self.moveToNextUnmarkedTest("m" + task):
            # self.annotateTest()
            self.ui.annButton.animateClick()

    def backgroundUploadFinished(self, code, numdone, numtotal):
        """An upload has finished, do appropriate UI updates"""
        stat = self.exM.getStatusByTask(code)
        # maybe it changed while we waited for the upload
        if stat == "uploading...":
            self.exM.setStatusByTask(code, "marked")
        if numdone > 0 and numtotal > 0:
            self.ui.mProgressBar.setValue(numdone)
            self.ui.mProgressBar.setMaximum(numtotal)

    def backgroundUploadFailed(self, code, errmsg):
        """An upload has failed, not sure what to do but do to it LOADLY"""
        self.exM.setStatusByTask(code, "???")
        ErrorMessage(
            "Unfortunately, there was an unexpected error; server did "
            "not accept our marked paper {}.\n\n{}\n\n"
            "Please consider filing an issue?  Perhaps you could try "
            "annotating that paper again?".format(code, errmsg)
        ).exec_()

    def selChanged(self, selnew, selold):
        # When selection changed, update the displayed image
        idx = selnew.indexes()
        if len(idx) > 0:
            self.updateImage(idx[0].row())

    def shutDownError(self):
        self.my_shutdown_signal.emit(2, [])
        self.close()

    def shutDown(self):
        print("Debug: Marker shutdown from thread " + str(threading.get_ident()))
        if self.backgroundUploader:
            count = 42
            while self.backgroundUploader.isRunning():
                if self.backgroundUploader.empty():
                    # don't try to quit until the queue is empty
                    self.backgroundUploader.quit()
                time.sleep(0.1)
                count += 1
                if count >= 50:
                    count = 0
                    msg = SimpleMessage(
                        "Still waiting for uploader to finish.  Do you want to wait a bit longer?"
                    )
                    if msg.exec_() == QMessageBox.No:
                        # politely ask one more time
                        self.backgroundUploader.quit()
                        time.sleep(0.1)
                        # then nuke it from orbit
                        if self.backgroundUploader.isRunning():
                            self.backgroundUploader.terminate()
                        break
            self.backgroundUploader.wait()

        # When shutting down, first alert server of any images that were
        # not marked - using 'DNF' (did not finish). Sever will put
        # those files back on the todo pile.
        self.DNF()
        # Then send a 'user closing' message - server will revoke
        # authentication token.
        try:
            messenger.closeUser()
        except PlomSeriousException as err:
            self.throwSeriousError(err)

        markStyle = self.ui.markStyleGroup.checkedId()
        mouseHand = self.ui.mouseHandGroup.checkedId()
        self.my_shutdown_signal.emit(2, [markStyle, mouseHand])
        self.close()

    def DNF(self):
        # Go through table and send a 'did not finish' message for anything
        # that is not marked.
        # Note - do this for everything, not just the proxy-model
        for r in range(self.exM.rowCount()):
            if self.exM.data(self.exM.index(r, 1)) != "marked":
                # Tell server the code fo any paper that is not marked.
                # server will put that back on the todo-pile.
                try:
                    messenger.MdidNotFinishTask(self.exM.data(self.exM.index(r, 0)))
                except PlomSeriousException as err:
                    self.throwSeriousError(err)

    def viewWholePaper(self):
        index = self.ui.tableView.selectedIndexes()
        task = self.prxM.getPrefix(index[0].row())
        testnumber = task[1:5]  # since task = mXXXXgYY
        try:
            pageNames, imagesAsBytes = messenger.MrequestWholePaper(testnumber)
        except PlomBenignException as err:
            self.throwBenign(err)

        self.viewFiles = []
        for iab in imagesAsBytes:
            tfn = tempfile.NamedTemporaryFile(delete=False).name
            self.viewFiles.append(tfn)
            with open(tfn, "wb") as fh:
                fh.write(iab)

        return [pageNames, self.viewFiles]

    def doneWithViewFiles(self):
        for f in self.viewFiles:
            if os.path.isfile(f):
                os.unlink(f)
        self.viewFiles = []

    def cacheLatexComments(self):
        clist = commentLoadAll()
        # sort list in order of longest comment to shortest comment
        clist.sort(key=lambda C: -len(C["text"]))

        # Build a progress dialog to warn user
        pd = QProgressDialog("Caching latex comments", None, 0, 2 * len(clist), self)
        pd.setWindowModality(Qt.WindowModal)
        pd.setMinimumDuration(0)
        pd.setAutoClose(True)
        # Start caching.
        c = 0
        n = int(self.pageGroup)
        testname = self.testname
        for X in clist:
            if commentIsVisible(X, n, testname) and X["text"][:4].upper() == "TEX:":
                txt = X["text"][4:].strip()
                pd.setLabelText("Caching:\n{}".format(txt[:64]))
                # latex the red version
                self.latexAFragment(txt)
                c += 1
                pd.setValue(c)
                # and latex the preview
                txtp = "\\color{blue}\n" + txt  # make color blue for ghost rendering
                self.latexAFragment(txtp)
                c += 1
                pd.setValue(c)
            else:
                c += 2
                pd.setValue(c)

    def latexAFragment(self, txt):
        if txt in self.commentCache:
            # have already latex'd this comment
            shutil.copyfile(self.commentCache[txt], "frag.png")
            return True

        try:
            fragment = messenger.MlatexFragment(txt)
        except PlomLatexException as err:
            # a latex error
            return False
        # a name for the fragment file
        fragFile = tempfile.NamedTemporaryFile(
            delete=False, dir=self.workingDirectory
        ).name
        # save it
        with open(fragFile, "wb+") as fh:
            fh.write(fragment)
        # and put a copy to frag.png
        shutil.copyfile(fragFile, "frag.png")
        # add it to the cache
        self.commentCache[txt] = fragFile
        return True

    def tagTest(self):
        if len(self.ui.tableView.selectedIndexes()):
            pr = self.ui.tableView.selectedIndexes()[0].row()
        else:
            return
        task = self.prxM.getPrefix(pr)
        tagSet = self.exM.getAllTags()
        currentTag = self.exM.getTagsByTask(task)

        atb = AddTagBox(self, currentTag, list(tagSet))
        if atb.exec_() == QDialog.Accepted:
            txt = atb.TE.toPlainText().strip()
            # truncate at 256 characters.  TODO: without warning?
            if len(txt) > 256:
                txt = txt[:256]

            self.exM.setTagsByTask(task, txt)
            # resize view too
            self.ui.tableView.resizeRowsToContents()

            # send updated tag back to server.
            try:
                msg = messenger.MsetTag(task, txt)
            except PlomSeriousException as err:
                self.throwSeriousError(err)
        return

    def setFilter(self):
        self.prxM.setFilterString(self.ui.filterLE.text().strip())
        self.prxM.filterTags()

    def viewSpecificImage(self):
        testNumber, ok = QInputDialog.getInt(
            self,
            "View another test",
            "From which test do you want to view question {}?".format(
                int(self.question)
            ),
            1,
            1,
            9999,
            1,
        )
        if ok:
            task = "m{}g{}".format(str(testNumber).zfill(4), int(self.question))
            try:
                imageList = messenger.MrequestOriginalImages(task)
            except PlomNoMoreException as err:
                msg = ErrorMessage("No image corresponding to code {}".format(task))
                msg.exec_()
                return
            # put imagefiles into a temp-dir so they are removed afterwards
            with tempfile.TemporaryDirectory() as tdir:
                inames = []
                i = 0
                for img in imageList:
                    inames.append("{}/{}.{}".format(tdir, task, i))
                    with open(inames[-1], "wb") as fh:
                        fh.write(img)
                    i += 1
                tvw = GroupView(inames)
                tvw.exec_()<|MERGE_RESOLUTION|>--- conflicted
+++ resolved
@@ -496,23 +496,15 @@
     def __init__(self):
         super(MarkerClient, self).__init__()
 
-<<<<<<< HEAD
-    def getToWork(self, mess, question, version, lastTime):
-=======
-    def getToWork(self, mess, testname, pageGroup, version, lastTime):
->>>>>>> f8497611
+    def getToWork(self, mess, testname, question, version, lastTime):
         # TODO or `self.msgr = mess`?  trouble in threads?
         global messenger
         messenger = mess
         # local temp directory for image files and the class list.
         self.workingDirectory = directoryPath
         # Save the group and version.
-<<<<<<< HEAD
+        self.testname = testname
         self.question = question
-=======
-        self.testname = testname
-        self.pageGroup = pageGroup
->>>>>>> f8497611
         self.version = version
         # create max-mark, but not set until we get info from server
         self.maxScore = -1
@@ -521,16 +513,13 @@
         # Fire up the user interface
         self.ui = Ui_MarkerWindow()
         self.ui.setupUi(self)
-<<<<<<< HEAD
+
         # Paste the username, question and version into GUI.
+        self.setWindowTitle('Plom Marker: "{}"'.format(self.testname))
         self.ui.userBox.setTitle("User: {}".format(messenger.whoami()))
-        self.ui.pgLabel.setText(str(self.question).zfill(2))
-=======
-        self.setWindowTitle('Plom Marker: "{}"'.format(self.testname))
-        # Paste the username, pagegroup and version into GUI.
-        self.ui.userBox.setTitle("User: {}".format(messenger.whoami()))
-        self.ui.pgLabel.setText("{} of {}".format(str(self.pageGroup).zfill(2), self.testname))
->>>>>>> f8497611
+        self.ui.pgLabel.setText(
+            "{} of {}".format(str(self.question).zfill(2), self.testname)
+        )
         self.ui.vLabel.setText(str(self.version))
         # Exam model for the table of groupimages - connect to table
         self.exM = ExamModel()
@@ -895,12 +884,8 @@
         # build the annotator - pass it the image filename, the max-mark
         # the markingstyle (up/down/total) and mouse-hand (left/right)
         annotator = Annotator(
-<<<<<<< HEAD
             task,
-=======
-            tgv,
             self.testname,
->>>>>>> f8497611
             paperdir,
             fnames,
             saveName,

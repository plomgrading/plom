# -*- coding: utf-8 -*-

"""
The Plom Marker client
"""

__author__ = "Andrew Rechnitzer"
__copyright__ = "Copyright (C) 2018-2020 Andrew Rechnitzer"
__credits__ = ["Andrew Rechnitzer", "Colin Macdonald", "Elvis Cai", "Matt Coles"]
__license__ = "AGPL-3.0-or-later"
# SPDX-License-Identifier: AGPL-3.0-or-later

from collections import defaultdict
import os
import json
import shutil
import sys
import tempfile
import threading
import time
import toml
import queue

from PyQt5.QtCore import (
    Qt,
    QAbstractTableModel,
    QElapsedTimer,
    QModelIndex,
    QObject,
    QSortFilterProxyModel,
    QTimer,
    QThread,
    pyqtSlot,
    QVariant,
    pyqtSignal,
)
from PyQt5.QtGui import QStandardItem, QStandardItemModel
from PyQt5.QtWidgets import (
    QDialog,
    QInputDialog,
    QMainWindow,
    QMessageBox,
    QProgressDialog,
    QPushButton,
    QWidget,
)


from examviewwindow import ExamViewWindow
import messenger
from annotator import Annotator
from plom_exceptions import *
from useful_classes import AddTagBox, ErrorMessage, SimpleMessage
from useful_classes import commentLoadAll, commentIsVisible
from reorientationwindow import ExamReorientWindow
from uiFiles.ui_marker import Ui_MarkerWindow
from test_view import GroupView, TestGroupSelect

# in order to get shortcuts under OSX this needs to set this.... but only osx.
# To test platform
import platform

if platform.system() == "Darwin":
    from PyQt5.QtGui import qt_set_sequence_auto_mnemonic

    qt_set_sequence_auto_mnemonic(True)

sys.path.append("..")  # this allows us to import from ../resources
from resources.version import Plom_API_Version

# set up variables to store paths for marker and id clients
tempDirectory = tempfile.TemporaryDirectory(prefix="plom_")
directoryPath = tempDirectory.name

# Read https://mayaposch.wordpress.com/2011/11/01/how-to-really-truly-use-qthreads-the-full-explanation/
# and https://stackoverflow.com/questions/6783194/background-thread-with-qthread-in-pyqt
# and finally https://woboq.com/blog/qthread-you-were-not-doing-so-wrong.html
# I'll do it the simpler subclassing way
class BackgroundDownloader(QThread):
    downloadSuccess = pyqtSignal(str, str, str)  # [tgv, file, tags]
    downloadNoneAvailable = pyqtSignal()
    downloadFail = pyqtSignal(str)

    def __init__(self, pg, v):
        QThread.__init__(self)
        self.pageGroup = pg
        self.version = v
        self.workingDirectory = directoryPath

    def run(self):
        attempts = 0
        while True:
            attempts += 1
            # little sanity check - shouldn't be needed.
            # TODO remove.
            if attempts > 5:
                return
            # ask server for tgv of next task
            try:
                test = messenger.MaskNextTask(self.pageGroup, self.version)
                if not test:  # no more tests left
                    self.downloadNoneAvailable.emit()
                    self.quit()
                    return
            except PlomSeriousException as err:
                self.downloadFail.emit(str(err))
                self.quit()
                return

            try:
                image, tags = messenger.MclaimThisTask(test)
                break
            except PlomBenignException as err:
                # task taken by another user, so continue
                continue
            except PlomSeriousException as err:
                self.downloadFail.emit(str(err))
                self.quit()

        # Code is tXXXXgYYvZ - so save as tXXXXgYYvZ.png
        fname = os.path.join(self.workingDirectory, test + ".png")
        # save it
        with open(fname, "wb+") as fh:
            fh.write(image)
        self.downloadSuccess.emit(test, fname, tags)
        self.quit()


class BackgroundUploader(QThread):
    uploadSuccess = pyqtSignal(str, int, int)
    uploadFail = pyqtSignal(str, str)

    def enqueueNewUpload(self, *args):
        """Place something in the upload queue

        Note: if you call this from the main thread, this code runs in the
        main thread.  That is ok b/c queue.Queue is threadsafe.  But its
        important to be aware, not all code in this object runs in the new
        thread: it depends where that code is called!
        """
        print("Debug: upQ enqueing new in thread " + str(threading.get_ident()))
        self.q.put(args)

    def empty(self):
        return self.q.empty()

    def run(self):
        def tryToUpload():
            # define this inside run so it will run in the new thread
            # https://stackoverflow.com/questions/52036021/qtimer-on-a-qthread
            from queue import Empty as EmptyQueueException

            try:
                data = self.q.get_nowait()
            except EmptyQueueException:
                return
            code = data[0]  # TODO: remove so that queue needs no knowledge of args
            print(
                "Debug: upQ (thread {}): popped code {} from queue, uploading".format(
                    str(threading.get_ident()), code
                )
            )
            upload(
                *data,
                failcallback=self.uploadFail.emit,
                successcallback=self.uploadSuccess.emit
            )

        print("upQ.run: thread " + str(threading.get_ident()))
        self.q = queue.Queue()
        print("Debug: upQ: starting with new empty queue and starting timer")
        # TODO: Probably don't need the timer: after each enqueue, signal the
        # QThread (in the new thread's event loop) to call tryToUpload.
        timer = QTimer()
        timer.timeout.connect(tryToUpload)
        timer.start(250)
        self.exec_()


def upload(
    code, gr, filenames, mtime, pg, ver, tags, failcallback=None, successcallback=None,
):
    # do name sanity checks here
    aname, pname, cname = filenames
    if not (
        code.startswith("t")
        and os.path.basename(aname) == "G{}.png".format(code[1:])
        and os.path.basename(pname) == "G{}.plom".format(code[1:])
        and os.path.basename(cname) == "G{}.json".format(code[1:])
    ):
        raise PlomSeriousException(
            "Upload file names mismatch [{}, {}, {}] - this should not happen".format(
                fname, pname, cname
            )
        )
    try:
        msg = messenger.MreturnMarkedTask(
            code, pg, ver, gr, mtime, tags, aname, pname, cname
        )
    except Exception as ex:
        # TODO: just OperationFailed?  Just WebDavException?  Others pass thru?
        template = "An exception of type {0} occurred. Arguments:\n{1!r}"
        errmsg = template.format(type(ex).__name__, ex.args)
        failcallback(code, errmsg)
        return

    numdone = msg[0]
    numtotal = msg[1]
    successcallback(code, numdone, numtotal)


class TestPageGroup:
    """A simple container for storing a groupimage's code (tgv),
    numer, group, version, status, the mark, the original image
    filename, the annotated image filename, the mark, and the
    time spent marking the groupimage.
    """

    def __init__(self, tgv, fname="", stat="untouched", mrk="-1", mtime="0", tags=""):
        # tgv = t0000p00v0
        # ... = 0123456789
        # the test code
        self.prefix = tgv
        # the test number
        self.status = stat
        # By default set mark to be negative (since 0 is a possible mark)
        self.mark = mrk
        # The filename of the untouched image
        self.originalFile = fname
        # The filename for the (future) annotated image
        self.annotatedFile = ""
        # The filename for the (future) plom file
        self.plomFile = ""
        # The time spent marking the image.
        self.markingTime = mtime
        # Any user tags/comments
        self.tags = tags


class ExamModel(QStandardItemModel):
    """A tablemodel for handling the group image marking data."""

    def __init__(self, parent=None):
        QStandardItemModel.__init__(self, parent)
        self.setHorizontalHeaderLabels(
            [
                "TGV",
                "Status",
                "Mark",
                "Time",
                "Tag",
                "OriginalFile",
                "AnnotatedFile",
                "PlomFile",
                "PaperDir",
            ]
        )

    def addPaper(self, paper):
        # Append new groupimage to list and append new row to table.
        r = self.rowCount()
        self.appendRow(
            [
                QStandardItem(paper.prefix),
                QStandardItem(paper.status),
                QStandardItem(str(paper.mark)),
                QStandardItem(str(paper.markingTime)),
                QStandardItem(paper.tags),
                QStandardItem(paper.originalFile),
                QStandardItem(paper.annotatedFile),
                QStandardItem(paper.plomFile),
            ]
        )
        return r

    def _getPrefix(self, r):
        # Return the prefix of the image
        return self.data(self.index(r, 0))

    def _getStatus(self, r):
        # Return the status of the image
        return self.data(self.index(r, 1))

    def _setStatus(self, r, stat):
        self.setData(self.index(r, 1), stat)

    def _getAnnotatedFile(self, r):
        # Return the filename of the annotated image
        return self.data(self.index(r, 6))

    def _setAnnotatedFile(self, r, aname, pname):
        # Set the annotated image filename
        self.setData(self.index(r, 6), aname)
        self.setData(self.index(r, 7), pname)

    def _setPaperDir(self, r, tdir):
        self.setData(self.index(r, 8), tdir)

    def _clearPaperDir(self, r):
        self._setPaperDir(r, None)

    def _getPaperDir(self, r):
        return self.data(self.index(r, 8))

    def _findTGV(self, tgv):
        """Return the row index of this tgv.

        Raises ValueError if not found.
        """
        r0 = []
        for r in range(self.rowCount()):
            if self._getPrefix(r) == tgv:
                r0.append(r)

        if len(r0) == 0:
            raise ValueError("tgv {} not found!".format(tgv))
        elif not len(r0) == 1:
            raise ValueError(
                "Repeated tgv {} in rows {}  This should not happen!".format(tgv, r0)
            )
        return r0[0]

    def _setDataByTGV(self, tgv, n, stuff):
        """Find the row with `tgv` and put `stuff` into `n`th column."""
        r = self._findTGV(tgv)
        self.setData(self.index(r, n), stuff)

    def _getDataByTGV(self, tgv, n):
        """Find the row with `tgv` and get the `n`th column."""
        r = self._findTGV(tgv)
        return self.data(self.index(r, n))

    def getStatusByTGV(self, tgv):
        """Return status for tgv"""
        return self._getDataByTGV(tgv, 1)

    def setStatusByTGV(self, tgv, st):
        """Set status for tgv"""
        self._setDataByTGV(tgv, 1, st)

    def getTagsByTGV(self, tgv):
        """Return tags for tgv"""
        return self._getDataByTGV(tgv, 4)

    def setTagsByTGV(self, tgv, tags):
        """Set tags for tgv"""
        return self._setDataByTGV(tgv, 4, tags)

    def getAllTags(self):
        """Return all tags as a set."""
        tags = set()
        for r in range(self.rowCount()):
            v = self.data(self.index(r, 4))
            if len(v) > 0:
                tags.add(v)
        return tags

    def getMTimeByTGV(self, tgv):
        """Return total marking time for tgv"""
        return int(self._getDataByTGV(tgv, 3))

    def getPaperDirByTGV(self, tgv):
        """Return temporary directory for this grading."""
        return self._getDataByTGV(tgv, 8)

    def setPaperDirByTGV(self, tgv, tdir):
        """Set temporary directory for this grading."""
        self._setDataByTGV(tgv, 8, tdir)

    def getOriginalFile(self, tgv):
        """Return filename for original un-annotated image."""
        return self._getDataByTGV(tgv, 5)

    def setOriginalFile(self, tgv, fname):
        """Set the original un-annotated image filename."""
        self._setDataByTGV(tgv, 5, fname)

    def setAnnotatedFile(self, tgv, aname, pname):
        """Set the annotated image and data filenames."""
        self._setDataByTGV(tgv, 6, aname)
        self._setDataByTGV(tgv, 7, pname)

    def markPaperByTGV(self, tgv, mrk, aname, pname, mtime, tdir):
        # There should be exactly one row with this TGV
        r = self._findTGV(tgv)
        # When marked, set the annotated filename, the plomfile, the mark,
        # and the total marking time (in case it was annotated earlier)
        mt = int(self.data(self.index(r, 3)))
        # total elapsed time.
        self.setData(self.index(r, 3), mtime + mt)
        self._setStatus(r, "uploading...")
        self.setData(self.index(r, 2), mrk)
        self._setAnnotatedFile(r, aname, pname)
        self._setPaperDir(r, tdir)

    def deferPaper(self, tgv):
        # When user defers paper, it must be unmarked or reverted already.
        # TODO: what is point of this comment?
        self.setStatusByTGV(tgv, "deferred")

    def revertPaper(self, tgv):
        # When user reverts to original image, set status to "reverted"
        # mark back to -1, and marking time to zero.
        r = self._findTGV(tgv)
        self._setStatus(r, "reverted")
        self.setData(self.index(r, 2), -1)
        self.setData(self.index(r, 3), 0)
        # Do not erase any files: could still be uploading
        self._clearPaperDir(r)

    def countReadyToMark(self):
        """Count how many are untouched or reverted."""
        count = 0
        for r in range(self.rowCount()):
            if self._getStatus(r) in ("untouched", "reverted"):
                count += 1
        return count


##########################
class ProxyModel(QSortFilterProxyModel):
    """A proxymodel wrapper to put around the table model to handle filtering and sorting."""

    def __init__(self, parent=None):
        QSortFilterProxyModel.__init__(self, parent)
        self.setFilterKeyColumn(4)
        self.filterString = ""

    def lessThan(self, left, right):
        # Check to see if data is integer, and compare that
        try:
            lv = int(left.data())
            rv = int(right.data())
            return lv < rv
        except ValueError:
            # else let qt handle it.
            return left.data() < right.data()

    def setFilterString(self, flt):
        self.filterString = flt

    def filterTags(self):
        self.setFilterFixedString(self.filterString)

    def filterAcceptsRow(self, pos, index):
        if len(self.filterString) == 0:
            return True
        if (
            self.filterString.casefold()
            in self.sourceModel().data(self.sourceModel().index(pos, 4)).casefold()
        ):
            return True
        return False

    def getPrefix(self, r):
        # Return the prefix of the image
        return self.data(self.index(r, 0))

    def getStatus(self, r):
        # Return the status of the image
        return self.data(self.index(r, 1))

    def getOriginalFile(self, r):
        # Return the filename of the original un-annotated image
        return self.data(self.index(r, 5))

    def getAnnotatedFile(self, r):
        # Return the filename of the annotated image
        return self.data(self.index(r, 6))

    def rowFromTGV(self, tgv):
        """Return the row index of this tgv or None if absent."""
        r0 = []
        for r in range(self.rowCount()):
            if self.getPrefix(r) == tgv:
                r0.append(r)

        if len(r0) == 0:
            return None
        elif not len(r0) == 1:
            raise ValueError(
                "Repeated tgv {} in rows {}  This should not happen!".format(tgv, r0)
            )
        return r0[0]


##########################


# TODO: should be a QMainWindow but at any rate not a Dialog
# TODO: should this be parented by the QApplication?
class MarkerClient(QWidget):
    my_shutdown_signal = pyqtSignal(int, list)

    def __init__(self, Qapp):
        super(MarkerClient, self).__init__()
        self.Qapp = Qapp

    def getToWork(self, mess, pageGroup, version, lastTime):
        # TODO or `self.msgr = mess`?  trouble in threads?
        global messenger
        messenger = mess
        # local temp directory for image files and the class list.
        self.workingDirectory = directoryPath
        self.pageGroup = pageGroup
        self.version = version
        # create max-mark, but not set until we get info from server
        self.maxScore = -1
        # For viewing the whole paper we'll need these two lists.
        self.viewFiles = []

        # Get the number of Tests, Pages, Questions and Versions
        try:
            self.testInfo = messenger.getInfoGeneral()
        except PlomSeriousException as err:
            self.throwSeriousError(err)
            return

        # Fire up the user interface
        self.ui = Ui_MarkerWindow()
        self.ui.setupUi(self)
        self.setWindowTitle('Plom Marker: "{}"'.format(self.testInfo["testName"]))
        # Paste the username, pagegroup and version into GUI.
        self.ui.userBox.setTitle("User: {}".format(messenger.whoami()))
        self.ui.pgLabel.setText(
            "Q{} of {}".format(str(self.pageGroup), self.testInfo["testName"])
        )
        self.ui.vLabel.setText(str(self.version))
        # Exam model for the table of groupimages - connect to table
        self.exM = ExamModel()
        # set proxy for filtering and sorting
        self.prxM = ProxyModel()
        self.prxM.setSourceModel(self.exM)
        self.ui.tableView.setModel(self.prxM)
        self.ui.tableView.hideColumn(5)  # hide original filename
        self.ui.tableView.hideColumn(6)  # hide annotated filename
        self.ui.tableView.hideColumn(7)  # hide plom filename
        self.ui.tableView.hideColumn(8)  # hide paperdir
        # Double-click or signale fires up the annotator window
        self.ui.tableView.doubleClicked.connect(self.annotateTest)
        self.ui.tableView.annotateSignal.connect(self.annotateTest)
        # A view window for the papers so user can zoom in as needed.
        # Paste into appropriate location in gui.
        self.testImg = ExamViewWindow()
        self.ui.gridLayout_6.addWidget(self.testImg, 0, 0)
        # create a settings variable for saving annotator window settings
        # initially all settings are "none"
        self.annotatorSettings = defaultdict(lambda: None)
        # if lasttime["POWERUSER"] is true, the disable warnings in annotator
        if "POWERUSER" in lastTime:
            if lastTime["POWERUSER"]:
                self.annotatorSettings["markWarnings"] = False
                self.annotatorSettings["commentWarnings"] = False
                self.viewAll = True
        else:
            self.viewAll = False
        self.allowBackgroundOps = True
        # unless special key was set:
        if lastTime.get("FOREGROUND", False):
            self.allowBackgroundOps = False

        # Connect gui buttons to appropriate functions
        self.ui.closeButton.clicked.connect(self.shutDown)
        self.ui.getNextButton.clicked.connect(self.requestNext)
        self.ui.annButton.clicked.connect(self.annotateTest)
        self.ui.revertButton.clicked.connect(self.revertTest)
        self.ui.deferButton.clicked.connect(self.deferTest)
        self.ui.tagButton.clicked.connect(self.tagTest)
        self.ui.filterButton.clicked.connect(self.setFilter)
        self.ui.filterLE.returnPressed.connect(self.setFilter)
        self.ui.viewButton.clicked.connect(self.viewSpecificImage)
        # self.ui.filterLE.focusInEvent.connect(lambda: self.ui.filterButton.setFocus())
        # Give IDs to the radio-buttons which select the marking style
        # 1 = mark total = user clicks the total-mark
        # 2 = mark-up = mark starts at 0 and user increments it
        # 3 = mark-down = mark starts at max and user decrements it
        # TODO: remove the total-radiobutton, but
        # for the timebeing we hide the totalrb from the user.
        self.ui.markStyleGroup.setId(self.ui.markTotalRB, 1)
        self.ui.markTotalRB.hide()
        self.ui.markTotalRB.setEnabled(False)
        # continue with the other buttons
        self.ui.markStyleGroup.setId(self.ui.markUpRB, 2)
        self.ui.markStyleGroup.setId(self.ui.markDownRB, 3)
        if lastTime["upDown"] == "up":
            self.ui.markUpRB.animateClick()
        elif lastTime["upDown"] == "down":
            self.ui.markDownRB.animateClick()

        # Give IDs to the radio buttons which select which mouse-hand is used
        # 0 = Right-handed user will typically have right-hand on mouse and
        # left hand on the keyboard. The annotator layout will follow this.
        # 1 = Left-handed user - reverse layout
        self.ui.mouseHandGroup.setId(self.ui.rightMouseRB, 0)
        self.ui.mouseHandGroup.setId(self.ui.leftMouseRB, 1)
        if lastTime["mouse"] == "right":
            self.ui.rightMouseRB.animateClick()
        elif lastTime["mouse"] == "left":
            self.ui.leftMouseRB.animateClick()

        # Get the max-mark for the question from the server.
        try:
            self.getMaxMark()
        except PlomSeriousException as err:
            self.throwSeriousError(err)
            return
        # Paste the max-mark into the gui.
        self.ui.scoreLabel.setText(str(self.maxScore))

        # Get list of papers already marked and add to table.
        try:
            self.getMarkedList()
        except PlomSeriousException as err:
            self.throwSeriousError(err)
            return

        # Update counts
        self.updateProgress()
        # Connect the view **after** list updated.
        # Connect the table-model's selection change to appropriate function
        self.ui.tableView.selectionModel().selectionChanged.connect(self.selChanged)
        # A simple cache table for latex'd comments
        self.commentCache = {}
        self.backgroundDownloader = None
        self.backgroundUploader = None
        # Get a pagegroup to mark from the server
        self.requestNext()
        # reset the view so whole exam shown.
        self.testImg.resetB.animateClick()
        # resize the table too.
        QTimer.singleShot(100, self.ui.tableView.resizeRowsToContents)
        print("Debug: Marker main thread: " + str(threading.get_ident()))
        if self.allowBackgroundOps:
            self.backgroundUploader = BackgroundUploader()
            self.backgroundUploader.uploadSuccess.connect(self.backgroundUploadFinished)
            self.backgroundUploader.uploadFail.connect(self.backgroundUploadFailed)
            self.backgroundUploader.start()
        # Now cache latex for comments:
        self.cacheLatexComments()

    def resizeEvent(self, e):
        # a resize can be triggered before we "getToWork" is called.
        if hasattr(self, "testImg"):
            # On resize used to resize the image to keep it all in view
            self.testImg.resetB.animateClick()
        # resize the table too.
        if hasattr(self, "ui.tableView"):
            self.ui.tableView.resizeRowsToContents()
        super(MarkerClient, self).resizeEvent(e)

    def throwSeriousError(self, err):
        ErrorMessage(
            'A serious error has been thrown:\n"{}".\nCannot recover from this, so shutting down Marker.'.format(
                err
            )
        ).exec_()
        self.shutDownError()
        # TODO: Decide on case-by-case basis what can survive.  For now, crash
        raise (err)

    def throwBenign(self, err):
        ErrorMessage('A benign exception has been thrown:\n"{}".'.format(err)).exec_()

    def getMaxMark(self):
        """Get max mark from server and set."""
        # Send max-mark request (mGMX) to server
        self.maxScore = messenger.MgetMaxMark(self.pageGroup, self.version)

    def getMarkedList(self):
        # Ask server for list of previously marked papers
        markedList = messenger.MrequestDoneTasks(self.pageGroup, self.version)
        for x in markedList:
            # TODO: might not the "markedList" have some other statuses?
            self.exM.addPaper(
                TestPageGroup(
                    x[0], fname="", stat="marked", mrk=x[2], mtime=x[3], tags=x[4]
                )
            )

    def checkAndGrabFiles(self, tgv):
        # TODO: doesn't seem to do a lot of checking, despite name
        if self.exM.getOriginalFile(tgv) != "":
            return

        try:
            [image, anImage, plImage] = messenger.MrequestImages(tgv)
        except PlomSeriousException as e:
            self.throwSeriousError(e)
            return

        paperdir = tempfile.mkdtemp(prefix=tgv + "_", dir=self.workingDirectory)
        print("Debug: create paperdir {} for already-graded download".format(paperdir))
        fname = os.path.join(self.workingDirectory, "{}.png".format(tgv))
        with open(fname, "wb+") as fh:
            fh.write(image)
        self.exM.setOriginalFile(tgv, fname)

        if anImage is None:
            return

        self.exM.setPaperDirByTGV(tgv, paperdir)
        aname = os.path.join(paperdir, "G{}.png".format(tgv[1:]))
        pname = os.path.join(paperdir, "G{}.plom".format(tgv[1:]))
        with open(aname, "wb+") as fh:
            fh.write(anImage)
        with open(pname, "wb+") as fh:
            fh.write(plImage)
        self.exM.setAnnotatedFile(tgv, aname, pname)

    def updateImage(self, pr=0):
        # Here the system should check if imagefiles exist and grab if needed.
        self.checkAndGrabFiles(self.prxM.getPrefix(pr))

        # Grab the group-image from file and display in the examviewwindow
        # If group has been marked then display the annotated file
        # Else display the original group image
        if self.prxM.getStatus(pr) in ("marked", "uploading...", "???"):
            self.testImg.updateImage(self.prxM.getAnnotatedFile(pr))
        else:
            self.testImg.updateImage(self.prxM.getOriginalFile(pr))
        # wait a moment and click the reset-view button
        QTimer.singleShot(100, self.testImg.view.resetView)
        # Give focus to the table (so enter-key fires up annotator)
        self.ui.tableView.setFocus()

    def updateProgress(self):
        # ask server for progress update
        try:
            v, m = messenger.MprogressCount(self.pageGroup, self.version)
            self.ui.mProgressBar.setMaximum(m)
            self.ui.mProgressBar.setValue(v)
        except PlomSeriousException as err:
            self.throwSeriousError(err)

    def requestNext(self):
        """Ask server for unmarked paper, get file, add to list, update view.

        Retry a view times in case two clients are asking for same.

        Side effects: on success, updates the table of tasks
        TODO: return value on success?  Currently None.
        TODO: rationalize return values
        """
        attempts = 0
        while True:
            attempts += 1
            # little sanity check - shouldn't be needed.
            # TODO remove.
            if attempts > 5:
                return
            # ask server for tgv of next task
            test = messenger.MaskNextTask(self.pageGroup, self.version)
            if not test:
                return False
            try:
                [image, tags] = messenger.MclaimThisTask(test)
                break
            except PlomBenignException as err:
                # task already taken.
                continue

        # Code is tXXXXgYYvZ - so save as tXXXXgYYvZ.png
        fname = os.path.join(self.workingDirectory, test + ".png")
        # save it
        with open(fname, "wb+") as fh:
            fh.write(image)
        self.exM.addPaper(TestPageGroup(test, fname, tags=tags))
        pr = self.prxM.rowFromTGV(test)
        if pr is not None:
            # if newly-added row is visible, select it and redraw
            self.ui.tableView.selectRow(pr)
            self.updateImage(pr)
            # Clean up the table
            self.ui.tableView.resizeColumnsToContents()
            self.ui.tableView.resizeRowsToContents()

    def requestNextInBackgroundStart(self):
        if self.backgroundDownloader:
            print("Previous Downloader: " + str(self.backgroundDownloader))
            # if prev downloader still going than wait.  might block the gui
            self.backgroundDownloader.wait()
        self.backgroundDownloader = BackgroundDownloader(self.pageGroup, self.version)
        self.backgroundDownloader.downloadSuccess.connect(
            self.requestNextInBackgroundFinished
        )
        self.backgroundDownloader.downloadNoneAvailable.connect(
            self.requestNextInBackgroundNoneAvailable
        )
        self.backgroundDownloader.downloadFail.connect(
            self.requestNextInBackgroundFailed
        )
        self.backgroundDownloader.start()

    def requestNextInBackgroundFinished(self, test, fname, tags):
        self.exM.addPaper(TestPageGroup(test, fname, tags=tags))
        # Clean up the table
        self.ui.tableView.resizeColumnsToContents()
        self.ui.tableView.resizeRowsToContents()

    def requestNextInBackgroundNoneAvailable(self):
        # Keep this function here just in case we want to do something in the future.
        pass

    def requestNextInBackgroundFailed(self, errmsg):
        # TODO what should we do?  Is there a realistic way forward
        # or should we just die with an exception?
        ErrorMessage(
            "Unfortunately, there was an unexpected error downloading "
            "next paper.\n\n{}\n\n"
            "Please consider filing an issue?  I don't know if its "
            "safe to continue from here...".format(errmsg)
        ).exec_()

    def moveToNextUnmarkedTest(self, tgv):
        """Move the list to the next unmarked test, if possible.

        Return True if we moved and False if not, for any reason."""
        if self.backgroundDownloader:
            # Might need to wait for a background downloader.  Important to
            # processEvents() so we can receive the downloader-finished signal.
            # TODO: assumes the downloader tries to stay just one ahead.
            count = 0
            while self.backgroundDownloader.isRunning():
                time.sleep(0.05)
                self.Qapp.processEvents()
                count += 1
                if (count % 10) == 0:
                    print("Debug: waiting for downloader to fill table...")
                if count >= 100:
                    msg = SimpleMessage(
                        "Still waiting for downloader to get the next image.  "
                        "Do you want to wait a few more seconds?\n\n"
                        "(It is safe to choose 'no': the Annotator will simply close)"
                    )
                    if msg.exec_() == QMessageBox.No:
                        return False
                    count = 0
            self.Qapp.processEvents()

        # Move to the next unmarked test in the table.
        # Be careful not to get stuck in a loop if all marked
        prt = self.prxM.rowCount()
        if prt == 0:
            return False
        # get current position from the tgv
        prstart = self.prxM.rowFromTGV(tgv)
        if not prstart:
            # it might be hidden by filters
            prstart = 0
        pr = prstart
        while self.prxM.getStatus(pr) in ["marked", "uploading...", "deferred", "???"]:
            pr = (pr + 1) % prt
            if pr == prstart:
                break
        if pr == prstart:
            return False
        self.ui.tableView.selectRow(pr)
        return True

    def revertTest(self):
        """Get rid of any annotations or marks and go back to unmarked original"""
        # TODO: shouldn't the server be informed?
        # https://gitlab.math.ubc.ca/andrewr/MLP/issues/406
        # TODO: In particular, reverting the paper must not jump queue!
        if len(self.ui.tableView.selectedIndexes()):
            pr = self.ui.tableView.selectedIndexes()[0].row()
        else:
            return
        tgv = self.prxM.getPrefix(pr)
        # If test is untouched or already reverted, nothing to do
        if self.exM.getStatusByTGV(tgv) in ("untouched", "reverted"):
            return
        # Check user really wants to revert
        msg = SimpleMessage("Do you want to revert to original scan?")
        if msg.exec_() == QMessageBox.No:
            return
        # Revert the test in the table (set status, mark etc)
        self.exM.revertPaper(tgv)
        # Update the image (is now back to original untouched image)
        self.updateImage(pr)

    def deferTest(self):
        """Mark test as "defer" - to be skipped until later."""
        if len(self.ui.tableView.selectedIndexes()):
            pr = self.ui.tableView.selectedIndexes()[0].row()
        else:
            return
        tgv = self.prxM.getPrefix(pr)
        if self.exM.getStatusByTGV(tgv) == "deferred":
            return
        if self.exM.getStatusByTGV(tgv) in ("marked", "uploading...", "???"):
            msg = ErrorMessage("Paper is already marked - revert it before deferring.")
            msg.exec_()
            return
        self.exM.deferPaper(tgv)

    def startTheAnnotator(self, tgv, paperdir, fname, pname=None):
        """This fires up the annotation window for user annotation + marking."""
        # Set marking style total/up/down - will pass to annotator
        markStyle = self.ui.markStyleGroup.checkedId()
        # Set mousehand left/right - will pass to annotator
        mouseHand = self.ui.mouseHandGroup.checkedId()
        # Set plom-dictionary to none
        pdict = None
        # check if given a plom-file and override markstyle + pdict accordingly
        if pname is not None:
            with open(pname, "r") as fh:
                pdict = json.load(fh)
            markStyle = pdict["markStyle"]
            # TODO: there should be a filename sanity check here to
            # make sure plom file matches current image-file

        if self.allowBackgroundOps:
            # while annotator is firing up request next paper in background
            # after giving system a moment to do `annotator.exec_()`
            if self.exM.countReadyToMark() == 0:
                self.requestNextInBackgroundStart()
        # build the annotator - pass it the image filename, the max-mark
        # the markingstyle (up/down/total) and mouse-hand (left/right)
        annotator = Annotator(
            tgv,
            self.testInfo["testName"],
            paperdir,
            fname,
            self.maxScore,
            markStyle,
            mouseHand,
            parent=self,
            plomDict=pdict,
        )
        # run the annotator
        annotator.ann_finished_accept.connect(self.callbackAnnIsDoneAccept)
        annotator.ann_finished_gimmemore.connect(self.callbackAnnWantsMore)
        annotator.ann_finished_closing.connect(self.callbackAnnClosing)
        annotator.ann_finished_reject.connect(self.callbackAnnIsDoneCancel)
        annotator.destroyed.connect(self.annotatorDestroyed)
        self.setEnabled(False)
        annotator.show()
        # We had (have?) a bug: when `annotator` var goes out of scope, it can
        # get GC'd, killing the new Annotator.  Fix: keep a ref in self.
<<<<<<< HEAD
        if not getattr(self, "_annotator", False):
            self._annotator = None
        if self._annotator:
            # TODO: may need to keep a dict, pop them in their close callbacks
            if self._annotator.isVisible():
                ErrorMessage(
                    "Marker: expected the old Annotator to be gone before we "
                    "opened this new one.  Some bug or race condition?\n\n"
                    "File an issue if this happens often."
                ).exec_()
        self._annotator = annotator

    def annotatorDestroyed(self):
        # TODO try Qt::WA_DeleteOnClose flag applied in Annotator
        print("Debug: Marker: ANNOTATOR WAS DESTROYED (may be delayed)")
=======
        # TODO: the old one might still be closing when we get here, but dropping
        # the ref now won't hurt (I think).
        self._annotator = annotator
>>>>>>> 0f09faa8

    def annotateTest(self):
        """Grab current test from table, do checks, start annotator."""
        if len(self.ui.tableView.selectedIndexes()):
            row = self.ui.tableView.selectedIndexes()[0].row()
        else:
            return
        tgv = self.prxM.getPrefix(row)
        # split fcn: maybe we want to start the annotator not based on current selection
        self.annotateTest_doit(tgv)

    def annotateTest_doit(self, tgv):
        """Start annotator on a particular tgv."""
        # Create annotated filename. If original tXXXXgYYvZ.png, then
        # annotated version is GXXXXgYYvZ (G=graded).
        assert tgv.startswith("t")
        Gtgv = "G" + tgv[1:]
        paperdir = tempfile.mkdtemp(prefix=tgv[1:] + "_", dir=self.workingDirectory)
        print("Debug: create paperdir {} for annotating".format(paperdir))
        aname = os.path.join(paperdir, Gtgv + ".png")
        cname = os.path.join(paperdir, Gtgv + ".json")
        pname = os.path.join(paperdir, Gtgv + ".plom")

        # If image has been marked confirm with user if they want
        # to annotate further.
        remarkFlag = False

        if self.exM.getStatusByTGV(tgv) in ("marked", "uploading...", "???"):
            msg = SimpleMessage("Continue marking paper?")
            if not msg.exec_() == QMessageBox.Yes:
                return
            remarkFlag = True
            oldpaperdir = self.exM.getPaperDirByTGV(tgv)
            print("Debug: oldpaperdir is " + oldpaperdir)
            assert oldpaperdir is not None
            oldaname = os.path.join(oldpaperdir, Gtgv + ".png")
            oldpname = os.path.join(oldpaperdir, Gtgv + ".plom")
            # oldcname = os.path.join(oldpaperdir, Gtgv + ".json")
            # TODO: json file not downloaded
            # https://gitlab.math.ubc.ca/andrewr/MLP/issues/415
            shutil.copyfile(oldaname, aname)
            shutil.copyfile(oldpname, pname)
            # shutil.copyfile(oldcname, cname)

        # Yes do this even for a regrade!  We will recreate the annotations
        # (using the plom file) on top of the original file.
        fname = "{}".format(self.exM.getOriginalFile(tgv))
        if self.backgroundDownloader:
            count = 0
            # Notes: we could check using `while not os.path.exists(fname):`
            # Or we can wait on the downloader, which works when there is only
            # one download thread.  Better yet might be a dict/database that
            # we update on downloadFinished signal.
            while self.backgroundDownloader.isRunning():
                time.sleep(0.1)
                count += 1
                # if .remainder(count, 10) == 0: # this is only python3.7 and later. - see #509
                if (count % 10) == 0:
                    print("Debug: waiting for downloader: {}".format(fname))
                if count >= 40:
                    msg = SimpleMessage(
                        "Still waiting for download.  Do you want to wait a bit longer?"
                    )
                    if msg.exec_() == QMessageBox.No:
                        return
                    count = 0

        # maybe the downloader failed for some (rare) reason
        if not os.path.exists(fname):
            print("Debug: some kind of downloader fail?")
            return
        print("Debug: original image {} copy to paperdir {}".format(fname, paperdir))
        shutil.copyfile(fname, aname)

        # stash the previous state, not ideal because makes column wider
        prevState = self.exM.getStatusByTGV(tgv)
        self.exM.setStatusByTGV(tgv, "ann:" + prevState)

        if remarkFlag:
            self.startTheAnnotator(tgv[1:], paperdir, aname, pname)
        else:
            self.startTheAnnotator(tgv[1:], paperdir, aname, None)
        # we started the annotator, we'll get a signal back when its done

    # when the annotator is done, we end up here...
    @pyqtSlot(str)
    def callbackAnnIsDoneCancel(self, tgv):
        self.setEnabled(True)
        prevState = self.exM.getStatusByTGV("t" + tgv).split(":")[-1]
        # TODO: could also erase the paperdir
        self.exM.setStatusByTGV("t" + tgv, prevState)

    @pyqtSlot(str, list)
    def callbackAnnIsDoneAccept(self, tgv, stuff):
        gr, mtime, paperdir, aname, pname, cname = stuff

        if not (0 <= gr and gr <= self.maxScore):
            msg = ErrorMessage(
                "Mark of {} is outside allowed range. Rejecting. This should not happen. Please file a bug".format(
                    self.annotator.score
                )
            )
            msg.exec_()
            # TODO: what do do here?  revert?
            return

        # Copy the mark, annotated filename and the markingtime into the table
        # TODO: sort this out whether tgv is "t00..." or "00..."?!
        self.exM.markPaperByTGV("t" + tgv, gr, aname, pname, mtime, paperdir)
        # update the mtime to be the total marking time
        totmtime = self.exM.getMTimeByTGV("t" + tgv)
        tags = self.exM.getTagsByTGV("t" + tgv)

        _data = (
            "t" + tgv,  # current tgv
            gr,  # grade
            (aname, pname, cname),  # annotated, plom, and comment filenames
            totmtime,  # total marking time
            self.pageGroup,
            self.version,
            tags,
        )
        if self.allowBackgroundOps:
            # the actual upload will happen in another thread
            self.backgroundUploader.enqueueNewUpload(*_data)
        else:
            upload(
                *_data,
                failcallback=self.backgroundUploadFailed,
                successcallback=self.backgroundUploadFinished
            )

    # ... or here
    @pyqtSlot(str)
    def callbackAnnClosing(self, tgv):
        self.setEnabled(True)
        # update image view, if the row we just finished is selected
        prIndex = self.ui.tableView.selectedIndexes()
        if len(prIndex) == 0:
            return
<<<<<<< HEAD
        pr = prIndex[0].row()
        if self.prxM.getPrefix(pr) == "t" + tgv:
            self.updateImage(pr)

    # ... or here
    @pyqtSlot(str)
    def callbackAnnWantsMore(self, tgv):
        print("Debug: Marker is back and Ann Wants More")
=======
        if not self.allowBackgroundOps:
            self.requestNext()
>>>>>>> 0f09faa8
        if self.moveToNextUnmarkedTest("t" + tgv):
            self.annotateTest()
        else:
            print("Debug: either we are done or problems downloading...")
            self.setEnabled(True)

    def backgroundUploadFinished(self, code, numdone, numtotal):
        """An upload has finished, do appropriate UI updates"""
        stat = self.exM.getStatusByTGV(code)
        # maybe it changed while we waited for the upload
        if stat == "uploading...":
            self.exM.setStatusByTGV(code, "marked")
        if numdone > 0 and numtotal > 0:
            self.ui.mProgressBar.setValue(numdone)
            self.ui.mProgressBar.setMaximum(numtotal)

    def backgroundUploadFailed(self, code, errmsg):
        """An upload has failed, not sure what to do but do to it LOADLY"""
        self.exM.setStatusByTGV(code, "???")
        ErrorMessage(
            "Unfortunately, there was an unexpected error; server did "
            "not accept our marked paper {}.\n\n{}\n\n"
            "Please consider filing an issue?  Perhaps you could try "
            "annotating that paper again?".format(code, errmsg)
        ).exec_()

    def selChanged(self, selnew, selold):
        # When selection changed, update the displayed image
        idx = selnew.indexes()
        if len(idx) > 0:
            self.updateImage(idx[0].row())

    def shutDownError(self):
        self.my_shutdown_signal.emit(2, [])
        self.close()

    def shutDown(self):
        print("Debug: Marker shutdown from thread " + str(threading.get_ident()))
        if self.backgroundUploader:
            count = 42
            while self.backgroundUploader.isRunning():
                if self.backgroundUploader.empty():
                    # don't try to quit until the queue is empty
                    self.backgroundUploader.quit()
                time.sleep(0.1)
                count += 1
                if count >= 50:
                    count = 0
                    msg = SimpleMessage(
                        "Still waiting for uploader to finish.  Do you want to wait a bit longer?"
                    )
                    if msg.exec_() == QMessageBox.No:
                        # politely ask one more time
                        self.backgroundUploader.quit()
                        time.sleep(0.1)
                        # then nuke it from orbit
                        if self.backgroundUploader.isRunning():
                            self.backgroundUploader.terminate()
                        break
            self.backgroundUploader.wait()

        # When shutting down, first alert server of any images that were
        # not marked - using 'DNF' (did not finish). Sever will put
        # those files back on the todo pile.
        self.DNF()
        # Then send a 'user closing' message - server will revoke
        # authentication token.
        try:
            messenger.closeUser()
        except PlomSeriousException as err:
            self.throwSeriousError(err)

        markStyle = self.ui.markStyleGroup.checkedId()
        mouseHand = self.ui.mouseHandGroup.checkedId()
        self.my_shutdown_signal.emit(2, [markStyle, mouseHand])
        self.close()

    def DNF(self):
        # Go through table and send a 'did not finish' message for anything
        # that is not marked.
        # Note - do this for everything, not just the proxy-model
        for r in range(self.exM.rowCount()):
            if self.exM.data(self.exM.index(r, 1)) != "marked":
                # Tell server the code fo any paper that is not marked.
                # server will put that back on the todo-pile.
                try:
                    messenger.MdidNotFinishTask(self.exM.data(self.exM.index(r, 0)))
                except PlomSeriousException as err:
                    self.throwSeriousError(err)

    def viewWholePaper(self):
        index = self.ui.tableView.selectedIndexes()
        tgv = self.prxM.getPrefix(index[0].row())
        testnumber = tgv[1:5]  # since tgv = tXXXXgYYvZ
        try:
            imagesAsBytes = messenger.MrequestWholePaper(testnumber)
        except PlomBenignException as err:
            self.throwBenign(err)

        self.viewFiles = []
        for iab in imagesAsBytes:
            tfn = tempfile.NamedTemporaryFile(delete=False).name
            self.viewFiles.append(tfn)
            with open(tfn, "wb") as fh:
                fh.write(iab)

        return self.viewFiles

    def doneWithViewFiles(self):
        for f in self.viewFiles:
            if os.path.isfile(f):
                os.unlink(f)
        self.viewFiles = []

    def cacheLatexComments(self):
        clist = commentLoadAll()
        # sort list in order of longest comment to shortest comment
        clist.sort(key=lambda C: -len(C["text"]))

        # Build a progress dialog to warn user
        pd = QProgressDialog("Caching latex comments", None, 0, 2 * len(clist), self)
        pd.setWindowModality(Qt.WindowModal)
        pd.setMinimumDuration(0)
        pd.setAutoClose(True)
        # Start caching.
        c = 0
        n = self.pageGroup
        testname = self.testInfo["testName"]
        for X in clist:
            if commentIsVisible(X, n, testname) and X["text"][:4].upper() == "TEX:":
                txt = X["text"][4:].strip()
                pd.setLabelText("Caching:\n{}".format(txt[:64]))
                # latex the red version
                self.latexAFragment(txt)
                c += 1
                pd.setValue(c)
                # and latex the preview
                txtp = "\\color{blue}\n" + txt  # make color blue for ghost rendering
                self.latexAFragment(txtp)
                c += 1
                pd.setValue(c)
            else:
                c += 2
                pd.setValue(c)

    def latexAFragment(self, txt):
        if txt in self.commentCache:
            # have already latex'd this comment
            shutil.copyfile(self.commentCache[txt], "frag.png")
            return True

        try:
            fragment = messenger.MlatexFragment(txt)
        except PlomLatexException as err:
            # a latex error
            return False
        # a name for the fragment file
        fragFile = tempfile.NamedTemporaryFile(
            delete=False, dir=self.workingDirectory
        ).name
        # save it
        with open(fragFile, "wb+") as fh:
            fh.write(fragment)
        # and put a copy to frag.png
        shutil.copyfile(fragFile, "frag.png")
        # add it to the cache
        self.commentCache[txt] = fragFile
        return True

    def tagTest(self):
        if len(self.ui.tableView.selectedIndexes()):
            pr = self.ui.tableView.selectedIndexes()[0].row()
        else:
            return
        tgv = self.prxM.getPrefix(pr)
        tagSet = self.exM.getAllTags()
        currentTag = self.exM.getTagsByTGV(tgv)

        atb = AddTagBox(self, currentTag, list(tagSet))
        if atb.exec_() == QDialog.Accepted:
            txt = atb.TE.toPlainText().strip()
            # truncate at 256 characters.  TODO: without warning?
            if len(txt) > 256:
                txt = txt[:256]

            self.exM.setTagsByTGV(tgv, txt)
            # resize view too
            self.ui.tableView.resizeRowsToContents()

            # send updated tag back to server.
            try:
                msg = messenger.MsetTag(tgv, txt)
            except PlomSeriousException as err:
                self.throwSeriousError(err)
        return

    def setFilter(self):
        self.prxM.setFilterString(self.ui.filterLE.text().strip())
        self.prxM.filterTags()

    def viewSpecificImage(self):
        if self.viewAll:
            tgs = TestGroupSelect(self.testInfo, self.pageGroup)
            if tgs.exec_() == QDialog.Accepted:
                tn = tgs.tsb.value()
                gn = tgs.gsb.value()
            else:
                return
        else:
            tgs = TestGroupSelect(self.testInfo)
            if tgs.exec_() == QDialog.Accepted:
                tn = tgs.tsb.value()
                gn = self.pageGroup
            else:
                return
        try:
            image = messenger.MrequestOriginalImage(tn, gn)
        except PlomNoMoreException as err:
            msg = ErrorMessage(
                "No image corresponding to test {} pageGroup {}".format(
                    tn, self.pageGroup
                )
            )
            msg.exec_()
            return
        ifile = tempfile.NamedTemporaryFile(dir=self.workingDirectory, delete=False)
        ifile.write(image)
        tvw = GroupView(ifile.name)
        tvw.setWindowTitle(
            "Original ungraded image for question {} of test {}".format(gn, tn)
        )
        tvw.exec_()<|MERGE_RESOLUTION|>--- conflicted
+++ resolved
@@ -933,32 +933,13 @@
         annotator.ann_finished_gimmemore.connect(self.callbackAnnWantsMore)
         annotator.ann_finished_closing.connect(self.callbackAnnClosing)
         annotator.ann_finished_reject.connect(self.callbackAnnIsDoneCancel)
-        annotator.destroyed.connect(self.annotatorDestroyed)
         self.setEnabled(False)
         annotator.show()
         # We had (have?) a bug: when `annotator` var goes out of scope, it can
         # get GC'd, killing the new Annotator.  Fix: keep a ref in self.
-<<<<<<< HEAD
-        if not getattr(self, "_annotator", False):
-            self._annotator = None
-        if self._annotator:
-            # TODO: may need to keep a dict, pop them in their close callbacks
-            if self._annotator.isVisible():
-                ErrorMessage(
-                    "Marker: expected the old Annotator to be gone before we "
-                    "opened this new one.  Some bug or race condition?\n\n"
-                    "File an issue if this happens often."
-                ).exec_()
-        self._annotator = annotator
-
-    def annotatorDestroyed(self):
-        # TODO try Qt::WA_DeleteOnClose flag applied in Annotator
-        print("Debug: Marker: ANNOTATOR WAS DESTROYED (may be delayed)")
-=======
         # TODO: the old one might still be closing when we get here, but dropping
         # the ref now won't hurt (I think).
         self._annotator = annotator
->>>>>>> 0f09faa8
 
     def annotateTest(self):
         """Grab current test from table, do checks, start annotator."""
@@ -1099,7 +1080,6 @@
         prIndex = self.ui.tableView.selectedIndexes()
         if len(prIndex) == 0:
             return
-<<<<<<< HEAD
         pr = prIndex[0].row()
         if self.prxM.getPrefix(pr) == "t" + tgv:
             self.updateImage(pr)
@@ -1108,10 +1088,8 @@
     @pyqtSlot(str)
     def callbackAnnWantsMore(self, tgv):
         print("Debug: Marker is back and Ann Wants More")
-=======
         if not self.allowBackgroundOps:
             self.requestNext()
->>>>>>> 0f09faa8
         if self.moveToNextUnmarkedTest("t" + tgv):
             self.annotateTest()
         else:

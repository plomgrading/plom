__author__ = "Andrew Rechnitzer"
__copyright__ = "Copyright (C) 2018-2019 Andrew Rechnitzer"
__credits__ = ["Andrew Rechnitzer", "Colin Macdonald", "Elvis Cai", "Matt Coles"]
__license__ = "AGPLv3"

import json

from PyQt5.QtCore import Qt, QEvent, QLineF, QPointF, QRectF, pyqtSignal
from PyQt5.QtGui import (
    QBrush,
    QColor,
    QGuiApplication,
    QPainter,
    QPainterPath,
    QPen,
    QPixmap,
    QTransform,
    QFont,
)
from PyQt5.QtWidgets import (
    QGraphicsEllipseItem,
    QGraphicsLineItem,
    QGraphicsPathItem,
    QGraphicsPixmapItem,
    QGraphicsRectItem,
    QGraphicsScene,
    QUndoStack,
    QGraphicsTextItem,
)

# Import all the tool commands for undo/redo stack.
from tools import (
    CommandArrow,
    CommandArrowDouble,
    CommandBox,
    CommandCross,
    CommandDelete,
    CommandDelta,
    CommandEllipse,
    CommandHighlight,
    CommandLine,
    CommandPen,
    CommandPenArrow,
    CommandQMark,
    CommandText,
    CommandTick,
    CommandGDT,
    DeltaItem,
    TextItem,
)


class ScoreBox(QGraphicsTextItem):
    """A simple graphics item which is place on the top-left
    corner of the group-image to indicate the current total mark.
    Drawn with a rounded-rectangle border.
    """

    def __init__(self, fontsize=10):
        super(ScoreBox, self).__init__()
        self.score = 0
        self.maxScore = 0
        self.setDefaultTextColor(Qt.red)
        self.font = QFont("Helvetica")
        self.fontSize = min(fontsize * 3.5, 36)
        self.font.setPointSizeF(self.fontSize)
        self.setFont(self.font)
        # Not editable.
        self.setTextInteractionFlags(Qt.NoTextInteraction)
        self.setPos(4, 4)
        self.changeScore(0)

    def changeScore(self, x):
        # set the current mark.
        self.score = x
        self.setPlainText(
            "{} out of {}".format(str(x).zfill(2), str(self.maxScore).zfill(2))
        )

    def changeMax(self, x):
        # set the max-mark.
        self.maxScore = x
        self.setPlainText(
            "{} out of {}".format(str(x).zfill(2), str(self.maxScore).zfill(2))
        )

    def paint(self, painter, option, widget):
        # paint the text with a simple rounded rectangle border.
        painter.setPen(QPen(Qt.red, 2))
        painter.setBrush(QBrush(Qt.white))
        painter.drawRoundedRect(option.rect, 10, 10)
        super(ScoreBox, self).paint(painter, option, widget)


# Dictionaries to translate tool-modes into functions
# for mouse press, move and release
mousePress = {
    "box": "mousePressBox",
    "comment": "mousePressComment",
    "cross": "mousePressCross",
    "delete": "mousePressDelete",
    "delta": "mousePressDelta",
    "line": "mousePressLine",
    "move": "mousePressMove",
    "pen": "mousePressPen",
    "text": "mousePressText",
    "tick": "mousePressTick",
    "zoom": "mousePressZoom",
}
mouseMove = {
    "box": "mouseMoveBox",
    "delete": "mouseMoveDelete",
    "line": "mouseMoveLine",
    "pen": "mouseMovePen",
}
mouseRelease = {
    "box": "mouseReleaseBox",
    "delete": "mouseReleaseDelete",
    "line": "mouseReleaseLine",
    "move": "mouseReleaseMove",
    "pen": "mouseReleasePen",
    "pan": "mouseReleasePan",
}


class PageScene(QGraphicsScene):
    """Extend the graphicsscene so that it knows how to translate
    mouse-press/move/release into operations on graphicsitems and
    textitems.
    """

    # When a delta is created or deleted, need to emit a markChangedSignal
    # which will be picked up by the annotation widget to update
    # signal passes [delta, +/- 1] the second shows if +1 redo, -1 undo
    markChangedSignal = pyqtSignal(int, int)

    def __init__(self, parent, imgName):
        super(PageScene, self).__init__(parent)
        self.parent = parent
        # Grab filename of groupimage, build pixmap and graphicsitem.
        self.imageName = imgName
        self.image = QPixmap(imgName)
        self.imageItem = QGraphicsPixmapItem(self.image)
        self.imageItem.setTransformationMode(Qt.SmoothTransformation)
        # Build scene rectangle to fit the image, and place image into it.
        self.setSceneRect(0, 0, self.image.width(), self.image.height())
        self.addItem(self.imageItem)
        # initialise the undo-stack
        self.undoStack = QUndoStack()
        # Starting mode is move.
        self.mode = "move"
        # Get current font size to use as base for size of comments etc.
        self.fontSize = self.font().pointSizeF()
        # Define standard pen, highlight, fill, light-fill
        self.ink = QPen(Qt.red, 2)
        self.highlight = QPen(QColor(255, 255, 0, 64), 50)
        self.brush = QBrush(self.ink.color())
        self.lightBrush = QBrush(QColor(255, 255, 0, 16))
        self.deleteBrush = QBrush(QColor(255, 0, 0, 16))
        # Flags to indicate if drawing an arrow (vs line),
        # highlight (vs regular pen),
        # box (vs ellipse), area-delete vs point.
        self.arrowFlag = 0
        self.penFlag = 0
        self.boxFlag = 0
        self.deleteFlag = 0
        # Will need origin, current position, last position points.
        self.originPos = QPointF(0, 0)
        self.currentPos = QPointF(0, 0)
        self.lastPos = QPointF(0, 0)
        # Need a path, pathitem, boxitem, lineitem, textitem, deleteitem
        self.path = QPainterPath()
        self.pathItem = QGraphicsPathItem()
        self.boxItem = QGraphicsRectItem()
        self.delBoxItem = QGraphicsRectItem()
        self.ellipseItem = QGraphicsEllipseItem()
        self.lineItem = QGraphicsLineItem()
        self.blurb = TextItem(self, self.fontSize)
        self.deleteItem = None
        # Set a mark-delta, comment-text and comment-delta.
        self.markDelta = 0
        self.commentText = ""
<<<<<<< HEAD
        self.commentDelta = "0"
=======
        self.commentDelta = 0
        self.legalDelta = True
>>>>>>> 4eb6d9b6
        # Build a scorebox and set it above all our other graphicsitems
        # so that it cannot be overwritten.
        self.scoreBox = ScoreBox(self.fontSize)
        self.scoreBox.setZValue(10)
        self.addItem(self.scoreBox)

    def getComments(self):
        comments = []
        for X in self.items():
            if isinstance(X, TextItem):
                comments.append(X.contents)
        return comments

    def countComments(self):
        count = 0
        for X in self.items():
            if type(X) is TextItem:
                count += 1
        return count

    def areThereAnnotations(self):
        # there are at least 2 items = the pageimage and the scorebox
        # there must be more than 2 items for there to be any annotations
        return len(self.items()) > 2

    def save(self):
        """ Save the annotated group-image.
        That is, overwrite the imagefile with a dump of the current
        scene and all its graphics items.
        """
        # Get the width and height of the image
        w = self.image.width()
        h = self.image.height()
        # Create an output pixmap and painter (to export it)
        oimg = QPixmap(w, h)
        exporter = QPainter(oimg)
        # Render the scene via the painter
        self.render(exporter)
        exporter.end()
        # Save the result to file.
        oimg.save(self.imageName)

    def keyPressEvent(self, event):
        # The escape key removes focus from the graphicsscene.
        # Other key press events are passed on.
        if event.key() == Qt.Key_Escape:
            self.clearFocus()
        else:
            super(PageScene, self).keyPressEvent(event)

    # Mouse events call various tool functions
    # These events use the dictionaries defined above to
    # translate the current tool-mode into function calls
    def mousePressEvent(self, event):
        # Get the function name from the dictionary based on current mode.
        functionName = mousePress.get(self.mode, None)
        if functionName:
            # If you found a function, then call it.
            return getattr(self, functionName, None)(event)
        else:
            # otherwise call the usual qgraphicsscene function.
            return super(PageScene, self).mousePressEvent(event)

    def mouseMoveEvent(self, event):
        # Similar to mouse-press but for mouse-move.
        functionName = mouseMove.get(self.mode, None)
        if functionName:
            return getattr(self, functionName, None)(event)
        else:
            return super(PageScene, self).mouseMoveEvent(event)

    def mouseReleaseEvent(self, event):
        # Similar to mouse-press but for mouse-release.
        functionName = mouseRelease.get(self.mode, None)
        if functionName:
            return getattr(self, functionName, None)(event)
        else:
            return super(PageScene, self).mouseReleaseEvent(event)

    ###########
    # Tool functions for press, move and release.
    # Depending on the tool different functions are called
    # Many (eg tick) just create a graphics item, others (eg line)
    # create a temp object (on press) which is changes (as mouse-moves)
    # and then destroyed (on release) and replaced with the
    # more permanent graphics item.
    ###########

    def mousePressComment(self, event):
        """Create a marked-comment-item from whatever is the currently
        selected comment. This creates a Delta-object and then also
        a text-object. They should be side-by-side with the delta
        appearing roughly at the mouse-click.
        """
        # Find the object under the mouseclick.
        under = self.itemAt(event.scenePos(), QTransform())
        # If it is a textitem and this is not the move-tool
        # then fire up the editor.
        if isinstance(under, TextItem) and self.mode != "move":
            under.setTextInteractionFlags(Qt.TextEditorInteraction)
            self.setFocusItem(under, Qt.MouseFocusReason)
            return

        # grab the location of the mouse-click
        pt = event.scenePos()
        # build the textitem
        self.blurb = TextItem(self, self.fontSize)
        self.blurb.setPos(pt)  # update pos after if needed
        self.blurb.setPlainText(self.commentText)
        self.blurb.contents = self.commentText  # for pickling
        # Put in a check to see if comment starts with TEX
        # If it does then tex-ify it.
        if self.commentText[:4].upper() == "TEX:":
            self.blurb.textToPng()
        # If the mark-delta of the comment is non-zero then
        # create a delta-object with a different offset.
        # else just place the comment.
<<<<<<< HEAD
        if self.commentDelta == ".":
=======
        if self.commentDelta == 0 or not self.legalDelta:
>>>>>>> 4eb6d9b6
            command = CommandText(self, self.blurb, self.ink)
            self.undoStack.push(command)
        else:
            command = CommandGDT(self, pt, self.commentDelta, self.blurb, self.fontSize)
            # push the delta onto the undo stack.
            self.undoStack.push(command)

    def mousePressCross(self, event):
        """Create a cross/?-mark/tick object under the mouse click
        if left/middle/right mouse button.
        """
        # Grab the mouseclick location and create command.
        pt = event.scenePos()
        if (event.button() == Qt.RightButton) or (
            QGuiApplication.queryKeyboardModifiers() == Qt.ShiftModifier
        ):
            command = CommandTick(self, pt)
        elif (event.button() == Qt.MiddleButton) or (
            QGuiApplication.queryKeyboardModifiers() == Qt.ControlModifier
        ):
            command = CommandQMark(self, pt)
        else:
            command = CommandCross(self, pt)
        # push onto the stack.
        self.undoStack.push(command)

    def mousePressDelta(self, event):
        """Create the mark-delta object or ?-mark or cross/tick object
        under the mouse click if left/middle/right mouse button.
        If mark-delta is positive then right-mouse makes a cross.
        If mark-delta is negative then right-mouse makes a tick.
        """
        # Grab mouse click location and create command.
        pt = event.scenePos()
        if (event.button() == Qt.RightButton) or (
            QGuiApplication.queryKeyboardModifiers() == Qt.ShiftModifier
        ):
            if self.markDelta > 0:
                command = CommandCross(self, pt)
            else:
                command = CommandTick(self, pt)
        elif (event.button() == Qt.MiddleButton) or (
            QGuiApplication.queryKeyboardModifiers() == Qt.ControlModifier
        ):
            command = CommandQMark(self, pt)
        else:
            if self.legalDelta:
                command = CommandDelta(self, pt, self.markDelta, self.fontSize)
            else:
                # don't do anything
                return
        # push command onto undoStack.
        self.undoStack.push(command)

    def mousePressMove(self, event):
        """The mouse press while move-tool selected changes the cursor to
        a closed hand, but otherwise does not do much.
        The actual moving of objects is handled by themselves since they
        know how to handle the ItemPositionChange signal as a move-command.
        """
        self.parent.setCursor(Qt.ClosedHandCursor)
        super(PageScene, self).mousePressEvent(event)

    def mousePressText(self, event):
        """Create a textobject under the mouse click, unless there
        is already a textobject under the click.

        """
        # Find the object under the mouseclick.
        under = self.itemAt(event.scenePos(), QTransform())
        # If it is a textitem and this is not the move-tool
        # then fire up the editor.
        if isinstance(under, TextItem) and self.mode != "move":
            under.setTextInteractionFlags(Qt.TextEditorInteraction)
            self.setFocusItem(under, Qt.MouseFocusReason)
            super(PageScene, self).mousePressEvent(event)
            return

        # check if a textitem currently has focus and clear it.
        under = self.focusItem()
        if isinstance(under, TextItem):
            under.clearFocus()

        # Now we construct a text object, give it focus
        # (which fires up the editor on that object), and
        # then push it onto the undo-stack.

        self.originPos = event.scenePos() + QPointF(0, -12)
        # also needs updating for differing font sizes
        self.blurb = TextItem(self, self.fontSize)
        self.blurb.setPos(self.originPos)
        self.blurb.setFocus()
        command = CommandText(self, self.blurb, self.ink)
        self.undoStack.push(command)

    def mousePressTick(self, event):
        """Create a tick/?-mark/cross object under the mouse click
        if left/middle/right mouse button.
        """
        # See mouse press cross function.
        pt = event.scenePos()
        if (event.button() == Qt.RightButton) or (
            QGuiApplication.queryKeyboardModifiers() == Qt.ShiftModifier
        ):
            command = CommandCross(self, pt)
        elif (event.button() == Qt.MiddleButton) or (
            QGuiApplication.queryKeyboardModifiers() == Qt.ControlModifier
        ):
            command = CommandQMark(self, pt)
        else:
            command = CommandTick(self, pt)
        self.undoStack.push(command)

    def mousePressZoom(self, event):
        """Mouse-click changes the view-scale on the parent
        qgraphicsview. left zooms in, right zooms out.
        """
        if (event.button() == Qt.RightButton) or (
            QGuiApplication.queryKeyboardModifiers() == Qt.ShiftModifier
        ):
            self.parent.scale(0.8, 0.8)
        else:
            self.parent.scale(1.25, 1.25)
        self.parent.centerOn(event.scenePos())
        self.parent.zoomNull(True)  # sets the view rectangle and updates zoom-dropdown.

    # Mouse release tool functions.
    # Most of these delete the temp-object (eg box / line)
    # and replaces it with the (more) permanent graphics object.

    def mouseReleaseMove(self, event):
        """Sets the cursor back to an open hand."""
        self.parent.setCursor(Qt.OpenHandCursor)
        super(PageScene, self).mouseReleaseEvent(event)
        # refresh view after moving objects
        self.update()

    def mouseReleasePan(self, event):
        """Update the current stored view rectangle."""
        super(PageScene, self).mouseReleaseEvent(event)
        self.parent.zoomNull()

    # Handle drag / drop events
    def dragEnterEvent(self, e):
        if e.mimeData().hasFormat("text/plain"):
            # User has dragged in plain text from somewhere
            e.acceptProposedAction()
        elif e.mimeData().hasFormat(
            "application/x-qabstractitemmodeldatalist"
        ) or e.mimeData().hasFormat("application/x-qstandarditemmodeldatalist"):
            # User has dragged in a comment from the comment-list.
            e.setDropAction(Qt.CopyAction)
        else:
            e.ignore()

    def dragMoveEvent(self, e):
        e.acceptProposedAction()

    def dropEvent(self, e):
        if e.mimeData().hasFormat("text/plain"):
            # Simulate a comment click.
            self.commentText = e.mimeData().text()
            self.commentDelta = "0"
            self.mousePressComment(e)

        elif e.mimeData().hasFormat(
            "application/x-qabstractitemmodeldatalist"
        ) or e.mimeData().hasFormat("application/x-qstandarditemmodeldatalist"):
            # Simulate a comment click.
            self.mousePressComment(e)
            # User has dragged in a comment from the comment-list.
            pass
        else:
            pass
        # After the drop event make sure pageview has the focus.
        self.parent.setFocus(Qt.TabFocusReason)

    def latexAFragment(self, txt):
        return self.parent.latexAFragment(txt)

    # A fix (hopefully) for misread touchpad events on mac
    def event(self, event):
        if event.type() in [
            QEvent.TouchBegin,
            QEvent.TouchEnd,
            QEvent.TouchUpdate,
            QEvent.TouchCancel,
        ]:
            # ignore the event
            event.accept()
            return True
        else:
            return super(PageScene, self).event(event)

    def printUndoStack(self):
        c = self.undoStack.count()
        for k in range(c):
            print(k, self.undoStack.text(k))

    def pickleSceneItems(self):
        lst = []
        for X in self.items():
            if isinstance(X, ScoreBox) or isinstance(X, QGraphicsPixmapItem):
                continue
            # If text or delta, check if part of GroupDeltaText
            if isinstance(X, DeltaItem) or isinstance(X, TextItem):
                if X.group() is not None:  # object part of GroupDeltaText
                    continue
            if isinstance(X, QGraphicsPathItem):
                if X.group() is not None:  # object part of penarrowitem
                    continue
            lst.append(X.pickle())
        return lst

    def unpickleSceneItems(self, lst):
        # clear all items from scene.
        for X in self.items():
            if isinstance(X, ScoreBox) or isinstance(X, QGraphicsPixmapItem):
                continue
            else:
                command = CommandDelete(self, X, QPointF(0, 0))
                self.undoStack.push(command)
        # now load up the new items
        for X in lst:
            functionName = "unpickle{}".format(X[0])
            getattr(self, functionName, self.unpickleError)(X[1:])

    def unpickleError(self, X):
        print("Unpickle error - What is {}".format(X))

    def unpickleCross(self, X):
        if len(X) == 2:
            self.undoStack.push(CommandCross(self, QPointF(X[0], X[1])))

    def unpickleQMark(self, X):
        if len(X) == 2:
            self.undoStack.push(CommandQMark(self, QPointF(X[0], X[1])))

    def unpickleTick(self, X):
        if len(X) == 2:
            self.undoStack.push(CommandTick(self, QPointF(X[0], X[1])))

    def unpickleArrow(self, X):
        if len(X) == 4:
            self.undoStack.push(
                CommandArrow(self, QPointF(X[0], X[1]), QPointF(X[2], X[3]))
            )

    def unpickleArrowDouble(self, X):
        if len(X) == 4:
            self.undoStack.push(
                CommandArrowDouble(self, QPointF(X[0], X[1]), QPointF(X[2], X[3]))
            )

    def unpickleLine(self, X):
        if len(X) == 4:
            self.undoStack.push(
                CommandLine(self, QPointF(X[0], X[1]), QPointF(X[2], X[3]))
            )

    def unpickleBox(self, X):
        if len(X) == 4:
            self.undoStack.push(CommandBox(self, QRectF(X[0], X[1], X[2], X[3])))

    def unpickleEllipse(self, X):
        if len(X) == 4:
            self.undoStack.push(CommandEllipse(self, QRectF(X[0], X[1], X[2], X[3])))

    def unpickleText(self, X):
        if len(X) == 3:
            self.blurb = TextItem(self, self.fontSize)
            self.blurb.setPlainText(X[0])
            self.blurb.contents = X[0]
            # latex it if needed.
            if self.blurb.contents[:4].upper() == "TEX:":
                self.blurb.textToPng()
            self.blurb.setPos(QPointF(X[1], X[2]))
            self.undoStack.push(CommandText(self, self.blurb, self.ink))

    def unpickleDelta(self, X):
        if len(X) == 3:
            self.undoStack.push(
                CommandDelta(self, QPointF(X[1], X[2]), X[0], self.fontSize)
            )

    def unpickleGroupDeltaText(self, X):
        if len(X) == 4:
            self.blurb = TextItem(self, self.fontSize)
            self.blurb.setPlainText(X[3])
            self.blurb.contents = X[3]
            # latex it if needed.
            if self.blurb.contents[:4].upper() == "TEX:":
                self.blurb.textToPng()
            self.blurb.setPos(QPointF(X[0], X[1]))
            self.undoStack.push(
                CommandGDT(self, QPointF(X[0], X[1]), X[2], self.blurb, self.fontSize)
            )

    def unpicklePen(self, X):
        if len(X) == 1:
            # Format is X = [ [['m',x,y], ['l',x,y], ['l',x,y],....] ]
            # Just assume (for moment) the above format - ie no format checks.
            pth = QPainterPath()
            # ['m',x,y]
            pth.moveTo(QPointF(X[0][0][1], X[0][0][2]))
            for Y in X[0][1:]:
                # ['l',x,y]
                pth.lineTo(QPointF(Y[1], Y[2]))
            self.undoStack.push(CommandPen(self, pth))

    def unpicklePenArrow(self, X):
        if len(X) == 1:
            # Format is X = [ [['m',x,y], ['l',x,y], ['l',x,y],....] ]
            # Just assume (for moment) the above format - ie no format checks.
            pth = QPainterPath()
            # ['m',x,y]
            pth.moveTo(QPointF(X[0][0][1], X[0][0][2]))
            for Y in X[0][1:]:
                # ['l',x,y]
                pth.lineTo(QPointF(Y[1], Y[2]))
            self.undoStack.push(CommandPenArrow(self, pth))

    def unpickleHighlight(self, X):
        if len(X) == 1:
            # Format is X = [ [['m',x,y], ['l',x,y], ['l',x,y],....] ]
            # Just assume (for moment) the above format.
            pth = QPainterPath()
            # ['m',x,y]
            pth.moveTo(QPointF(X[0][0][1], X[0][0][2]))
            for Y in X[0][1:]:
                # ['l',x,y]
                pth.lineTo(QPointF(Y[1], Y[2]))
            self.undoStack.push(CommandHighlight(self, pth))

    # Mouse press tool functions
    def mousePressBox(self, event):
        """Creates a temp box which is updated as the mouse moves
        and replaced with a boxitem when the drawing is finished.
        If left-click then a highlight box will be drawn at finish,
        else an ellipse is drawn
        """
        if self.boxFlag != 0:
            # in middle of drawing a box, so ignore the new press
            return

        self.originPos = event.scenePos()
        self.currentPos = self.originPos
        # If left-click then a highlight box, else an ellipse.
        # Set a flag to tell the mouseReleaseBox function which.
        if (event.button() == Qt.RightButton) or (
            QGuiApplication.queryKeyboardModifiers() == Qt.ShiftModifier
        ):
            self.boxFlag = 2
            self.ellipseItem = QGraphicsEllipseItem(
                QRectF(self.originPos.x(), self.originPos.y(), 0, 0)
            )
            self.ellipseItem.setPen(self.ink)
            self.ellipseItem.setBrush(self.lightBrush)
            self.addItem(self.ellipseItem)
        else:
            self.boxFlag = 1
            # Create a temp box item for animating the drawing as the
            # user moves the mouse.
            # Do not push command onto undoStack until drawing finished.
            self.boxItem = QGraphicsRectItem(QRectF(self.originPos, self.currentPos))
            self.boxItem.setPen(self.ink)
            self.boxItem.setBrush(self.lightBrush)
            self.addItem(self.boxItem)

    def mouseMoveBox(self, event):
        """Update the box as the mouse is moved. This
        animates the drawing of the box for the user.
        """
        self.currentPos = event.scenePos()
        if self.boxFlag == 2:
            if self.ellipseItem is None:

                self.ellipseItem = QGraphicsEllipseItem(
                    QRectF(self.originPos.x(), self.originPos.y(), 0, 0)
                )
            else:
                rx = abs(self.originPos.x() - self.currentPos.x())
                ry = abs(self.originPos.y() - self.currentPos.y())
                self.ellipseItem.setRect(
                    QRectF(
                        self.originPos.x() - rx, self.originPos.y() - ry, 2 * rx, 2 * ry
                    )
                )
        elif self.boxFlag == 1:
            if self.boxItem is None:
                self.boxItem = QGraphicsRectItem(
                    QRectF(self.originPos, self.currentPos)
                )
            else:
                self.boxItem.setRect(QRectF(self.originPos, self.currentPos))
        else:
            return

    def mouseReleaseBox(self, event):
        """Remove the temp boxitem (which was needed for animation)
        and create a command for either a highlighted box or opaque box
        depending on whether or not the boxflag was set.
        Push the resulting command onto the undo stack
        """
        if self.boxFlag == 0:
            return
        elif self.boxFlag == 1:
            self.removeItem(self.boxItem)
            command = CommandBox(self, self.boxItem.rect())
        else:
            self.removeItem(self.ellipseItem)
            command = CommandEllipse(self, self.ellipseItem.rect())

        self.undoStack.push(command)
        self.boxFlag = 0

    def mousePressLine(self, event):
        """Creates a temp line which is updated as the mouse moves
        and replaced with a line or arrow when the drawing is finished.
        If left-click then a line will be drawn at finish,
        else an arrow is drawn at finish.
        """
        # Set arrow flag to tell mouseReleaseLine to draw line or arrow
        if self.arrowFlag != 0:
            # mid line draw so ignore press
            return
        if (event.button() == Qt.RightButton) or (
            QGuiApplication.queryKeyboardModifiers() == Qt.ShiftModifier
        ):
            self.arrowFlag = 2
        elif (event.button() == Qt.MiddleButton) or (
            QGuiApplication.queryKeyboardModifiers() == Qt.ControlModifier
        ):
            self.arrowFlag = 4
        else:
            self.arrowFlag = 1
        # Create a temp line which is updated as mouse moves.
        # Do not push command onto undoStack until drawing finished.
        self.originPos = event.scenePos()
        self.currentPos = self.originPos
        self.lineItem = QGraphicsLineItem(QLineF(self.originPos, self.currentPos))
        self.lineItem.setPen(self.ink)
        self.addItem(self.lineItem)

    def mouseMoveLine(self, event):
        """Update the line as the mouse is moved. This
        animates the drawing of the line for the user.
        """
        if self.arrowFlag is not 0:
            self.currentPos = event.scenePos()
            self.lineItem.setLine(QLineF(self.originPos, self.currentPos))

    def mouseReleaseLine(self, event):
        """Remove the temp lineitem (which was needed for animation)
        and create a command for either a line or an arrow
        depending on whether or not the arrow flag was set.
        Push the resulting command onto the undo stack
        """
        if self.arrowFlag == 0:
            return
        elif self.arrowFlag == 1:
            command = CommandLine(self, self.originPos, self.currentPos)
        elif self.arrowFlag == 2:
            command = CommandArrow(self, self.originPos, self.currentPos)
        elif self.arrowFlag == 4:
            command = CommandArrowDouble(self, self.originPos, self.currentPos)
        self.arrowFlag = 0
        self.removeItem(self.lineItem)
        self.undoStack.push(command)

    def mousePressPen(self, event):
        """Start drawing either a pen-path (left-click) or
        highlight path (right-click).
        Set the path-pen accordingly.
        """
        if self.penFlag != 0:
            # in middle of drawing a path, so ignore
            return

        self.originPos = event.scenePos()
        self.currentPos = self.originPos
        # create the path.
        self.path = QPainterPath()
        self.path.moveTo(self.originPos)
        self.path.lineTo(self.currentPos)
        self.pathItem = QGraphicsPathItem(self.path)
        # If left-click then setPen to the standard thin-red
        # Else set to the highlighter or pen with arrows.
        # set penFlag so correct object created on mouse-release
        # non-zero value so we don't add to path after mouse-release
        if (event.button() == Qt.RightButton) or (
            QGuiApplication.queryKeyboardModifiers() == Qt.ShiftModifier
        ):
            self.pathItem.setPen(self.highlight)
            self.penFlag = 2
        elif (event.button() == Qt.MiddleButton) or (
            QGuiApplication.queryKeyboardModifiers() == Qt.ControlModifier
        ):
            # middle button is pen-path with arrows at both ends
            self.pathItem.setPen(self.ink)
            self.penFlag = 4
        else:
            self.pathItem.setPen(self.ink)
            self.penFlag = 1
        # Note - command not pushed onto stack until path is finished on
        # mouse-release.
        self.addItem(self.pathItem)

    def mouseMovePen(self, event):
        """Update the pen-path as the mouse is moved. This
        animates the drawing for the user.
        """
        if self.penFlag is not 0:
            self.currentPos = event.scenePos()
            self.path.lineTo(self.currentPos)
            self.pathItem.setPath(self.path)
        # do not add to path when flag is zero.

    def mouseReleasePen(self, event):
        """Remove the temp pen-path (which was needed for animation)
        and create a command for either the pen-path or highlight
        path depending on whether or not the highlight flag was set.
        Push the resulting command onto the undo stack
        """
        if self.penFlag == 0:
            return
        elif self.penFlag == 1:
            command = CommandPen(self, self.path)
        elif self.penFlag == 2:
            command = CommandHighlight(self, self.path)
        elif self.penFlag == 4:
            command = CommandPenArrow(self, self.path)
        self.penFlag = 0
        self.removeItem(self.pathItem)
        self.undoStack.push(command)

    def mousePressDelete(self, event):
        """Start drawing a delete-box. Nothing happens until button is released.
        """
        if self.deleteFlag is not 0:
            return

        self.deleteFlag = 1
        self.originPos = event.scenePos()
        self.currentPos = self.originPos
        self.delBoxItem = QGraphicsRectItem(QRectF(self.originPos, self.currentPos))
        self.delBoxItem.setPen(self.ink)
        self.delBoxItem.setBrush(self.deleteBrush)
        self.addItem(self.delBoxItem)

    def mouseMoveDelete(self, event):
        """Update the box as the mouse is moved. This
        animates the drawing of the box for the user.
        """
        if self.deleteFlag is not 0:
            self.deleteFlag = 2  # drag started.
            self.currentPos = event.scenePos()
            if self.delBoxItem is None:
                print("EEK - should not be here")
                # somehow missed the mouse-press
                self.delBoxItem = QGraphicsRectItem(
                    QRectF(self.originPos, self.currentPos)
                )
                self.delBoxItem.setPen(self.ink)
                self.delBoxItem.setBrush(self.deleteBrush)
                self.addItem(self.delBoxItem)
            else:
                self.delBoxItem.setRect(QRectF(self.originPos, self.currentPos))

    def deleteIfLegal(self, item):
        if (
            (item is self.imageItem)
            or (item is self.scoreBox)
            or (item is self.delBoxItem)
        ):
            return
        else:
            command = CommandDelete(self, item)
            self.undoStack.push(command)

    def mouseReleaseDelete(self, event):
        """Remove the temp boxitem (which was needed for animation)
        and then delete all objects that lie within the box.
        Push the resulting commands onto the undo stack
        """
        if self.deleteFlag == 0:
            return
        # check to see if box is quite small (since very hard
        # to click button without moving a little)
        # if small then set flag to 1 and treat like a click
        if self.delBoxItem.rect().height() < 8 and self.delBoxItem.rect().width() < 8:
            self.deleteFlag = 1

        if self.deleteFlag == 1:
            self.originPos = event.scenePos()
            # grab list of items in rectangle around click
            nearby = self.items(
                QRectF(self.originPos.x() - 5, self.originPos.y() - 5, 8, 8),
                mode=Qt.IntersectsItemShape,
                deviceTransform=QTransform(),
            )
            if len(nearby) == 0:
                return
            else:
                # delete the zeroth element of the list
                if nearby[0].group() is not None:  # object part of GroupDeltaText
                    self.deleteIfLegal(nearby[0].group())  # delete the group
                else:
                    self.deleteIfLegal(nearby[0])
        elif self.deleteFlag == 2:
            # check all items against the delete-box - this is a little clumsy, but works and there are not so many items typically.
            for X in self.items():
                # make sure is not background image or the scorebox, or the delbox itself.
                if X.collidesWithItem(self.delBoxItem, mode=Qt.ContainsItemShape):
                    if X.group() is None:
                        self.deleteIfLegal(X)
                    else:
                        pass  # is part of a group

        self.removeItem(self.delBoxItem)
        self.deleteFlag = 0  # put flag back.

    def checkAllObjectsInside(self):
        for X in self.items():
            # check all items that are not the image or scorebox
            if (X is self.imageItem) or (X is self.scoreBox):
                continue
            # make sure is inside image
            if not X.collidesWithItem(self.imageItem, mode=Qt.ContainsItemShape):
                return False
        return True<|MERGE_RESOLUTION|>--- conflicted
+++ resolved
@@ -180,12 +180,8 @@
         # Set a mark-delta, comment-text and comment-delta.
         self.markDelta = 0
         self.commentText = ""
-<<<<<<< HEAD
         self.commentDelta = "0"
-=======
-        self.commentDelta = 0
         self.legalDelta = True
->>>>>>> 4eb6d9b6
         # Build a scorebox and set it above all our other graphicsitems
         # so that it cannot be overwritten.
         self.scoreBox = ScoreBox(self.fontSize)
@@ -303,11 +299,8 @@
         # If the mark-delta of the comment is non-zero then
         # create a delta-object with a different offset.
         # else just place the comment.
-<<<<<<< HEAD
-        if self.commentDelta == ".":
-=======
-        if self.commentDelta == 0 or not self.legalDelta:
->>>>>>> 4eb6d9b6
+
+        if self.commentDelta == "." or not self.legalDelta:
             command = CommandText(self, self.blurb, self.ink)
             self.undoStack.push(command)
         else:

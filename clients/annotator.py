__author__ = "Andrew Rechnitzer"
__copyright__ = "Copyright (C) 2018-2019 Andrew Rechnitzer"
__credits__ = ["Andrew Rechnitzer", "Colin Macdonald", "Elvis Cai", "Matt Coles"]
__license__ = "AGPLv3"

import json
import os
import sys

from PyQt5.QtCore import Qt, QSettings, QSize, QTimer, pyqtSlot
from PyQt5.QtGui import (
    QCursor,
    QGuiApplication,
    QIcon,
    QKeySequence,
    QPixmap,
    QCloseEvent,
)
from PyQt5.QtWidgets import (
    QAbstractItemView,
    QDialog,
    QMessageBox,
    QPushButton,
    QShortcut,
    QTableWidget,
    QTableWidgetItem,
    QGridLayout,
)

from mark_handler import MarkHandler
from pageview import PageView
from useful_classes import (
    CommentWidget,
    ErrorMessage,
    SimpleMessage,
    SimpleMessageCheckBox,
)
from test_view import TestView
from uiFiles.ui_annotator_lhm import Ui_annotator_lhm
from uiFiles.ui_annotator_rhm import Ui_annotator_rhm

# Short descriptions of each tool to display to user.
tipText = {
    "box": "Box: L = highlighted box, R/Shift = highlighted ellipse.",
    "com": "Comment: L = paste comment and associated mark.",
    "com up": "Comment up: Select previous comment in list",
    "com down": "Comment down: Select next comment in list",
    "cross": "Cross: L = cross, M/Ctrl = ?-mark, R/Shift = checkmark.",
    "delta": "Delta: L = paste mark, M/Ctrl = ?-mark, R/Shift = checkmark/cross.",
    "delete": "Delete: L = Delete object, L-drag = delete area.",
    "line": "Line: L = straight line, M/Ctrl = double-arrow, R/Shift = arrow.",
    "move": "Move object.",
    "pan": "Pan view.",
    "pen": "Pen: L = freehand pen, M/Ctrl = pen with arrows, R/Shift = freehand highlighter.",
    "redo": "Redo: Redo last action",
    "text": "Text: Enter = newline, Shift-Enter/ESC = finish.",
    "tick": "Tick: L = checkmark, M/Ctrl = ?-mark, R/Shift = cross.",
    "undo": "Undo: Undo last action",
    "zoom": "Zoom: L = Zoom in, R = zoom out.",
}


class Annotator(QDialog):
    """The main annotation window for annotating group-images
    and assigning marks.
    """

    def __init__(
        self, fname, maxMark, markStyle, mouseHand, parent=None, plomDict=None
    ):
        super(Annotator, self).__init__(parent)
        # remember parent
        self.parent = parent
        # Grab filename of image, max mark, mark style (total/up/down)
        # and mouse-hand (left/right)
        self.imageFile = fname
        self.maxMark = maxMark
        # get markstyle from plomDict
        if plomDict is None:
            self.markStyle = markStyle
        else:
            self.markStyle = plomDict["markStyle"]

        # Show warnings or not
        self.markWarn = True
        self.commentWarn = True

        # a test view window - initially set to None
        self.testView = None
        # Set current mark to 0.
        self.score = 0
        # make styling of currently selected button/tool.
        self.currentButtonStyleBackground = (
            "border: 2px solid #00aaaa; "
            "background: qlineargradient(x1:0,y1:0,x2:0,y2:1, "
            "stop: 0 #00dddd, stop: 1 #00aaaa);"
        )
        # when comments are used, we just outline the comment list - not
        # the whole background - so make a style for that.
        self.currentButtonStyleOutline = "border: 2px solid #00aaaa; "
        # No button yet selected.
        self.currentButton = None
        # Window depends on mouse-hand - si
        # right-hand mouse = 0, left-hand mouse = 1
        if mouseHand == 0:
            self.ui = Ui_annotator_rhm()
        else:
            self.ui = Ui_annotator_lhm()
        # Set up the gui.
        self.ui.setupUi(self)
        # Set up the view of the group-image - loads in the image etc
        self.view = None
        self.setView()
        # Create the comment list widget and put into gui.
        self.commentW = CommentWidget(self, self.maxMark)
        self.ui.commentGrid.addWidget(self.commentW, 1, 1)
        # pass the marking style to the mark entry widget.
        # also when we set this up we have to connect various
        # mark set, delta-set, mark change signals to functions
        self.setMarkHandler(self.markStyle)
        # set alt-enter / alt-return as shortcut to finish annotating
        # also set ctrl-n and ctrl-b as same shortcut.
        # set ctrl-+ as zoom toggle shortcut
        # set ctrl-z / ctrl-y as undo/redo shortcuts
        self.setMiscShortCuts()

        # set the zoom combobox
        self.setZoomComboBox()
        # Set the tool icons
        self.setIcons()
        # Connect all the buttons to relevant functions
        self.setButtons()
        # Set up the score-box that gets stamped in top-left of image.
        # "k out of n" where k=current score, n = max score.
        self.view.scene.scoreBox.changeMax(self.maxMark)
        self.view.scene.scoreBox.changeScore(self.score)
        # pass this to the comment table too - it needs to know if we are
        # marking up/down/total to correctly shade deltas.
        self.commentW.setStyle(self.markStyle)
        self.commentW.changeMark(self.score)
        # Make sure window has min/max buttons.
        self.setWindowFlags(
            self.windowFlags() | Qt.WindowSystemMenuHint | Qt.WindowMinMaxButtonsHint
        )
        # Make sure window is maximised.
        self.showMaximized()
        # Grab window settings from parent
        self.loadWindowSettings()

        # Keyboard shortcuts.
        # Connect various key-presses to associated tool-button clicks
        # Allows us to translate a key-press into a button-press.
        # Key layout (mostly) matches tool-button layout
        self.keycodes = {
            # home-row
            Qt.Key_A: lambda: self.ui.zoomButton.animateClick(),
            Qt.Key_S: lambda: self.ui.undoButton.animateClick(),
            Qt.Key_D: lambda: self.ui.tickButton.animateClick(),
            Qt.Key_F: lambda: self.commentMode(),
            Qt.Key_G: lambda: self.ui.textButton.animateClick(),
            # lower-row
            Qt.Key_Z: lambda: self.ui.moveButton.animateClick(),
            Qt.Key_X: lambda: self.ui.deleteButton.animateClick(),
            Qt.Key_C: lambda: self.ui.boxButton.animateClick(),
            Qt.Key_V: lambda: (
                self.commentW.nextItem(),
                self.commentW.CL.handleClick(),
            ),
            Qt.Key_B: lambda: self.ui.lineButton.animateClick(),
            # upper-row
            Qt.Key_Q: lambda: self.ui.panButton.animateClick(),
            Qt.Key_W: lambda: self.ui.redoButton.animateClick(),
            Qt.Key_E: lambda: self.ui.crossButton.animateClick(),
            Qt.Key_R: lambda: (
                self.commentW.previousItem(),
                self.commentW.CL.handleClick(),
            ),
            Qt.Key_T: lambda: self.ui.penButton.animateClick(),
            # and then the same but for the left-handed
            # home-row
            Qt.Key_H: lambda: self.ui.textButton.animateClick(),
            Qt.Key_J: lambda: self.commentMode(),
            Qt.Key_K: lambda: self.ui.tickButton.animateClick(),
            Qt.Key_L: lambda: self.ui.undoButton.animateClick(),
            Qt.Key_Semicolon: lambda: self.ui.zoomButton.animateClick(),
            # lower-row
            Qt.Key_N: lambda: self.ui.lineButton.animateClick(),
            Qt.Key_M: lambda: (
                self.commentW.nextItem(),
                self.commentW.CL.handleClick(),
            ),
            Qt.Key_Comma: lambda: self.ui.boxButton.animateClick(),
            Qt.Key_Period: lambda: self.ui.deleteButton.animateClick(),
            Qt.Key_Slash: lambda: self.ui.moveButton.animateClick(),
            # top-row
            Qt.Key_Y: lambda: self.ui.penButton.animateClick(),
            Qt.Key_U: lambda: (
                self.commentW.previousItem(),
                self.commentW.CL.handleClick(),
            ),
            Qt.Key_I: lambda: self.ui.crossButton.animateClick(),
            Qt.Key_O: lambda: self.ui.redoButton.animateClick(),
            Qt.Key_P: lambda: self.ui.panButton.animateClick(),
            # Then maximize and mark buttons
            Qt.Key_Backslash: lambda: self.swapMaxNorm(),
            Qt.Key_Plus: lambda: self.view.zoomIn(),
            Qt.Key_Equal: lambda: self.view.zoomIn(),
            Qt.Key_Minus: lambda: self.view.zoomOut(),
            Qt.Key_Underscore: lambda: self.view.zoomOut(),
            # Only change-mark shortcuts 0-5.
            Qt.Key_QuoteLeft: lambda: self.keyToChangeMark(0),
            Qt.Key_0: lambda: self.keyToChangeMark(0),
            Qt.Key_1: lambda: self.keyToChangeMark(1),
            Qt.Key_2: lambda: self.keyToChangeMark(2),
            Qt.Key_3: lambda: self.keyToChangeMark(3),
            Qt.Key_4: lambda: self.keyToChangeMark(4),
            Qt.Key_5: lambda: self.keyToChangeMark(5),
            # ?-mark pop up a key-list
            Qt.Key_Question: lambda: self.keyPopUp(),
            # Toggle hide/unhide tools so as to maximise space for annotation
            Qt.Key_Home: lambda: self.toggleTools(),
            # view whole paper
            Qt.Key_F1: lambda: self.viewWholePaper(),
        }
        # Very last thing = unpickle scene from plomDict
        if plomDict is not None:
            self.unpickleIt(plomDict)

    def toggleTools(self):
        # Show / hide all the tools and so more space for the group-image
        # All tools in gui inside 'hideablebox' - so easily shown/hidden
        if self.ui.hideableBox.isHidden():
            self.ui.hideableBox.show()
            self.ui.hideButton.setText("Hide")
        else:
            self.ui.hideableBox.hide()
            self.ui.hideButton.setText("Reveal")

    def viewWholePaper(self):
        files = self.parent.viewWholePaper()
        if self.testView is None:
            self.testView = TestView(self, files)

    def doneViewingPaper(self):
        self.testView = None
        self.parent.doneWithViewFiles()

    def keyPopUp(self):
        # Pops up a little window which containts table of
        # keys and associated tools.
        keylist = {
            "a": "Zoom",
            "s": "Undo",
            "d": "Tick/QMark/Cross",
            "f": "Current Comment",
            "g": "Text",
            "z": "Move",
            "x": "Delete",
            "c": "Box/Ellipse",
            "v": "Next Comment",
            "b": "Line/DoubleArrow/Arrow",
            "q": "Pan",
            "w": "Redo",
            "e": "Cross/QMark/Tick",
            "r": "Previous Comment",
            "t": "Pen/DoubleArrow/Highlighter",
            "\\": "Maximize Window",
            "-": "Zoom Out",
            "_": "Zoom Out",
            "+": "Zoom In",
            "=": "Zoom In",
            "ctrl-=": "Toggle Zoom",
            "`": "Set Mark 0",
            "0": "Set Mark 0",
            "1": "Set Mark 1",
            "2": "Set Mark 2",
            "3": "Set Mark 3",
            "4": "Set Mark 4",
            "5": "Set Mark 5",
            ";": "Zoom",
            "l": "Undo",
            "k": "Tick/QMark/Cross",
            "j": "Current Comment",
            "h": "Text",
            "/": "Move",
            ".": "Delete",
            ",": "Box/Ellipse",
            "m": "Next Comment",
            "n": "Line/DoubleArrow/Arrow",
            "p": "Pan",
            "o": "Redo",
            "i": "Cross/QMark/Tick",
            "u": "Previous Comment",
            "y": "Pen/DoubleArrow/Highlighter",
            "?": "Key Help",
        }
        # build KeyPress shortcuts dialog
        kp = QDialog()
        grid = QGridLayout()
        # Sortable table to display [key, description] pairs
        kt = QTableWidget()
        kt.setColumnCount(2)
        # Set headers - not editable.
        kt.setHorizontalHeaderLabels(["key", "function"])
        kt.verticalHeader().hide()
        kt.setEditTriggers(QAbstractItemView.NoEditTriggers)
        kt.setSortingEnabled(True)
        # Read through the keys and put into table.
        for a in keylist.keys():
            r = kt.rowCount()
            kt.setRowCount(r + 1)
            kt.setItem(r, 0, QTableWidgetItem(a))
            kt.setItem(r, 1, QTableWidgetItem("{}".format(keylist[a])))
        # Give it a close-button.
        cb = QPushButton("&close")
        cb.clicked.connect(kp.accept)
        grid.addWidget(kt, 1, 1, 3, 3)
        grid.addWidget(cb, 4, 3)
        kp.setLayout(grid)
        # Resize items to fit
        kt.resizeColumnsToContents()
        kt.resizeRowsToContents()
        # Pop it up.
        kp.exec_()

    def setView(self):
        """Starts the pageview.
        The pageview (which is a qgraphicsview) which is (mostly) a layer
        between the annotation widget and the qgraphicsscene which
        actually stores all the graphics objects (the image, lines, boxes,
        text etc etc). The view allows us to zoom pan etc over image and
        its annotations.
        """
        # Start the pageview - pass it this widget (so it can communicate
        # back to us) and the filename of the image.
        self.view = PageView(self, self.imageFile)
        # put the view into the gui.
        self.ui.pageFrameGrid.addWidget(self.view, 1, 1)
        # set the initial view to contain the entire scene which at
        # this stage is just the image.
        self.view.fitInView(self.view.scene.sceneRect(), Qt.KeepAspectRatioByExpanding)
        # Centre at top-left of image.
        self.view.centerOn(0, 0)

    def swapMaxNorm(self):
        """Toggles the window size between max and normal"""
        if self.windowState() != Qt.WindowMaximized:
            self.setWindowState(Qt.WindowMaximized)
        else:
            self.setWindowState(Qt.WindowNoState)

    def keyToChangeMark(self, buttonNumber):
        """Translates a key-press (0,1,2,3,4,5) into a button-press
        of the various delta-mark buttons in the mark-entry widget.
        If mark-up style then they trigger the positive mark buttons,
        hence p0,p1 etc... if mark down then triggers the negative mark
        buttons - n1,n2, etc.
        """
        if self.markHandler.style == "Up":
            self.markHandler.markButtons["p{}".format(buttonNumber)].animateClick()
        elif self.markHandler.style == "Down" and buttonNumber > 0:
            self.markHandler.markButtons["m{}".format(buttonNumber)].animateClick()

    def keyPressEvent(self, event):
        """Translates key-presses into tool-button presses if
        appropriate. Also captures the escape-key since this would
        normally close a qdialog.
        """
        # Check to see if no mousebutton pressed
        # If a key-press detected use the keycodes dict to translate
        # the press into a function call (if exists)
        if QGuiApplication.mouseButtons() == Qt.NoButton:
            self.keycodes.get(event.key(), lambda *args: None)()
        # If escape key pressed then do not process it because
        # esc in a qdialog closes the window as a "reject".
        if event.key() != Qt.Key_Escape:
            super(Annotator, self).keyPressEvent(event)

    def setMode(self, newMode, newCursor):
        """Change the current tool mode.
        Changes the styling of the corresponding button, and
        also the cursor.
        """
        # Clear styling of the what was until now the current button
        if self.currentButton is None:
            pass
        else:
            self.currentButton.setStyleSheet("")
        # We change currentbutton to which ever widget sent us
        # to this function. We have to be a little careful since
        # not all widgets get the styling in the same way.
        # If the mark-handler widget sent us here, it takes care
        # of its own styling - so we update the little tool-tip
        # and set current button to none.
        if self.sender() == self.markHandler:
            # set button=none, since markHandler does its own styling
            self.currentButton = None
        else:
            # otherwise the button = whoever sent us here.
            self.currentButton = self.sender()
            # Set the style of that button - be careful of the
            # comment list - since it needs different styling
            if self.currentButton == self.commentW.CL:
                self.currentButton.setStyleSheet(self.currentButtonStyleOutline)
                self.ui.commentButton.setStyleSheet(self.currentButtonStyleBackground)
            else:
                self.currentButton.setStyleSheet(self.currentButtonStyleBackground)
                # make sure comment button style is cleared
                self.ui.commentButton.setStyleSheet("")
            # Clear the style of the mark-handler (this will mostly not do
            # anything, but saves us testing if we had styled it)
            self.markHandler.clearButtonStyle()
        # pass the new mode to the graphicsview
        self.view.setMode(newMode)
        # set the mouse cursor
        self.view.setCursor(newCursor)
        # refresh everything.
        self.repaint()

    def setIcon(self, tb, txt, iconFile):
        # Helper command for setIcons - sets the tooltip, loads the icon
        # and formats things nicely.
        tb.setToolButtonStyle(Qt.ToolButtonIconOnly)
        tb.setToolTip("{}".format(tipText.get(txt, txt)))
        tb.setIcon(QIcon(QPixmap(iconFile)))
        tb.setIconSize(QSize(40, 40))

    def setIcons(self):
        """Set up the icons for the tools.
        A little care because of where a pyinstaller-built executable
        stores them.
        """
        # https://stackoverflow.com/questions/7674790/bundling-data-files-with-pyinstaller-onefile
        # pyinstaller creates a temp folder and stores path in _MEIPASS
        try:
            base_path = sys._MEIPASS
        except Exception:
            base_path = "./icons"

        self.setIcon(self.ui.boxButton, "box", "{}/rectangle.svg".format(base_path))
        self.setIcon(self.ui.commentButton, "com", "{}/comment.svg".format(base_path))
        self.setIcon(
            self.ui.commentDownButton, "com dn", "{}/comment_down.svg".format(base_path)
        )
        self.setIcon(
            self.ui.commentUpButton, "com up", "{}/comment_up.svg".format(base_path)
        )
        self.setIcon(self.ui.crossButton, "cross", "{}/cross.svg".format(base_path))
        self.setIcon(self.ui.deleteButton, "delete", "{}/delete.svg".format(base_path))
        self.setIcon(self.ui.lineButton, "line", "{}/line.svg".format(base_path))
        self.setIcon(self.ui.moveButton, "move", "{}/move.svg".format(base_path))
        self.setIcon(self.ui.panButton, "pan", "{}/pan.svg".format(base_path))
        self.setIcon(self.ui.penButton, "pen", "{}/pen.svg".format(base_path))
        self.setIcon(self.ui.redoButton, "redo", "{}/redo.svg".format(base_path))
        self.setIcon(self.ui.textButton, "text", "{}/text.svg".format(base_path))
        self.setIcon(self.ui.tickButton, "tick", "{}/tick.svg".format(base_path))
        self.setIcon(self.ui.undoButton, "undo", "{}/undo.svg".format(base_path))
        self.setIcon(self.ui.zoomButton, "zoom", "{}/zoom.svg".format(base_path))

    # The 'endAndRelaunch' slot - this saves the comment-list, closes
    # the annotator. The marker window then asks the server for the next
    # unmarked image and fires up the annotator on that.
    @pyqtSlot()
    def endAndRelaunch(self):
        self.commentW.saveComments()
        self.closeEvent(True)

    def setMiscShortCuts(self):
        # Set alt-enter or alt-return to end the annotator
        # The key-shortcuts fire a signal, which triggers the
        # endAndRelaunch slot.
        self.endShortCut = QShortcut(QKeySequence("Alt+Enter"), self)
        self.endShortCut.activated.connect(self.endAndRelaunch)
        self.endShortCutb = QShortcut(QKeySequence("Alt+Return"), self)
        self.endShortCutb.activated.connect(self.endAndRelaunch)
        # shortcuts for next paper
        self.endShortCutc = QShortcut(QKeySequence("Ctrl+n"), self)
        self.endShortCutc.activated.connect(self.endAndRelaunch)
        self.endShortCutd = QShortcut(QKeySequence("Ctrl+b"), self)
        self.endShortCutd.activated.connect(self.endAndRelaunch)
        # shortcuts for zoom-states
        self.zoomToggleShortCut = QShortcut(QKeySequence("Ctrl+="), self)
        self.zoomToggleShortCut.activated.connect(self.view.zoomToggle)
        # shortcuts for undo/redo
        self.undoShortCut = QShortcut(QKeySequence("Ctrl+z"), self)
        self.undoShortCut.activated.connect(self.view.undo)
        self.redoShortCut = QShortcut(QKeySequence("Ctrl+y"), self)
        self.redoShortCut.activated.connect(self.view.redo)

    # Simple mode change functions
    def boxMode(self):
        self.setMode("box", Qt.ArrowCursor)

    def commentMode(self):
        if self.currentButton == self.commentW.CL:
            self.commentW.nextItem()
        else:
            self.commentW.currentItem()
        self.commentW.CL.handleClick()

    def crossMode(self):
        self.setMode("cross", Qt.ArrowCursor)

    def deleteMode(self):
        self.setMode("delete", Qt.ForbiddenCursor)

    def lineMode(self):
        self.setMode("line", Qt.CrossCursor)

    def moveMode(self):
        self.setMode("move", Qt.OpenHandCursor)

    def panMode(self):
        self.setMode("pan", Qt.OpenHandCursor)
        # The pan button also needs to change dragmode in the view
        self.view.setDragMode(1)

    def penMode(self):
        self.setMode("pen", Qt.ArrowCursor)

    def textMode(self):
        self.setMode("text", Qt.IBeamCursor)

    def tickMode(self):
        self.setMode("tick", Qt.ArrowCursor)

    def zoomMode(self):
        self.setMode("zoom", Qt.SizeFDiagCursor)

    def loadModeFromBefore(self, mode, aux=None):
        self.loadModes = {
            "box": lambda: self.ui.boxButton.animateClick(),
            "comment": lambda: self.commentMode(),
            "cross": lambda: self.ui.crossButton.animateClick(),
            "line": lambda: self.ui.lineButton.animateClick(),
            "pen": lambda: self.ui.penButton.animateClick(),
            "text": lambda: self.ui.textButton.animateClick(),
            "tick": lambda: self.ui.tickButton.animateClick(),
        }
        if mode == "delta" and aux is not None:
            self.markHandler.loadDeltaValue(aux)
        elif mode == "comment" and aux is not None:
            self.commentW.setCurrentItemRow(aux)
            self.ui.commentButton.animateClick()
        else:
            self.loadModes.get(mode, lambda *args: None)()

    def setButtons(self):
        """Connect buttons to functions.
        """
        # List of tool buttons, the corresponding modes and cursor shapes
        self.ui.boxButton.clicked.connect(self.boxMode)
        self.ui.crossButton.clicked.connect(self.crossMode)
        self.ui.deleteButton.clicked.connect(self.deleteMode)
        self.ui.lineButton.clicked.connect(self.lineMode)
        self.ui.moveButton.clicked.connect(self.moveMode)
        self.ui.panButton.clicked.connect(self.panMode)
        self.ui.penButton.clicked.connect(self.penMode)
        self.ui.textButton.clicked.connect(self.textMode)
        self.ui.tickButton.clicked.connect(self.tickMode)
        self.ui.zoomButton.clicked.connect(self.zoomMode)

        # Pass the undo/redo button clicks on to the view
        self.ui.undoButton.clicked.connect(self.view.undo)
        self.ui.redoButton.clicked.connect(self.view.redo)
        # The key-help button connects to the keyPopUp command.
        self.ui.keyHelpButton.clicked.connect(self.keyPopUp)
        # Cancel button closes annotator(QDialog) with a 'reject'
        self.ui.cancelButton.clicked.connect(self.reject)
        # Hide button connects to the toggleTools command
        self.ui.hideButton.clicked.connect(self.toggleTools)

        # Connect the comment buttons to the comment list
        # They select the item and trigger its handleClick which fires
        # off a commentSignal which will be picked up by the annotator
        # First up connect the comment list's signal to the annotator's
        # handle comment function.
        self.commentW.CL.commentSignal.connect(self.handleComment)
        # Now connect up the buttons
        self.ui.commentButton.clicked.connect(self.commentW.currentItem)
        self.ui.commentButton.clicked.connect(self.commentW.CL.handleClick)
        # the previous comment button
        self.ui.commentUpButton.clicked.connect(self.commentW.previousItem)
        self.ui.commentUpButton.clicked.connect(self.commentW.CL.handleClick)
        # the next comment button
        self.ui.commentDownButton.clicked.connect(self.commentW.nextItem)
        self.ui.commentDownButton.clicked.connect(self.commentW.CL.handleClick)
        # Connect up the finishing buttons
        self.ui.finishedButton.clicked.connect(self.commentW.saveComments)
        self.ui.finishedButton.clicked.connect(self.closeEventRelaunch)
        self.ui.finishNoRelaunchButton.clicked.connect(self.commentW.saveComments)
        self.ui.finishNoRelaunchButton.clicked.connect(self.closeEventNoRelaunch)

    def handleComment(self, dlt_txt):
        """When the user selects a comment this function will be triggered.
        The function is passed dlt_txt = [delta, comment text].
        It sets the mode to text, but also passes the comment's text and
        value (ie +/- n marks) to the pageview - which in turn tells the
        pagescene. The scene's mode will be set to 'comment' so that when
        the user clicks there the delta+comment items are created and
        then pasted into place.
        """
        # Set the model to text and change cursor.
        self.setMode("text", QCursor(Qt.IBeamCursor))
        # Grab the delta from the arguments
        # check if delta is "." or an int. if "." then just text.
        if dlt_txt[0] == ".":
            self.view.makeComment(".", dlt_txt[1])
            return
        # We only paste the delta if it is appropriate - this depends on
        # the marking style.
        delta = int(dlt_txt[0])
        # If marking-up then keep delta if positive, and if applying it
        # will not push mark past maximium possible
        if self.markStyle == 2:  # mark up - disable negative
<<<<<<< HEAD
            if delta < 0 or delta + self.score > self.maxMark:
                self.view.makeComment(".", dlt_txt[1])
=======
            if delta <= 0 or delta + self.score > self.maxMark:
                self.view.makeComment(0, dlt_txt[1])
                self.view.scene.legalDelta = False
>>>>>>> 4eb6d9b6
                return
            else:
                self.view.makeComment(dlt_txt[0], dlt_txt[1])
                self.view.scene.legalDelta = True
                return
        # If marking down, then keep delta if negative, and if applying it
        # doesn't push mark down past zero.
        elif self.markStyle == 3:
<<<<<<< HEAD
            if delta > 0 or delta + self.score < 0:
                self.view.makeComment(".", dlt_txt[1])
=======
            if delta >= 0 or delta + self.score < 0:
                self.view.makeComment(0, dlt_txt[1])
                self.view.scene.legalDelta = False
>>>>>>> 4eb6d9b6
                return
            else:
                self.view.makeComment(dlt_txt[0], dlt_txt[1])
                self.view.scene.legalDelta = True
                return
        else:
            # Remaining possibility = mark total - no restrictions
            # since user has to set total mark manually - the deltas do not
            # change the mark, so are not displayed or used.
            self.view.makeComment(".", dlt_txt[1])
            return

    def setMarkHandler(self, markStyle):
        """Set up the mark handling widget inside the annotator gui.
        Can be one of 3 styles - mark up, down or total.
        Also connect the handler's signals - when the mark is set,
        or delta-mark set to appropriate functions in the annotator.
        Also - to set up the mark-delta correctly - the view has to
        signal back to the annotator when a delta is pasted onto the
        image.
        """
        # Build the mark handler and put into the gui.
        self.markHandler = MarkHandler(self.maxMark)
        self.ui.markGrid.addWidget(self.markHandler, 1, 1)
        # Connect the markHandler's mark-set and delta-set signals to
        # the appropriate functions here.
        self.markHandler.markSetSignal.connect(self.totalMarkSet)
        self.markHandler.deltaSetSignal.connect(self.deltaMarkSet)
        self.markHandler.setStyle(markStyle)
        if markStyle == 1:  # mark total style
            # don't connect the delta-tool to the changeMark function
            # this ensures that marked-comments do not change the total
            pass
        else:
            # connect the delta tool to the changeMark function.
            # delta and marked comments will change the total.
            # The view makes this signal when a delta is pasted
            self.view.scene.markChangedSignal.connect(self.changeMark)

    def totalMarkSet(self, tm):
        # Set the total mark and pass that info to the comment list
        # so it can shade over deltas that are no longer applicable.
        self.score = tm
        self.commentW.changeMark(self.score)
        # also tell the scorebox in the top-left of the image what the
        # new total mark is.
        self.view.scene.scoreBox.changeScore(self.score)

    def deltaMarkSet(self, dm):
        """When a delta-mark button is clicked, or a comment selected
        the view (and scene) need to know what the current delta is so
        that it can be pasted in correctly (when user clicks on image).
        """
        # Compute mark if delta is applied = current mark + delta
        lookingAhead = self.score + dm
        # If it is out of range then change mode to "move" so that
        # the user cannot paste in that delta.
        if lookingAhead < 0 or lookingAhead > self.maxMark:
            self.ui.moveButton.animateClick()
            return
        # Otherwise set the mode and tell the view the current delta value.
        # which it, in turn, passes on to the pagescene.
        self.setMode("delta", QCursor(Qt.ArrowCursor))
        self.view.markDelta(dm)
        self.view.scene.legalDelta = True

    def changeMark(self, dm, ru):
        """The mark has been changed by delta=dm, as redo(+1) or undo(-1)
        Update the mark-handler and the scorebox and check if the user can
        use this delta again while keeping the mark between 0 and the max
        possible.
        """
        # Notice that this dm may result from an "undo" in which case its sign
        # is reversed. Need to check for this.

        # Update the current mark
        self.score += dm
        # Tell the mark-handler what the new mark is and force a repaint.
        self.markHandler.setMark(self.score)
        self.markHandler.repaint()
        # Tell the view (and scene) what the current mark is.
        self.view.scene.scoreBox.changeScore(self.score)
        # Look ahead to see if this delta can be used again while keeping
        # the mark within range. If not, then set a "dont paste" flag
        # note - take into account whether last score-change was
        # result of an undo or a redo
        if ru == 1:
            lookingAhead = self.score + dm
        elif ru == -1:
            lookingAhead = self.score - dm
        if lookingAhead < 0 or lookingAhead > self.maxMark:
            self.view.scene.legalDelta = False
        else:
            self.view.scene.legalDelta = True

    def closeEventRelaunch(self):
        self.closeEvent(True)

    def closeEventNoRelaunch(self):
        self.closeEvent(False)

    def loadWindowSettings(self):
        if self.parent.annotatorSettings.value("geometry") is not None:
            self.restoreGeometry(self.parent.annotatorSettings.value("geometry"))
        if self.parent.annotatorSettings.value("markWarnings") is not None:
            self.markWarn = self.parent.annotatorSettings.value("markWarnings")
        if self.parent.annotatorSettings.value("commentWarnings") is not None:
            self.commentWarn = self.parent.annotatorSettings.value("commentWarnings")
        if self.parent.annotatorSettings.value("tool") is not None:
            if self.parent.annotatorSettings.value("tool") == "delta":
                dlt = self.parent.annotatorSettings.value("delta")
                self.loadModeFromBefore("delta", dlt)
            elif self.parent.annotatorSettings.value("tool") == "comment":
                cmt = self.parent.annotatorSettings.value("comment")
                self.loadModeFromBefore("comment", cmt)
            else:
                self.loadModeFromBefore(self.parent.annotatorSettings.value("tool"))

        if self.parent.annotatorSettings.value("viewRectangle") is not None:
            # put in slight delay so that any resize events are done.
            QTimer.singleShot(
                150,
                lambda: self.view.initialZoom(
                    self.parent.annotatorSettings.value("viewRectangle")
                ),
            )
        else:
            QTimer.singleShot(150, lambda: self.view.initialZoom(None))
        # there is some redundancy between the above and the below.
        if self.parent.annotatorSettings.value("zoomState") is not None:
            # put in slight delay so that any resize events are done.
            QTimer.singleShot(
                200,
                lambda: self.ui.zoomCB.setCurrentIndex(
                    self.parent.annotatorSettings.value("zoomState")
                ),
            )
        else:
            QTimer.singleShot(200, lambda: self.ui.zoomCB.setCurrentIndex(1))

    def saveWindowSettings(self):
        self.parent.annotatorSettings.setValue("geometry", self.saveGeometry())
        self.parent.annotatorSettings.setValue("markWarnings", self.markWarn)
        self.parent.annotatorSettings.setValue("commentWarnings", self.commentWarn)
        self.parent.annotatorSettings.setValue("viewRectangle", self.view.vrect)
        self.parent.annotatorSettings.setValue(
            "zoomState", self.ui.zoomCB.currentIndex()
        )
        self.parent.annotatorSettings.setValue("tool", self.view.scene.mode)
        if self.view.scene.mode == "delta":
            self.parent.annotatorSettings.setValue("delta", self.view.scene.markDelta)
        if self.view.scene.mode == "comment":
            self.parent.annotatorSettings.setValue(
                "comment", self.commentW.getCurrentItemRow()
            )

    def closeEvent(self, relaunch):
        """When the user closes the window - either by clicking on the
        little standard all windows have them close icon in the titlebar
        or by clicking on 'finished' - do some basic checks.
        If the titlebar close has been clicked then we assume the user
        is cancelling the annotations.
        Otherwise - we assume they want to accept them. Simple sanity check
        that user meant to close the window.
        Be careful of a score of 0 - when mark total or mark up.
        Be careful of max-score when marking down.
        In either case - get user to confirm the score before closing.
        """
        # Save the current window settings for next time annotator is launched
        self.saveWindowSettings()

        # If the titlebar close clicked then don't relauch and close the
        # annotator (QDialog) with a 'reject'
        if type(relaunch) == QCloseEvent:
            self.launchAgain = False
            self.reject()
        # do some checks before accepting things
        if not self.view.areThereAnnotations():
            msg = ErrorMessage("Please make an annotation, even if the page is blank.")
            msg.exec_()
            return

        # check if comments have been left.
        if self.view.countComments() == 0:
            # error message if total is not 0 or full
            if self.score > 0 and self.score < self.maxMark and self.commentWarn:
                msg = SimpleMessageCheckBox(
                    "You have given no comments.\n Please confirm."
                )
                if msg.exec_() == QMessageBox.No:
                    return
                if msg.cb.checkState() == Qt.Checked:
                    self.commentWarn = False

        # if marking total or up, be careful when giving 0-marks
        if self.score == 0 and self.markHandler.style != "Down" and self.markWarn:
            msg = SimpleMessageCheckBox("You have given 0 - please confirm")
            if msg.exec_() == QMessageBox.No:
                return
            if msg.cb.checkState() == Qt.Checked:
                self.markWarn = False
        # if marking down, be careful of giving max-marks
        if (
            self.score == self.maxMark
            and self.markHandler.style == "Down"
            and self.markWarn
        ):
            msg = SimpleMessageCheckBox(
                "You have given {} - please confirm".format(self.maxMark)
            )
            if msg.exec_() == QMessageBox.No:
                return
            if msg.cb.checkState() == Qt.Checked:
                self.markWarn = False
        if relaunch:
            self.launchAgain = True
        else:
            self.launchAgain = False

        if not self.checkAllObjectsInside():
            return

        # Save the view/scene to file.
        self.view.save()
        # Save the marker's comments
        self.saveMarkerComments()
        # Pickle the scene as a PLOM-file
        self.pickleIt()
        # Save the window settings
        self.saveWindowSettings()
        # Close the annotator(QDialog) with an 'accept'.
        self.accept()

    def checkAllObjectsInside(self):
        if self.view.checkAllObjectsInside():
            return True
        else:
            # some objects outside the image, check if user really wants to finish
            msg = SimpleMessage(
                "Some annotations outside pageimage. Do you really want to finish?"
            )
            if msg.exec_() == QMessageBox.No:
                return False
            else:
                return True

    def getComments(self):
        return self.view.getComments()

    def saveMarkerComments(self):
        commentList = self.getComments()
        # image file is <blah>.png, save comments as <blah>.json
        with open(self.imageFile[:-3] + "json", "w") as commentFile:
            json.dump(commentList, commentFile)

    def latexAFragment(self, txt):
        return self.parent.latexAFragment(txt)

    def pickleIt(self):
        lst = self.view.scene.pickleSceneItems()  # newest items first
        lst.reverse()  # so newest items last
        plomDict = {
            "fileName": os.path.basename(self.imageFile),
            "markStyle": self.markStyle,
            "maxMark": self.maxMark,
            "currentMark": self.score,
            "sceneItems": lst,
        }
        # save pickled file as <blah>.plom
        plomFile = self.imageFile[:-3] + "plom"
        with open(plomFile, "w") as fh:
            json.dump(plomDict, fh)

    def unpickleIt(self, plomDict):
        self.view.scene.unpickleSceneItems(plomDict["sceneItems"])
        # do some sanity checks here?

    def setZoomComboBox(self):
        self.ui.zoomCB.addItem("User")
        self.ui.zoomCB.addItem("Fit Page")
        self.ui.zoomCB.addItem("Fit Width")
        self.ui.zoomCB.addItem("Fit Height")
        self.ui.zoomCB.addItem("200%")
        self.ui.zoomCB.addItem("150%")
        self.ui.zoomCB.addItem("100%")
        self.ui.zoomCB.addItem("50%")
        self.ui.zoomCB.addItem("33%")
        self.ui.zoomCB.currentIndexChanged.connect(self.zoomCBChanged)

    def changeCBZoom(self, v):
        old = self.ui.zoomCB.blockSignals(True)
        self.ui.zoomCB.setCurrentIndex(v)
        self.ui.zoomCB.blockSignals(old)

    def zoomCBChanged(self):
        if self.ui.zoomCB.currentText() == "Fit Page":
            self.view.zoomAll()
        elif self.ui.zoomCB.currentText() == "Fit Width":
            self.view.zoomWidth()
        elif self.ui.zoomCB.currentText() == "Fit Height":
            self.view.zoomHeight()
        elif self.ui.zoomCB.currentText() == "100%":
            self.view.zoomReset(1)
        elif self.ui.zoomCB.currentText() == "150%":
            self.view.zoomReset(1.5)
        elif self.ui.zoomCB.currentText() == "200%":
            self.view.zoomReset(2)
        elif self.ui.zoomCB.currentText() == "50%":
            self.view.zoomReset(0.5)
        elif self.ui.zoomCB.currentText() == "33%":
            self.view.zoomReset(0.33)
        else:
            pass
        self.view.setFocus()<|MERGE_RESOLUTION|>--- conflicted
+++ resolved
@@ -613,14 +613,9 @@
         # If marking-up then keep delta if positive, and if applying it
         # will not push mark past maximium possible
         if self.markStyle == 2:  # mark up - disable negative
-<<<<<<< HEAD
             if delta < 0 or delta + self.score > self.maxMark:
                 self.view.makeComment(".", dlt_txt[1])
-=======
-            if delta <= 0 or delta + self.score > self.maxMark:
-                self.view.makeComment(0, dlt_txt[1])
                 self.view.scene.legalDelta = False
->>>>>>> 4eb6d9b6
                 return
             else:
                 self.view.makeComment(dlt_txt[0], dlt_txt[1])
@@ -629,14 +624,9 @@
         # If marking down, then keep delta if negative, and if applying it
         # doesn't push mark down past zero.
         elif self.markStyle == 3:
-<<<<<<< HEAD
             if delta > 0 or delta + self.score < 0:
                 self.view.makeComment(".", dlt_txt[1])
-=======
-            if delta >= 0 or delta + self.score < 0:
-                self.view.makeComment(0, dlt_txt[1])
                 self.view.scene.legalDelta = False
->>>>>>> 4eb6d9b6
                 return
             else:
                 self.view.makeComment(dlt_txt[0], dlt_txt[1])

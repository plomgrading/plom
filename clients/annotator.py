__author__ = "Andrew Rechnitzer"
__copyright__ = "Copyright (C) 2018-2019 Andrew Rechnitzer"
__credits__ = ["Andrew Rechnitzer", "Colin Macdonald", "Elvis Cai", "Matt Coles"]
__license__ = "AGPLv3"

import json
import os
import sys

from PyQt5.QtCore import Qt, QSettings, QSize, QTimer, pyqtSlot
from PyQt5.QtGui import (
    QCursor,
    QGuiApplication,
    QIcon,
    QKeySequence,
    QPixmap,
    QCloseEvent,
)
from PyQt5.QtWidgets import (
    QAbstractItemView,
    QAction,
    QDialog,
    QGridLayout,
    QLabel,
    QMenu,
    QMessageBox,
    QPushButton,
    QShortcut,
    QTableWidget,
    QTableWidgetItem,
    QToolButton,
)

from mark_handler import MarkHandler
from pageview import PageView
from pagescene import PageScene

from useful_classes import (
    CommentWidget,
    ErrorMessage,
    SimpleMessage,
    SimpleMessageCheckBox,
)
from test_view import TestView
from uiFiles.ui_annotator_lhm import Ui_annotator_lhm
from uiFiles.ui_annotator_rhm import Ui_annotator_rhm

# Short descriptions of each tool to display to user.
tipText = {
    "box": "Box: L = highlighted box, R/Shift = highlighted ellipse.",
    "com": "Comment: L = paste comment and associated mark.",
    "com up": "Comment up: Select previous comment in list",
    "com down": "Comment down: Select next comment in list",
    "cross": "Cross: L = cross, M/Ctrl = ?-mark, R/Shift = checkmark.",
    "delta": "Delta: L = paste mark, M/Ctrl = ?-mark, R/Shift = checkmark/cross.",
    "delete": "Delete: L = Delete object, L-drag = delete area.",
    "line": "Line: L = straight line, M/Ctrl = double-arrow, R/Shift = arrow.",
    "move": "Move object.",
    "pan": "Pan view.",
    "pen": "Pen: L = freehand pen, M/Ctrl = pen with arrows, R/Shift = freehand highlighter.",
    "redo": "Redo: Redo last action",
    "text": "Text: Enter = newline, Shift-Enter/ESC = finish.",
    "tick": "Tick: L = checkmark, M/Ctrl = ?-mark, R/Shift = cross.",
    "undo": "Undo: Undo last action",
    "zoom": "Zoom: L = Zoom in, R = zoom out.",
}


class Annotator(QDialog):
    """The main annotation window for annotating group-images
    and assigning marks.
    """

    def __init__(
        self, fname, maxMark, markStyle, mouseHand, parent=None, plomDict=None
    ):
        super(Annotator, self).__init__(parent)
        # remember parent
        self.parent = parent
        # Grab filename of image, max mark, mark style (total/up/down)
        # and mouse-hand (left/right)
        self.imageFile = fname
        self.maxMark = maxMark
        # get markstyle from plomDict
        if plomDict is None:
            self.markStyle = markStyle
        else:
            self.markStyle = plomDict["markStyle"]

        # Show warnings or not
        self.markWarn = True
        self.commentWarn = True

        # a test view pop-up window - initially set to None
        # for viewing whole paper
        self.testView = None
        # Set current mark to 0.
        self.score = 0
        # make styling of currently selected button/tool.
        self.currentButtonStyleBackground = (
            "border: 2px solid #00aaaa; "
            "background: qlineargradient(x1:0,y1:0,x2:0,y2:1, "
            "stop: 0 #00dddd, stop: 1 #00aaaa);"
        )
        # when comments are used, we just outline the comment list - not
        # the whole background - so make a style for that.
        self.currentButtonStyleOutline = "border: 2px solid #00aaaa; "
        # No button yet selected.
        self.currentButton = None
        # Window depends on mouse-hand - si
        # right-hand mouse = 0, left-hand mouse = 1
        self.mouseHand = mouseHand
        if self.mouseHand == 0:
            self.ui = Ui_annotator_rhm()
        else:
            self.ui = Ui_annotator_lhm()
        # Set up the gui.
        self.ui.setupUi(self)
        # hide the "revealbox" which is revealed when the hideBox is hidden.
        self.ui.revealBox0.setHidden(True)
        # Set up the graphicsview and graphicsscene of the group-image
        # loads in the image etc
        self.view = None
        self.scene = None
        self.setViewAndScene()

        # Create the comment list widget and put into gui.
        self.commentW = CommentWidget(self, self.maxMark)
        self.ui.commentGrid.addWidget(self.commentW, 1, 1)
        # pass the marking style to the mark entry widget.
        # also when we set this up we have to connect various
        # mark set, delta-set, mark change functions
        self.setMarkHandler(self.markStyle)
        self.setDeltaButtonMenu()
        # set alt-enter / alt-return as shortcut to finish annotating
        # also set ctrl-n and ctrl-b as same shortcut.
        # set ctrl-+ as zoom toggle shortcut
        # set ctrl-z / ctrl-y as undo/redo shortcuts
        self.setMiscShortCuts()
        # set the zoom combobox
        self.setZoomComboBox()
        # Set the tool icons
        self.setIcons()
        # Set up cursors
        self.loadCursors()

        # Connect all the buttons to relevant functions
        self.setButtons()
        # pass this to the comment table too - it needs to know if we are
        # marking up/down/total to correctly shade deltas.
        self.commentW.setStyle(self.markStyle)
        self.commentW.changeMark(self.score)
        # Make sure window has min/max buttons.
        self.setWindowFlags(
            self.windowFlags() | Qt.WindowSystemMenuHint | Qt.WindowMinMaxButtonsHint
        )
        # Make sure window is maximised.
        self.showMaximized()
        # Grab window settings from parent
        self.loadWindowSettings()

        # Keyboard shortcuts.
        self.keycodes = self.getKeyCodes()

        # set up current-mark / current-mode label
        self.setCurrentMarkMode()

        # Connect various key-presses to associated tool-button clicks
        # Allows us to translate a key-press into a button-press.
        # Key layout (mostly) matches tool-button layout
        # Very last thing = unpickle scene from plomDict
        if plomDict is not None:
            self.unpickleIt(plomDict)

<<<<<<< HEAD
    def setCurrentMarkMode(self):
        self.ui.markLabel.setStyleSheet("color: #ff0000; font: bold;")
        self.ui.modeLabel.setText(" {} ".format(self.scene.mode))
        self.ui.markLabel.setText(
            "{} out of {}".format(self.scene.score, self.scene.maxMark)
        )
=======
    def loadCursors(self):
        # https://stackoverflow.com/questions/7674790/bundling-data-files-with-pyinstaller-onefile
        # pyinstaller creates a temp folder and stores path in _MEIPASS
        try:
            base_path = sys._MEIPASS
        except Exception:
            base_path = "./cursors"

        # load pixmaps for cursors and set the hotspots
        self.cursorBox = QCursor(QPixmap("{}/box.png".format(base_path)), 4, 4)
        self.cursorCross = QCursor(QPixmap("{}/cross.png".format(base_path)), 4, 4)
        self.cursorDelete = QCursor(QPixmap("{}/delete.png".format(base_path)), 4, 4)
        self.cursorLine = QCursor(QPixmap("{}/line.png".format(base_path)), 4, 4)
        self.cursorPen = QCursor(QPixmap("{}/pen.png".format(base_path)), 4, 4)
        self.cursorTick = QCursor(QPixmap("{}/tick.png".format(base_path)), 4, 4)
>>>>>>> 30a7b2ef

    def getKeyCodes(self):
        return {
            # home-row
            Qt.Key_A: lambda: self.ui.zoomButton.animateClick(),
            Qt.Key_S: lambda: self.ui.undoButton.animateClick(),
            Qt.Key_D: lambda: self.ui.tickButton.animateClick(),
            Qt.Key_F: lambda: self.commentMode(),
            Qt.Key_G: lambda: self.ui.textButton.animateClick(),
            # lower-row
            Qt.Key_Z: lambda: self.ui.moveButton.animateClick(),
            Qt.Key_X: lambda: self.ui.deleteButton.animateClick(),
            Qt.Key_C: lambda: self.ui.boxButton.animateClick(),
            Qt.Key_V: lambda: (
                self.commentW.nextItem(),
                self.commentW.CL.handleClick(),
            ),
            Qt.Key_B: lambda: self.ui.lineButton.animateClick(),
            # upper-row
            Qt.Key_Q: lambda: self.ui.panButton.animateClick(),
            Qt.Key_W: lambda: self.ui.redoButton.animateClick(),
            Qt.Key_E: lambda: self.ui.crossButton.animateClick(),
            Qt.Key_R: lambda: (
                self.commentW.previousItem(),
                self.commentW.CL.handleClick(),
            ),
            Qt.Key_T: lambda: self.ui.penButton.animateClick(),
            # and then the same but for the left-handed
            # home-row
            Qt.Key_H: lambda: self.ui.textButton.animateClick(),
            Qt.Key_J: lambda: self.commentMode(),
            Qt.Key_K: lambda: self.ui.tickButton.animateClick(),
            Qt.Key_L: lambda: self.ui.undoButton.animateClick(),
            Qt.Key_Semicolon: lambda: self.ui.zoomButton.animateClick(),
            # lower-row
            Qt.Key_N: lambda: self.ui.lineButton.animateClick(),
            Qt.Key_M: lambda: (
                self.commentW.nextItem(),
                self.commentW.CL.handleClick(),
            ),
            Qt.Key_Comma: lambda: self.ui.boxButton.animateClick(),
            Qt.Key_Period: lambda: self.ui.deleteButton.animateClick(),
            Qt.Key_Slash: lambda: self.ui.moveButton.animateClick(),
            # top-row
            Qt.Key_Y: lambda: self.ui.penButton.animateClick(),
            Qt.Key_U: lambda: (
                self.commentW.previousItem(),
                self.commentW.CL.handleClick(),
            ),
            Qt.Key_I: lambda: self.ui.crossButton.animateClick(),
            Qt.Key_O: lambda: self.ui.redoButton.animateClick(),
            Qt.Key_P: lambda: self.ui.panButton.animateClick(),
            # Then maximize and mark buttons
            Qt.Key_Backslash: lambda: self.swapMaxNorm(),
            Qt.Key_Plus: lambda: self.view.zoomIn(),
            Qt.Key_Equal: lambda: self.view.zoomIn(),
            Qt.Key_Minus: lambda: self.view.zoomOut(),
            Qt.Key_Underscore: lambda: self.view.zoomOut(),
            # Only change-mark shortcuts 0-5.
            Qt.Key_QuoteLeft: lambda: self.keyToChangeMark(0),
            Qt.Key_0: lambda: self.keyToChangeMark(0),
            Qt.Key_1: lambda: self.keyToChangeMark(1),
            Qt.Key_2: lambda: self.keyToChangeMark(2),
            Qt.Key_3: lambda: self.keyToChangeMark(3),
            Qt.Key_4: lambda: self.keyToChangeMark(4),
            Qt.Key_5: lambda: self.keyToChangeMark(5),
            # ?-mark pop up a key-list
            Qt.Key_Question: lambda: self.keyPopUp(),
            # Toggle hide/unhide tools so as to maximise space for annotation
            Qt.Key_Home: lambda: self.toggleTools(),
            # view whole paper
            Qt.Key_F1: lambda: self.viewWholePaper(),
        }

    def toggleTools(self):
        # Show / hide all the tools and so more space for the group-image
        # All tools in gui inside 'hideablebox' - so easily shown/hidden
        if self.ui.hideableBox.isHidden():
            self.wideLayout()
        else:
            self.narrowLayout()

    def narrowLayout(self):
        self.ui.revealBox0.show()
        self.ui.hideableBox.hide()
        self.ui.hideButton.setText("Wide")
        self.ui.revealLayout.addWidget(
            self.ui.hideButton, 1, 1, 1, 2, Qt.AlignHCenter | Qt.AlignTop
        )
        self.ui.revealLayout.addWidget(
            self.ui.markLabel, 2, 1, 1, 2, Qt.AlignHCenter | Qt.AlignTop
        )
        self.ui.revealLayout.addWidget(
            self.ui.modeLabel, 3, 1, 1, 2, Qt.AlignHCenter | Qt.AlignTop
        )

        self.ui.revealLayout.addWidget(
            self.ui.penButton, 4, 1, Qt.AlignHCenter | Qt.AlignTop
        )
        self.ui.revealLayout.addWidget(
            self.ui.lineButton, 4, 2, Qt.AlignHCenter | Qt.AlignTop
        )

        self.ui.revealLayout.addWidget(
            self.ui.tickButton, 5, 1, Qt.AlignHCenter | Qt.AlignTop
        )
        self.ui.revealLayout.addWidget(
            self.ui.crossButton, 5, 2, Qt.AlignHCenter | Qt.AlignTop
        )

        self.ui.revealLayout.addWidget(
            self.ui.textButton, 6, 1, Qt.AlignHCenter | Qt.AlignTop
        )
        self.ui.revealLayout.addWidget(
            self.ui.commentButton, 6, 2, Qt.AlignHCenter | Qt.AlignTop
        )

        self.ui.revealLayout.addWidget(
            self.ui.boxButton, 7, 1, Qt.AlignHCenter | Qt.AlignTop
        )
        self.ui.revealLayout.addWidget(
            self.ui.deltaButton, 7, 2, Qt.AlignHCenter | Qt.AlignTop
        )

        self.ui.revealLayout.addWidget(
            self.ui.deleteButton, 8, 1, Qt.AlignHCenter | Qt.AlignTop
        )
        self.ui.revealLayout.addWidget(
            self.ui.panButton, 8, 2, Qt.AlignHCenter | Qt.AlignTop
        )

        self.ui.revealLayout.addWidget(
            self.ui.undoButton, 8, 1, Qt.AlignHCenter | Qt.AlignTop
        )
        self.ui.revealLayout.addWidget(
            self.ui.redoButton, 8, 2, Qt.AlignHCenter | Qt.AlignTop
        )

        self.ui.revealLayout.addWidget(
            self.ui.zoomButton, 9, 1, Qt.AlignHCenter | Qt.AlignTop
        )
        self.ui.revealLayout.addWidget(
            self.ui.moveButton, 9, 2, Qt.AlignHCenter | Qt.AlignTop
        )
        # dropdown zoom menu thing
        self.ui.revealLayout.addWidget(
            self.ui.zoomCB, 10, 1, 1, 2, Qt.AlignHCenter | Qt.AlignTop
        )

        # end buttons
        self.ui.revealLayout2.addWidget(self.ui.finishedButton)
        self.ui.revealLayout2.addWidget(self.ui.finishNoRelaunchButton)
        self.ui.revealLayout2.addWidget(self.ui.cancelButton)

    def wideLayout(self):
        self.ui.hideableBox.show()
        self.ui.revealBox0.hide()
        self.ui.hideButton.setText("Compact")
        self.ui.modeLayout.addWidget(self.ui.hideButton)
        self.ui.modeLayout.addWidget(self.ui.modeLabel)
        self.ui.modeLayout.addWidget(self.ui.markLabel)
        # right-hand mouse = 0, left-hand mouse = 1
        if self.mouseHand == 0:
            # tools
            self.ui.toolLayout.addWidget(self.ui.crossButton, 0, 4, 1, 1)
            self.ui.toolLayout.addWidget(self.ui.commentUpButton, 0, 5, 1, 1)
            self.ui.toolLayout.addWidget(self.ui.tickButton, 2, 4, 1, 1)
            self.ui.toolLayout.addWidget(self.ui.commentButton, 2, 5, 1, 1)
            self.ui.toolLayout.addWidget(self.ui.boxButton, 3, 4, 1, 1)
            self.ui.toolLayout.addWidget(self.ui.commentDownButton, 3, 5, 1, 1)
            self.ui.toolLayout.addWidget(self.ui.penButton, 0, 6, 1, 1)
            self.ui.toolLayout.addWidget(self.ui.textButton, 2, 6, 1, 1)
            self.ui.toolLayout.addWidget(self.ui.lineButton, 3, 6, 1, 1)
            self.ui.toolLayout.addWidget(self.ui.deleteButton, 3, 3, 1, 1)
            self.ui.toolLayout.addWidget(self.ui.undoButton, 2, 3, 1, 1)
            self.ui.toolLayout.addWidget(self.ui.redoButton, 0, 3, 1, 1)
            self.ui.toolLayout.addWidget(self.ui.panButton, 0, 2, 1, 1)
            self.ui.toolLayout.addWidget(self.ui.zoomButton, 2, 2, 1, 1)
            self.ui.toolLayout.addWidget(self.ui.moveButton, 3, 2, 1, 1)
            # zoom QComboBox
            self.ui.gridLayout_4.addWidget(self.ui.zoomCB, 0, 2, 1, 1)

            # end buttons
            self.ui.ebLayout.addWidget(self.ui.finishedButton, 0, 0, 1, 1)
            self.ui.ebLayout.addWidget(self.ui.finishNoRelaunchButton, 0, 2, 1, 1)
            self.ui.ebLayout.addWidget(self.ui.cancelButton, 0, 4, 1, 1)

    def viewWholePaper(self):
        files = self.parent.viewWholePaper()
        if self.testView is None:
            self.testView = TestView(self, files)

    def doneViewingPaper(self):
        self.testView = None
        self.parent.doneWithViewFiles()

    def keyPopUp(self):
        # Pops up a little window which containts table of
        # keys and associated tools.
        keylist = {
            "a": "Zoom",
            "s": "Undo",
            "d": "Tick/QMark/Cross",
            "f": "Current Comment",
            "g": "Text",
            "z": "Move",
            "x": "Delete",
            "c": "Box/Ellipse",
            "v": "Next Comment",
            "b": "Line/DoubleArrow/Arrow",
            "q": "Pan",
            "w": "Redo",
            "e": "Cross/QMark/Tick",
            "r": "Previous Comment",
            "t": "Pen/DoubleArrow/Highlighter",
            "\\": "Maximize Window",
            "-": "Zoom Out",
            "_": "Zoom Out",
            "+": "Zoom In",
            "=": "Zoom In",
            "ctrl-=": "Toggle Zoom",
            "`": "Set Mark 0",
            "0": "Set Mark 0",
            "1": "Set Mark 1",
            "2": "Set Mark 2",
            "3": "Set Mark 3",
            "4": "Set Mark 4",
            "5": "Set Mark 5",
            ";": "Zoom",
            "l": "Undo",
            "k": "Tick/QMark/Cross",
            "j": "Current Comment",
            "h": "Text",
            "/": "Move",
            ".": "Delete",
            ",": "Box/Ellipse",
            "m": "Next Comment",
            "n": "Line/DoubleArrow/Arrow",
            "p": "Pan",
            "o": "Redo",
            "i": "Cross/QMark/Tick",
            "u": "Previous Comment",
            "y": "Pen/DoubleArrow/Highlighter",
            "f1": "View whole paper (may be fn-f1 depending on your system)",
            "?": "Key Help",
        }
        # build KeyPress shortcuts dialog
        kp = QDialog()
        grid = QGridLayout()
        # Sortable table to display [key, description] pairs
        kt = QTableWidget()
        kt.setColumnCount(2)
        # Set headers - not editable.
        kt.setHorizontalHeaderLabels(["key", "function"])
        kt.verticalHeader().hide()
        kt.setEditTriggers(QAbstractItemView.NoEditTriggers)
        kt.setSortingEnabled(True)
        # Read through the keys and put into table.
        for a in keylist.keys():
            r = kt.rowCount()
            kt.setRowCount(r + 1)
            kt.setItem(r, 0, QTableWidgetItem(a))
            kt.setItem(r, 1, QTableWidgetItem("{}".format(keylist[a])))
        # Give it a close-button.
        cb = QPushButton("&close")
        cb.clicked.connect(kp.accept)
        grid.addWidget(kt, 1, 1, 3, 3)
        grid.addWidget(cb, 4, 3)
        kp.setLayout(grid)
        # Resize items to fit
        kt.resizeColumnsToContents()
        kt.resizeRowsToContents()
        # Pop it up.
        kp.exec_()

    def setViewAndScene(self):
        """Starts the pageview.
        The pageview (which is a qgraphicsview) which is (mostly) a layer
        between the annotation widget and the qgraphicsscene which
        actually stores all the graphics objects (the image, lines, boxes,
        text etc etc). The view allows us to zoom pan etc over image and
        its annotations.
        """
        # Start the pageview - pass it this widget (so it can communicate
        # back to us) and the filename of the image.
        self.view = PageView(self)
        self.scene = PageScene(
            self, self.imageFile, self.maxMark, self.score, self.markStyle
        )
        # connect view to scene
        self.view.connectScene(self.scene)
        # scene knows which views are connected via self.views()

        # put the view into the gui.
        self.ui.pageFrameGrid.addWidget(self.view, 1, 1)
        # set the initial view to contain the entire scene which at
        # this stage is just the image.
        self.view.fitInView(self.scene.sceneRect(), Qt.KeepAspectRatioByExpanding)
        # Centre at top-left of image.
        self.view.centerOn(0, 0)
        # click the move button
        self.ui.moveButton.animateClick()

    def swapMaxNorm(self):
        """Toggles the window size between max and normal"""
        if self.windowState() != Qt.WindowMaximized:
            self.setWindowState(Qt.WindowMaximized)
        else:
            self.setWindowState(Qt.WindowNoState)

    def keyToChangeMark(self, buttonNumber):
        """Translates a key-press (0,1,2,3,4,5) into a button-press
        of the various delta-mark buttons in the mark-entry widget.
        If mark-up style then they trigger the positive mark buttons,
        hence p0,p1 etc... if mark down then triggers the negative mark
        buttons - n1,n2, etc.
        """
        if self.markHandler.style == "Up":
            self.markHandler.markButtons["p{}".format(buttonNumber)].animateClick()
        elif self.markHandler.style == "Down" and buttonNumber > 0:
            self.markHandler.markButtons["m{}".format(buttonNumber)].animateClick()

    def keyPressEvent(self, event):
        """Translates key-presses into tool-button presses if
        appropriate. Also captures the escape-key since this would
        normally close a qdialog.
        """
        # Check to see if no mousebutton pressed
        # If a key-press detected use the keycodes dict to translate
        # the press into a function call (if exists)
        if QGuiApplication.mouseButtons() == Qt.NoButton:
            self.keycodes.get(event.key(), lambda *args: None)()
        # If escape key pressed then do not process it because
        # esc in a qdialog closes the window as a "reject".
        if event.key() != Qt.Key_Escape:
            super(Annotator, self).keyPressEvent(event)

    def setMode(self, newMode, newCursor):
        """Change the current tool mode.
        Changes the styling of the corresponding button, and
        also the cursor.
        """
        # TODO: clean up this function. Is a bit of a mess

        # Clear styling of the what was until now the current button
        if self.currentButton is not None:
            self.currentButton.setStyleSheet("")
        # A bit of a hack to take care of comment-mode and delta-mode
        if self.scene.mode == "comment" and newMode != "comment":
            self.ui.commentButton.setStyleSheet("")
        if self.scene.mode == "delta" and newMode != "delta":
            self.ui.deltaButton.setStyleSheet("")
        # We change currentbutton to which ever widget sent us
        # to this function. We have to be a little careful since
        # not all widgets get the styling in the same way.
        # If the mark-handler widget sent us here, it takes care
        # of its own styling - so we update the little tool-tip
        # and set current button to none.
        if isinstance(self.sender(), QPushButton):
            # has come from mark-change button in handler, so
            # set button=none, since markHandler does its own styling
            self.currentButton = None
        else:
            # Clear the style of the mark-handler (this will mostly not do
            # anything, but saves us testing if we had styled it)
            self.markHandler.clearButtonStyle()
            # the current button = whoever sent us here.
            self.currentButton = self.sender()
            # Set the style of that button - be careful of the
            # comment list - since it needs different styling
            if self.currentButton == self.commentW.CL:
                self.currentButton.setStyleSheet(self.currentButtonStyleOutline)
                self.ui.commentButton.setStyleSheet(self.currentButtonStyleBackground)
            else:
                self.currentButton.setStyleSheet(self.currentButtonStyleBackground)
                # make sure comment button style is cleared
                self.ui.commentButton.setStyleSheet("")
        # pass the new mode to the graphicsview, and set the cursor in view
        self.scene.setMode(newMode)
        self.view.setCursor(newCursor)
        # set the modelabel
        self.ui.modeLabel.setText(" {} ".format(self.scene.mode))
        # refresh everything.
        self.repaint()

    def setIcon(self, tb, txt, iconFile):
        # Helper command for setIcons - sets the tooltip, loads the icon
        # and formats things nicely.
        tb.setToolButtonStyle(Qt.ToolButtonIconOnly)
        tb.setToolTip("{}".format(tipText.get(txt, txt)))
        tb.setIcon(QIcon(QPixmap(iconFile)))
        tb.setIconSize(QSize(40, 40))

    def setIcons(self):
        """Set up the icons for the tools.
        A little care because of where a pyinstaller-built executable
        stores them.
        """
        # https://stackoverflow.com/questions/7674790/bundling-data-files-with-pyinstaller-onefile
        # pyinstaller creates a temp folder and stores path in _MEIPASS
        try:
            base_path = sys._MEIPASS
        except Exception:
            base_path = "./icons"

        self.setIcon(self.ui.boxButton, "box", "{}/rectangle.svg".format(base_path))
        self.setIcon(self.ui.commentButton, "com", "{}/comment.svg".format(base_path))
        self.setIcon(
            self.ui.commentDownButton, "com dn", "{}/comment_down.svg".format(base_path)
        )
        self.setIcon(
            self.ui.commentUpButton, "com up", "{}/comment_up.svg".format(base_path)
        )
        self.setIcon(self.ui.crossButton, "cross", "{}/cross.svg".format(base_path))
        self.setIcon(self.ui.deleteButton, "delete", "{}/delete.svg".format(base_path))
        self.setIcon(self.ui.deltaButton, "delta", "{}/delta.svg".format(base_path))
        self.setIcon(self.ui.lineButton, "line", "{}/line.svg".format(base_path))
        self.setIcon(self.ui.moveButton, "move", "{}/move.svg".format(base_path))
        self.setIcon(self.ui.panButton, "pan", "{}/pan.svg".format(base_path))
        self.setIcon(self.ui.penButton, "pen", "{}/pen.svg".format(base_path))
        self.setIcon(self.ui.redoButton, "redo", "{}/redo.svg".format(base_path))
        self.setIcon(self.ui.textButton, "text", "{}/text.svg".format(base_path))
        self.setIcon(self.ui.tickButton, "tick", "{}/tick.svg".format(base_path))
        self.setIcon(self.ui.undoButton, "undo", "{}/undo.svg".format(base_path))
        self.setIcon(self.ui.zoomButton, "zoom", "{}/zoom.svg".format(base_path))

    # The 'endAndRelaunch' slot - this saves the comment-list, closes
    # the annotator. The marker window then asks the server for the next
    # unmarked image and fires up the annotator on that.
    @pyqtSlot()
    def endAndRelaunch(self):
        self.commentW.saveComments()
        self.closeEvent(True)

    def setMiscShortCuts(self):
        # Set alt-enter or alt-return to end the annotator
        # The key-shortcuts fire a signal, which triggers the
        # endAndRelaunch slot.
        self.endShortCut = QShortcut(QKeySequence("Alt+Enter"), self)
        self.endShortCut.activated.connect(self.endAndRelaunch)
        self.endShortCutb = QShortcut(QKeySequence("Alt+Return"), self)
        self.endShortCutb.activated.connect(self.endAndRelaunch)
        # shortcuts for next paper
        self.endShortCutc = QShortcut(QKeySequence("Ctrl+n"), self)
        self.endShortCutc.activated.connect(self.endAndRelaunch)
        self.endShortCutd = QShortcut(QKeySequence("Ctrl+b"), self)
        self.endShortCutd.activated.connect(self.endAndRelaunch)
        self.cancelShortCut = QShortcut(QKeySequence("Ctrl+c"), self)
        self.cancelShortCut.activated.connect(self.reject)
        # shortcuts for zoom-states
        self.zoomToggleShortCut = QShortcut(QKeySequence("Ctrl+="), self)
        self.zoomToggleShortCut.activated.connect(self.view.zoomToggle)
        # shortcuts for undo/redo
        self.undoShortCut = QShortcut(QKeySequence("Ctrl+z"), self)
        self.undoShortCut.activated.connect(self.scene.undo)
        self.redoShortCut = QShortcut(QKeySequence("Ctrl+y"), self)
        self.redoShortCut.activated.connect(self.scene.redo)

    # Simple mode change functions
    def boxMode(self):
        self.setMode("box", self.cursorBox)

    def commentMode(self):
        if self.currentButton == self.commentW.CL:
            self.commentW.nextItem()
        else:
            self.commentW.currentItem()
        self.commentW.CL.handleClick()

    def crossMode(self):
        self.setMode("cross", self.cursorCross)

    def deleteMode(self):
        self.setMode("delete", self.cursorDelete)

    def deltaButtonMode(self):
        self.setMode("delta", Qt.IBeamCursor)

    def lineMode(self):
        self.setMode("line", self.cursorLine)

    def moveMode(self):
        self.setMode("move", Qt.OpenHandCursor)

    def panMode(self):
        self.setMode("pan", Qt.OpenHandCursor)
        # The pan button also needs to change dragmode in the view
        self.view.setDragMode(1)

    def penMode(self):
        self.setMode("pen", self.cursorPen)

    def textMode(self):
        self.setMode("text", Qt.IBeamCursor)

    def tickMode(self):
        self.setMode("tick", self.cursorTick)

    def zoomMode(self):
        self.setMode("zoom", Qt.SizeFDiagCursor)

    def loadModeFromBefore(self, mode, aux=None):
        self.loadModes = {
            "box": lambda: self.ui.boxButton.animateClick(),
            "comment": lambda: self.commentMode(),
            "cross": lambda: self.ui.crossButton.animateClick(),
            "line": lambda: self.ui.lineButton.animateClick(),
            "pen": lambda: self.ui.penButton.animateClick(),
            "text": lambda: self.ui.textButton.animateClick(),
            "tick": lambda: self.ui.tickButton.animateClick(),
        }
        if mode == "delta" and aux is not None:
            self.markHandler.loadDeltaValue(aux)
        elif mode == "comment" and aux is not None:
            self.commentW.setCurrentItemRow(aux)
            self.ui.commentButton.animateClick()
        else:
            self.loadModes.get(mode, lambda *args: None)()

    def setButtons(self):
        """Connect buttons to functions.
        """
        # List of tool buttons, the corresponding modes and cursor shapes
        self.ui.boxButton.clicked.connect(self.boxMode)
        self.ui.crossButton.clicked.connect(self.crossMode)
        self.ui.deleteButton.clicked.connect(self.deleteMode)
        self.ui.lineButton.clicked.connect(self.lineMode)
        self.ui.moveButton.clicked.connect(self.moveMode)
        self.ui.panButton.clicked.connect(self.panMode)
        self.ui.penButton.clicked.connect(self.penMode)
        self.ui.textButton.clicked.connect(self.textMode)
        self.ui.tickButton.clicked.connect(self.tickMode)
        self.ui.zoomButton.clicked.connect(self.zoomMode)
        # Also the "hidden" delta-button
        self.ui.deltaButton.clicked.connect(self.deltaButtonMode)

        # Pass the undo/redo button clicks on to the view
        self.ui.undoButton.clicked.connect(self.scene.undo)
        self.ui.redoButton.clicked.connect(self.scene.redo)
        # The key-help button connects to the keyPopUp command.
        self.ui.keyHelpButton.clicked.connect(self.keyPopUp)
        # Cancel button closes annotator(QDialog) with a 'reject'
        self.ui.cancelButton.clicked.connect(self.reject)
        # Hide button connects to the toggleTools command
        self.ui.hideButton.clicked.connect(self.toggleTools)

        # Connect the comment buttons to the comment list
        # They select the item and trigger its handleClick which fires
        # off a commentSignal which will be picked up by the annotator
        # First up connect the comment list's signal to the annotator's
        # handle comment function.
        self.commentW.CL.commentSignal.connect(self.handleComment)
        # Now connect up the buttons
        self.ui.commentButton.clicked.connect(self.commentW.currentItem)
        self.ui.commentButton.clicked.connect(self.commentW.CL.handleClick)
        # the previous comment button
        self.ui.commentUpButton.clicked.connect(self.commentW.previousItem)
        self.ui.commentUpButton.clicked.connect(self.commentW.CL.handleClick)
        # the next comment button
        self.ui.commentDownButton.clicked.connect(self.commentW.nextItem)
        self.ui.commentDownButton.clicked.connect(self.commentW.CL.handleClick)
        # Connect up the finishing buttons
        self.ui.finishedButton.clicked.connect(self.commentW.saveComments)
        self.ui.finishedButton.clicked.connect(self.closeEventRelaunch)
        self.ui.finishNoRelaunchButton.clicked.connect(self.commentW.saveComments)
        self.ui.finishNoRelaunchButton.clicked.connect(self.closeEventNoRelaunch)

    def handleComment(self, dlt_txt):
        """When the user selects a comment this function will be triggered.
        The function is passed dlt_txt = [delta, comment text].
        It sets the mode to text, but also passes the comment's text and
        value (ie +/- n marks) to the pageview - which in turn tells the
        pagescene. The scene's mode will be set to 'comment' so that when
        the user clicks there the delta+comment items are created and
        then pasted into place.
        """
        # Set the model to text and change cursor.
        # self.setMode("comment", self.cursorComment)
        self.setMode("comment", QCursor(Qt.IBeamCursor))
        # Grab the delta from the arguments
        self.scene.changeTheComment(dlt_txt[0], dlt_txt[1], annotatorUpdate=True)

    def setMarkHandler(self, markStyle):
        """Set up the mark handling widget inside the annotator gui.
        Can be one of 3 styles - mark up, down or total.
        Also connect the handler's signals - when the mark is set,
        or delta-mark set to appropriate functions in the annotator.
        Also - to set up the mark-delta correctly - the view has to
        signal back to the annotator when a delta is pasted onto the
        image.
        """
        # Build the mark handler and put into the gui.
        self.markHandler = MarkHandler(self, self.maxMark)
        self.markHandler.setStyle(markStyle)
        self.ui.markGrid.addWidget(self.markHandler, 1, 1)

    def totalMarkSet(self, tm):
        # Set the total mark and pass that info to the comment list
        # so it can shade over deltas that are no longer applicable.
        self.score = tm
        self.commentW.changeMark(self.score)
        # also tell the scene what the new mark is
        self.scene.setTheMark(self.score)

    def deltaMarkSet(self, dm):
        """When a delta-mark button is clicked, or a comment selected
        the view (and scene) need to know what the current delta is so
        that it can be pasted in correctly (when user clicks on image).
        """
        # Change the mode to delta
        self.setMode("delta", QCursor(Qt.IBeamCursor))
        # Try changing the delta in the scene
        if not self.scene.changeTheDelta(dm, annotatorUpdate=True):
            # If it is out of range then change mode to "move" so that
            # the user cannot paste in that delta.
            self.ui.moveButton.animateClick()
            return
        # Else, the delta is now set, so now change the mode here.
        self.setMode("delta", QCursor(Qt.IBeamCursor))
        # and set style of the delta-button
        self.ui.deltaButton.setStyleSheet(self.currentButtonStyleBackground)

    def changeMark(self, score):
        """The mark has been changed. Update the mark-handler.
        """
        # Tell the mark-handler what the new mark is and force a repaint.
        assert self.markStyle != 1, "Should not be called if mark-total"

        self.score = score
        # update the markline
        self.ui.markLabel.setText(
            "{} out of {}".format(self.scene.score, self.scene.maxMark)
        )
        self.markHandler.setMark(self.score)
        self.markHandler.repaint()
        # update the delta-mark-menu
        self.updateDeltaMarkMenu()

    def closeEventRelaunch(self):
        self.closeEvent(True)

    def closeEventNoRelaunch(self):
        self.closeEvent(False)

    def loadWindowSettings(self):
        if self.parent.annotatorSettings["geometry"] is not None:
            self.restoreGeometry(self.parent.annotatorSettings["geometry"])
        if self.parent.annotatorSettings["markWarnings"] is not None:
            self.markWarn = self.parent.annotatorSettings["markWarnings"]
        if self.parent.annotatorSettings["commentWarnings"] is not None:
            self.commentWarn = self.parent.annotatorSettings["commentWarnings"]
        if self.parent.annotatorSettings["tool"] is not None:
            if self.parent.annotatorSettings["tool"] == "delta":
                dlt = self.parent.annotatorSettings["delta"]
                self.loadModeFromBefore("delta", dlt)
            elif self.parent.annotatorSettings["tool"] == "comment":
                cmt = self.parent.annotatorSettings["comment"]
                self.loadModeFromBefore("comment", cmt)
            else:
                self.loadModeFromBefore(self.parent.annotatorSettings["tool"])

        if self.parent.annotatorSettings["viewRectangle"] is not None:
            # put in slight delay so that any resize events are done.
            QTimer.singleShot(
                150,
                lambda: self.view.initialZoom(
                    self.parent.annotatorSettings["viewRectangle"]
                ),
            )
        else:
            QTimer.singleShot(150, lambda: self.view.initialZoom(None))
        # there is some redundancy between the above and the below.
        if self.parent.annotatorSettings["zoomState"] is not None:
            # put in slight delay so that any resize events are done.
            QTimer.singleShot(
                200,
                lambda: self.ui.zoomCB.setCurrentIndex(
                    self.parent.annotatorSettings["zoomState"]
                ),
            )
        else:
            QTimer.singleShot(200, lambda: self.ui.zoomCB.setCurrentIndex(1))

    def saveWindowSettings(self):
        self.parent.annotatorSettings["geometry"] = self.saveGeometry()
        self.parent.annotatorSettings["markWarnings"] = self.markWarn
        self.parent.annotatorSettings["commentWarnings"] = self.commentWarn
        self.parent.annotatorSettings["viewRectangle"] = self.view.vrect
        self.parent.annotatorSettings["zoomState"] = self.ui.zoomCB.currentIndex()
        self.parent.annotatorSettings["tool"] = self.scene.mode
        if self.scene.mode == "delta":
            self.parent.annotatorSettings["delta"] = self.scene.markDelta
        if self.scene.mode == "comment":
            self.parent.annotatorSettings["comment"] = self.commentW.getCurrentItemRow()

    def closeEvent(self, relaunch):
        """When the user closes the window - either by clicking on the
        little standard all windows have them close icon in the titlebar
        or by clicking on 'finished' - do some basic checks.
        If the titlebar close has been clicked then we assume the user
        is cancelling the annotations.
        Otherwise - we assume they want to accept them. Simple sanity check
        that user meant to close the window.
        Be careful of a score of 0 - when mark total or mark up.
        Be careful of max-score when marking down.
        In either case - get user to confirm the score before closing.
        """
        # Save the current window settings for next time annotator is launched
        self.saveWindowSettings()

        # If the titlebar close clicked then don't relauch and close the
        # annotator (QDialog) with a 'reject'
        if type(relaunch) == QCloseEvent:
            self.launchAgain = False
            self.reject()
        # do some checks before accepting things
        if not self.scene.areThereAnnotations():
            msg = ErrorMessage("Please make an annotation, even if the page is blank.")
            msg.exec_()
            return

        # check if comments have been left.
        if self.scene.countComments() == 0:
            # error message if total is not 0 or full
            if self.score > 0 and self.score < self.maxMark and self.commentWarn:
                msg = SimpleMessageCheckBox(
                    "You have given no comments.\n Please confirm."
                )
                if msg.exec_() == QMessageBox.No:
                    return
                if msg.cb.checkState() == Qt.Checked:
                    self.commentWarn = False

        # if marking total or up, be careful when giving 0-marks
        if self.score == 0 and self.markHandler.style != "Down" and self.markWarn:
            msg = SimpleMessageCheckBox("You have given 0 - please confirm")
            if msg.exec_() == QMessageBox.No:
                return
            if msg.cb.checkState() == Qt.Checked:
                self.markWarn = False
        # if marking down, be careful of giving max-marks
        if (
            self.score == self.maxMark
            and self.markHandler.style == "Down"
            and self.markWarn
        ):
            msg = SimpleMessageCheckBox(
                "You have given {} - please confirm".format(self.maxMark)
            )
            if msg.exec_() == QMessageBox.No:
                return
            if msg.cb.checkState() == Qt.Checked:
                self.markWarn = False
        if relaunch:
            self.launchAgain = True
        else:
            self.launchAgain = False

        if not self.checkAllObjectsInside():
            return

        # Save the scene to file.
        self.scene.save()
        # Save the marker's comments
        self.saveMarkerComments()
        # Pickle the scene as a plom-file
        self.pickleIt()
        # Save the window settings
        self.saveWindowSettings()
        # Close the annotator(QDialog) with an 'accept'.
        self.accept()

    def checkAllObjectsInside(self):
        if self.scene.checkAllObjectsInside():
            return True
        else:
            # some objects outside the image, check if user really wants to finish
            msg = SimpleMessage(
                "Some annotations outside pageimage. Do you really want to finish?"
            )
            if msg.exec_() == QMessageBox.No:
                return False
            else:
                return True

    def getComments(self):
        return self.scene.getComments()

    def saveMarkerComments(self):
        commentList = self.getComments()
        # image file is <blah>.png, save comments as <blah>.json
        with open(self.imageFile[:-3] + "json", "w") as commentFile:
            json.dump(commentList, commentFile)

    def latexAFragment(self, txt):
        return self.parent.latexAFragment(txt)

    def pickleIt(self):
        lst = self.scene.pickleSceneItems()  # newest items first
        lst.reverse()  # so newest items last
        plomDict = {
            "fileName": os.path.basename(self.imageFile),
            "markStyle": self.markStyle,
            "maxMark": self.maxMark,
            "currentMark": self.score,
            "sceneItems": lst,
        }
        # save pickled file as <blah>.plom
        plomFile = self.imageFile[:-3] + "plom"
        with open(plomFile, "w") as fh:
            json.dump(plomDict, fh)

    def unpickleIt(self, plomDict):
        self.view.setHidden(True)
        self.scene.unpickleSceneItems(plomDict["sceneItems"])
        # if markstyle is "Total", then click appropriate button
        if self.markStyle == 1:
            self.markHandler.unpickleTotal(plomDict["currentMark"])
        self.view.setHidden(False)

    def setZoomComboBox(self):
        self.ui.zoomCB.addItem("User")
        self.ui.zoomCB.addItem("Fit Page")
        self.ui.zoomCB.addItem("Fit Width")
        self.ui.zoomCB.addItem("Fit Height")
        self.ui.zoomCB.addItem("200%")
        self.ui.zoomCB.addItem("150%")
        self.ui.zoomCB.addItem("100%")
        self.ui.zoomCB.addItem("50%")
        self.ui.zoomCB.addItem("33%")
        self.ui.zoomCB.currentIndexChanged.connect(self.zoomCBChanged)

    def changeCBZoom(self, v):
        old = self.ui.zoomCB.blockSignals(True)
        self.ui.zoomCB.setCurrentIndex(v)
        self.ui.zoomCB.blockSignals(old)

    def zoomCBChanged(self):
        if self.ui.zoomCB.currentText() == "Fit Page":
            self.view.zoomAll()
        elif self.ui.zoomCB.currentText() == "Fit Width":
            self.view.zoomWidth()
        elif self.ui.zoomCB.currentText() == "Fit Height":
            self.view.zoomHeight()
        elif self.ui.zoomCB.currentText() == "100%":
            self.view.zoomReset(1)
        elif self.ui.zoomCB.currentText() == "150%":
            self.view.zoomReset(1.5)
        elif self.ui.zoomCB.currentText() == "200%":
            self.view.zoomReset(2)
        elif self.ui.zoomCB.currentText() == "50%":
            self.view.zoomReset(0.5)
        elif self.ui.zoomCB.currentText() == "33%":
            self.view.zoomReset(0.33)
        else:
            pass
        self.view.setFocus()

    def setDeltaButtonMenu(self):
        if self.markStyle == 1:
            # mark total - don't set anything
            return
        self.ui.deltaMenu = QMenu("Set Delta")
        self.deltaActions = {}
        if self.markStyle == 2:
            # set to mark up
            for k in range(0, self.maxMark + 1):
                self.deltaActions[k] = self.ui.deltaMenu.addAction("+{}".format(k))
                self.deltaActions[k].triggered.connect(
                    self.markHandler.markButtons["p{}".format(k)].animateClick
                )
        elif self.markStyle == 3:
            # set to mark down
            for k in range(0, self.maxMark + 1):
                self.deltaActions[k] = self.ui.deltaMenu.addAction("-{}".format(k))
                self.deltaActions[k].triggered.connect(
                    self.markHandler.markButtons["m{}".format(k)].animateClick
                )
        self.ui.deltaButton.setMenu(self.ui.deltaMenu)
        self.updateDeltaMarkMenu()

    def updateDeltaMarkMenu(self):
        if self.markStyle == 1:
            return
        elif self.markStyle == 2:
            for k in range(0, self.maxMark + 1):
                if self.score + k <= self.maxMark:
                    self.deltaActions[k].setEnabled(True)
                else:
                    self.deltaActions[k].setEnabled(False)
        elif self.markStyle == 3:
            for k in range(0, self.maxMark + 1):
                if self.score >= k:
                    self.deltaActions[k].setEnabled(True)
                else:
                    self.deltaActions[k].setEnabled(False)<|MERGE_RESOLUTION|>--- conflicted
+++ resolved
@@ -172,14 +172,13 @@
         if plomDict is not None:
             self.unpickleIt(plomDict)
 
-<<<<<<< HEAD
     def setCurrentMarkMode(self):
         self.ui.markLabel.setStyleSheet("color: #ff0000; font: bold;")
         self.ui.modeLabel.setText(" {} ".format(self.scene.mode))
         self.ui.markLabel.setText(
             "{} out of {}".format(self.scene.score, self.scene.maxMark)
         )
-=======
+
     def loadCursors(self):
         # https://stackoverflow.com/questions/7674790/bundling-data-files-with-pyinstaller-onefile
         # pyinstaller creates a temp folder and stores path in _MEIPASS
@@ -195,7 +194,6 @@
         self.cursorLine = QCursor(QPixmap("{}/line.png".format(base_path)), 4, 4)
         self.cursorPen = QCursor(QPixmap("{}/pen.png".format(base_path)), 4, 4)
         self.cursorTick = QCursor(QPixmap("{}/tick.png".format(base_path)), 4, 4)
->>>>>>> 30a7b2ef
 
     def getKeyCodes(self):
         return {

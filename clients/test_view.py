__author__ = "Andrew Rechnitzer"
__copyright__ = "Copyright (C) 2018-2020 Andrew Rechnitzer"
__credits__ = ["Andrew Rechnitzer"]
__license__ = "AGPLv3"

from PyQt5.QtCore import Qt
from PyQt5.QtWidgets import (
    QApplication,
    QDialog,
<<<<<<< HEAD
    QGridLayout,
    QPushButton,
    QTabWidget,
=======
    QFormLayout,
    QGridLayout,
    QLabel,
    QPushButton,
    QSpinBox,
>>>>>>> afe903ba
    QWidget,
)
from uiFiles.ui_test_view import Ui_TestView
from examviewwindow import ExamViewWindow


class TestView(QWidget):
<<<<<<< HEAD
    def __init__(self, parent, pageNames, pages):
=======
    def __init__(self, parent, groups, testNumber):
>>>>>>> afe903ba
        super(TestView, self).__init__()
        self.parent = parent
        self.numberOfPages = len(pages)
        self.pageList = pages
        self.pageNames = pageNames
        self.ui = Ui_TestView()
        self.ui.setupUi(self)
        self.connectButtons()
        self.tabs = {}
        self.buildTabs()
        self.setWindowTitle("Original scans of test {}".format(testNumber))
        print("Original scans of test {}".format(testNumber))
        self.show()

    def connectButtons(self):
        self.ui.prevGroupButton.clicked.connect(self.previousTab)
        self.ui.nextGroupButton.clicked.connect(self.nextTab)
        self.ui.closeButton.clicked.connect(self.closeWindow)
        self.ui.maxNormButton.clicked.connect(self.swapMaxNorm)

    def buildTabs(self):
        for k in range(0, self.numberOfPages):
            self.tabs[k] = ExamViewWindow(self.pageList[k])
            self.ui.groupViewTabWidget.addTab(
                self.tabs[k], "Page {}".format(self.pageNames[k])
            )

    def nextTab(self):
        t = self.ui.groupViewTabWidget.currentIndex() + 1
        if t >= self.ui.groupViewTabWidget.count():
            t = 0
        self.ui.groupViewTabWidget.setCurrentIndex(t)

    def previousTab(self):
        t = self.ui.groupViewTabWidget.currentIndex() - 1
        if t < 0:
            t = self.ui.groupViewTabWidget.count() - 1
        self.ui.groupViewTabWidget.setCurrentIndex(t)

    def swapMaxNorm(self):
        """Toggles the window size between max and normal"""
        if self.windowState() != Qt.WindowMaximized:
            self.setWindowState(Qt.WindowMaximized)
        else:
            self.setWindowState(Qt.WindowNoState)

    def closeEvent(self, event):
        self.closeWindow()

    def closeWindow(self):
        self.close()


class GroupView(QDialog):
    def __init__(self, fnames):
        super(GroupView, self).__init__()
        grid = QGridLayout()
<<<<<<< HEAD
        self.testImg = ExamViewWindow(fnames)
        self.closeButton = QPushButton("&Close")
        self.maxNormButton = QPushButton("Max/Norm")
=======
        self.testImg = ExamViewWindow(fname)
        self.closeButton = QPushButton("&Close")
        self.maxNormButton = QPushButton("&Max/Norm")
>>>>>>> afe903ba
        grid.addWidget(self.testImg, 1, 1, 6, 6)
        grid.addWidget(self.closeButton, 7, 7)
        grid.addWidget(self.maxNormButton, 1, 7)
        self.setLayout(grid)
        self.closeButton.clicked.connect(self.closeWindow)
        self.maxNormButton.clicked.connect(self.swapMaxNorm)

        self.show()

    def swapMaxNorm(self):
        """Toggles the window size between max and normal"""
        if self.windowState() != Qt.WindowMaximized:
            self.setWindowState(Qt.WindowMaximized)
        else:
            self.setWindowState(Qt.WindowNoState)

    def closeEvent(self, event):
        self.closeWindow()

    def closeWindow(self):
        self.close()


<<<<<<< HEAD
class WholeTestView(QDialog):
    def __init__(self, fnames):
        super(WholeTestView, self).__init__()
        self.pageList = fnames
        self.numberOfPages = len(fnames)
        grid = QGridLayout()
        self.pageTabs = QTabWidget()
        self.tabs = {}
        self.closeButton = QPushButton("&Close")
        self.maxNormButton = QPushButton("&Max/Norm")
        self.pButton = QPushButton("&Previous")
        self.nButton = QPushButton("&Next")
        grid.addWidget(self.pageTabs, 1, 1, 6, 6)
        grid.addWidget(self.pButton, 7, 1)
        grid.addWidget(self.nButton, 7, 2)
        grid.addWidget(self.closeButton, 7, 7)
        grid.addWidget(self.maxNormButton, 1, 7)
        self.setLayout(grid)
        self.pButton.clicked.connect(self.previousTab)
        self.nButton.clicked.connect(self.nextTab)
        self.closeButton.clicked.connect(self.closeWindow)
        self.maxNormButton.clicked.connect(self.swapMaxNorm)
        self.show()
        self.buildTabs()

    def swapMaxNorm(self):
        """Toggles the window size between max and normal"""
        if self.windowState() != Qt.WindowMaximized:
            self.setWindowState(Qt.WindowMaximized)
        else:
            self.setWindowState(Qt.WindowNoState)

    def closeEvent(self, event):
        self.closeWindow()

    def closeWindow(self):
        self.close()

    def nextTab(self):
        t = self.pageTabs.currentIndex() + 1
        if t >= self.pageTabs.count():
            t = 0
        self.pageTabs.setCurrentIndex(t)

    def previousTab(self):
        t = self.pageTabs.currentIndex() - 1
        if t < 0:
            t = self.pageTabs.count() - 1
        self.pageTabs.setCurrentIndex(t)

    def buildTabs(self):
        for k in range(0, self.numberOfPages):
            self.tabs[k] = ExamViewWindow(self.pageList[k])
            self.pageTabs.addTab(self.tabs[k], "{}".format(k + 1))
=======
class TestGroupSelect(QDialog):
    def __init__(self, info, gn=None):
        super(TestGroupSelect, self).__init__()
        self.setModal(True)
        self.setWindowTitle("View another test")
        self.iL = QLabel("From which test do you wish to view the current group?")
        self.ab = QPushButton("&Accept")
        self.ab.clicked.connect(self.accept)
        self.cb = QPushButton("&Cancel")
        self.cb.clicked.connect(self.reject)

        fg = QFormLayout()
        self.tsb = QSpinBox()
        self.tsb.setRange(1, info["numTests"])
        self.tsb.setValue(1)
        fg.addRow("Select test:", self.tsb)
        if gn is not None:
            self.gsb = QSpinBox()
            self.gsb.setRange(1, info["numGroups"])
            self.gsb.setValue(gn)
            fg.addRow("Select pageGroup:", self.gsb)
            self.iL.setText("Which test/group do you wish to view?")
        grid = QGridLayout()
        grid.addWidget(self.iL, 0, 1, 1, 3)
        grid.addLayout(fg, 1, 1, 3, 3)
        grid.addWidget(self.ab, 4, 1)
        grid.addWidget(self.cb, 4, 3)
        self.setLayout(grid)
>>>>>>> afe903ba
<|MERGE_RESOLUTION|>--- conflicted
+++ resolved
@@ -7,17 +7,12 @@
 from PyQt5.QtWidgets import (
     QApplication,
     QDialog,
-<<<<<<< HEAD
-    QGridLayout,
-    QPushButton,
-    QTabWidget,
-=======
     QFormLayout,
     QGridLayout,
     QLabel,
     QPushButton,
     QSpinBox,
->>>>>>> afe903ba
+    QTabWidget,
     QWidget,
 )
 from uiFiles.ui_test_view import Ui_TestView
@@ -25,11 +20,7 @@
 
 
 class TestView(QWidget):
-<<<<<<< HEAD
     def __init__(self, parent, pageNames, pages):
-=======
-    def __init__(self, parent, groups, testNumber):
->>>>>>> afe903ba
         super(TestView, self).__init__()
         self.parent = parent
         self.numberOfPages = len(pages)
@@ -87,15 +78,9 @@
     def __init__(self, fnames):
         super(GroupView, self).__init__()
         grid = QGridLayout()
-<<<<<<< HEAD
         self.testImg = ExamViewWindow(fnames)
         self.closeButton = QPushButton("&Close")
         self.maxNormButton = QPushButton("Max/Norm")
-=======
-        self.testImg = ExamViewWindow(fname)
-        self.closeButton = QPushButton("&Close")
-        self.maxNormButton = QPushButton("&Max/Norm")
->>>>>>> afe903ba
         grid.addWidget(self.testImg, 1, 1, 6, 6)
         grid.addWidget(self.closeButton, 7, 7)
         grid.addWidget(self.maxNormButton, 1, 7)
@@ -119,7 +104,6 @@
         self.close()
 
 
-<<<<<<< HEAD
 class WholeTestView(QDialog):
     def __init__(self, fnames):
         super(WholeTestView, self).__init__()
@@ -174,7 +158,8 @@
         for k in range(0, self.numberOfPages):
             self.tabs[k] = ExamViewWindow(self.pageList[k])
             self.pageTabs.addTab(self.tabs[k], "{}".format(k + 1))
-=======
+
+
 class TestGroupSelect(QDialog):
     def __init__(self, info, gn=None):
         super(TestGroupSelect, self).__init__()
@@ -202,5 +187,4 @@
         grid.addLayout(fg, 1, 1, 3, 3)
         grid.addWidget(self.ab, 4, 1)
         grid.addWidget(self.cb, 4, 3)
-        self.setLayout(grid)
->>>>>>> afe903ba
+        self.setLayout(grid)
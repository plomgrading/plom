--- conflicted
+++ resolved
@@ -37,19 +37,11 @@
         # If the object is a DeltaItem then emit a mark-changed signal.
         if isinstance(self.deleteItem, DeltaItem):
             # Mark decreases by delta
-<<<<<<< HEAD
-            self.scene.markChangedSignal.emit(-int(self.deleteItem.delta))
+            self.scene.markChangedSignal.emit(-int(self.deleteItem.delta), 1)
         # If the object is a GroupTextDeltaItem then emit a mark-changed signal.
         if isinstance(self.deleteItem, GroupDTItem):
             # Mark decreases by delta
-            self.scene.markChangedSignal.emit(-int(self.deleteItem.di.delta))
-=======
-            self.scene.markChangedSignal.emit(-self.deleteItem.delta, 1)
-        # If the object is a GroupTextDeltaItem then emit a mark-changed signal.
-        if isinstance(self.deleteItem, GroupDTItem):
-            # Mark decreases by delta
-            self.scene.markChangedSignal.emit(-self.deleteItem.di.delta, 1)
->>>>>>> 4eb6d9b6
+            self.scene.markChangedSignal.emit(-int(self.deleteItem.di.delta), 1)
         # nicely animate the deletion
         self.deleteItem.animateFlag = True
         if self.deleteItem.animator is not None:
@@ -63,19 +55,11 @@
         # If the object is a DeltaItem then emit a mark-changed signal.
         if isinstance(self.deleteItem, DeltaItem):
             # Mark increases by delta
-<<<<<<< HEAD
-            self.scene.markChangedSignal.emit(int(self.deleteItem.delta))
+            self.scene.markChangedSignal.emit(int(self.deleteItem.delta), -1)
         # If the object is a GroupTextDeltaItem then emit a mark-changed signal.
         if isinstance(self.deleteItem, GroupDTItem):
             # Mark decreases by delta
-            self.scene.markChangedSignal.emit(int(self.deleteItem.di.delta))
-=======
-            self.scene.markChangedSignal.emit(self.deleteItem.delta, -1)
-        # If the object is a GroupTextDeltaItem then emit a mark-changed signal.
-        if isinstance(self.deleteItem, GroupDTItem):
-            # Mark decreases by delta
-            self.scene.markChangedSignal.emit(self.deleteItem.di.delta, -1)
->>>>>>> 4eb6d9b6
+            self.scene.markChangedSignal.emit(int(self.deleteItem.di.delta), -1)
         # nicely animate the undo of deletion
         self.deleteItem.animateFlag = False
         self.scene.addItem(self.deleteItem)
@@ -633,22 +617,14 @@
         self.scene.addItem(self.delItem)
         # Emit a markChangedSignal for the marker to pick up and change total.
         # Mark increased by delta
-<<<<<<< HEAD
-        self.scene.markChangedSignal.emit(int(self.delta))
-=======
-        self.scene.markChangedSignal.emit(self.delta, 1)
->>>>>>> 4eb6d9b6
+        self.scene.markChangedSignal.emit(int(self.delta), 1)
 
     def undo(self):
         self.delItem.flash_undo()
         QTimer.singleShot(500, lambda: self.scene.removeItem(self.delItem))
         # Emit a markChangedSignal for the marker to pick up and change total.
         # Mark decreased by delta
-<<<<<<< HEAD
-        self.scene.markChangedSignal.emit(-int(self.delta))
-=======
-        self.scene.markChangedSignal.emit(-self.delta, -1)
->>>>>>> 4eb6d9b6
+        self.scene.markChangedSignal.emit(-int(self.delta), -1)
 
 
 class DeltaItem(QGraphicsTextItem):
@@ -1607,22 +1583,14 @@
         self.scene.addItem(self.gdt)
         # Emit a markChangedSignal for the marker to pick up and change total.
         # Mark increased by delta
-<<<<<<< HEAD
-        self.scene.markChangedSignal.emit(int(self.delta))
-=======
-        self.scene.markChangedSignal.emit(self.delta, 1)
->>>>>>> 4eb6d9b6
+        self.scene.markChangedSignal.emit(int(self.delta), 1)
 
     def undo(self):
         # self.gdt.flash_undo()
         QTimer.singleShot(500, lambda: self.scene.removeItem(self.gdt))
         # Emit a markChangedSignal for the marker to pick up and change total.
         # Mark decreased by delta
-<<<<<<< HEAD
-        self.scene.markChangedSignal.emit(-int(self.delta))
-=======
-        self.scene.markChangedSignal.emit(-self.delta, -1)
->>>>>>> 4eb6d9b6
+        self.scene.markChangedSignal.emit(-int(self.delta), -1)
 
 
 class GroupDTItem(QGraphicsItemGroup):
